--- conflicted
+++ resolved
@@ -78,12 +78,8 @@
         continue
     fi
     if [[ $f == spyder/utils/introspection/numpy_docstr.py ]]; then
-<<<<<<< HEAD
-=======
         continue
     fi
-    if [[ $f == spyder/widgets/externalshell/systemshell.py ]]; then
->>>>>>> 5ef708a5
         continue
     fi
     if [[ $f == spyder/widgets/externalshell/systemshell.py ]]; then
