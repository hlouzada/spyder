--- conflicted
+++ resolved
@@ -4544,7 +4544,338 @@
 
 
 @pytest.mark.slow
-<<<<<<< HEAD
+@flaky(max_runs=3)
+def test_print_multiprocessing(main_window, qtbot, tmpdir):
+    """Test print commands from multiprocessing."""
+    # Write code with a cell to a file
+    code = """
+import multiprocessing
+import sys
+def test_func():
+    print("Test stdout")
+    print("Test stderr", file=sys.stderr)
+
+if __name__ == "__main__":
+    p = multiprocessing.Process(target=test_func)
+    p.start()
+    p.join()
+"""
+
+    p = tmpdir.join("print-test.py")
+    p.write(code)
+    main_window.editor.load(to_text_string(p))
+    shell = main_window.ipyconsole.get_current_shellwidget()
+    qtbot.waitUntil(lambda: shell._prompt_html is not None,
+                    timeout=SHELL_TIMEOUT)
+    control = main_window.ipyconsole.get_widget().get_focus_widget()
+
+    # Click the run button
+    run_action = main_window.run_toolbar_actions[0]
+    run_button = main_window.run_toolbar.widgetForAction(run_action)
+    with qtbot.waitSignal(shell.executed):
+        qtbot.mouseClick(run_button, Qt.LeftButton)
+    qtbot.wait(1000)
+
+    assert 'Test stdout' in control.toPlainText()
+    assert 'Test stderr' in control.toPlainText()
+
+
+@pytest.mark.slow
+@flaky(max_runs=3)
+@pytest.mark.skipif(
+    os.name == 'nt',
+    reason="ctypes.string_at(0) doesn't segfaults on Windows")
+def test_print_faulthandler(main_window, qtbot, tmpdir):
+    """Test printing segfault info from kernel crashes."""
+    # Write code with a cell to a file
+    code = """
+def crash_func():
+    import ctypes; ctypes.string_at(0)
+crash_func()
+"""
+
+    p = tmpdir.join("print-test.py")
+    p.write(code)
+    main_window.editor.load(to_text_string(p))
+    shell = main_window.ipyconsole.get_current_shellwidget()
+    qtbot.waitUntil(lambda: shell._prompt_html is not None,
+                    timeout=SHELL_TIMEOUT)
+    control = main_window.ipyconsole.get_widget().get_focus_widget()
+
+    # Click the run button
+    run_action = main_window.run_toolbar_actions[0]
+    run_button = main_window.run_toolbar.widgetForAction(run_action)
+    qtbot.mouseClick(run_button, Qt.LeftButton)
+
+    qtbot.waitUntil(lambda: 'Segmentation fault' in control.toPlainText(),
+                    timeout=SHELL_TIMEOUT)
+    assert 'Segmentation fault' in control.toPlainText()
+    assert 'in crash_func' in control.toPlainText()
+
+
+@pytest.mark.slow
+@flaky(max_runs=3)
+@pytest.mark.skipif(os.name == 'nt', reason="Tour messes up focus on Windows")
+@pytest.mark.parametrize("focus_to_editor", [True, False])
+@pytest.mark.skipif(os.name == 'nt', reason="Fails on Windows")
+def test_focus_to_editor(main_window, qtbot, tmpdir, focus_to_editor):
+    """Test that the focus_to_editor option works as expected."""
+    # Write code with cells to a file
+    code = """# %%
+def foo(x):
+    return 2 * x
+
+# %%
+foo(1)
+"""
+    p = tmpdir.join("test.py")
+    p.write(code)
+
+    # Load code in the editor
+    main_window.editor.load(to_text_string(p))
+
+    # Change focus_to_editor option
+    main_window.editor.set_option('focus_to_editor', focus_to_editor)
+    main_window.editor.apply_plugin_settings({'focus_to_editor'})
+    code_editor = main_window.editor.get_current_editor()
+
+    # Wait for the console to be up
+    shell = main_window.ipyconsole.get_current_shellwidget()
+    qtbot.waitUntil(lambda: shell._prompt_html is not None,
+                    timeout=SHELL_TIMEOUT)
+    control = main_window.ipyconsole.get_widget().get_focus_widget()
+
+    # Be sure the focus is on the editor before proceeding
+    code_editor.setFocus()
+    assert QApplication.focusWidget() is code_editor
+
+    # Select the run cell button to click it
+    run_cell_action = main_window.run_toolbar_actions[1]
+    run_cell_button = main_window.run_toolbar.widgetForAction(run_cell_action)
+
+    # Make sure we don't switch to the console after pressing the button
+    if focus_to_editor:
+        with qtbot.assertNotEmitted(
+            main_window.ipyconsole.sig_switch_to_plugin_requested, wait=1000
+        ):
+            qtbot.mouseClick(run_cell_button, Qt.LeftButton)
+    else:
+        qtbot.mouseClick(run_cell_button, Qt.LeftButton)
+        qtbot.wait(1000)
+
+    # Check the right widget has focus
+    focus_widget = QApplication.focusWidget()
+    if focus_to_editor:
+        assert focus_widget is code_editor
+    else:
+        assert focus_widget is control
+
+    # Give focus back to the editor before running the next test
+    if not focus_to_editor:
+        code_editor.setFocus()
+
+    # Move cursor to last line to run it
+    cursor = code_editor.textCursor()
+    cursor.movePosition(QTextCursor.End, QTextCursor.MoveAnchor)
+    cursor.movePosition(QTextCursor.PreviousBlock, QTextCursor.KeepAnchor)
+    code_editor.setTextCursor(cursor)
+
+    # Select the run selection button to click it
+    run_selection_action = main_window.run_toolbar_actions[3]
+    run_selection_button = main_window.run_toolbar.widgetForAction(
+        run_selection_action)
+
+    # Make sure we don't switch to the console after pressing the button
+    if focus_to_editor:
+        with qtbot.assertNotEmitted(
+            main_window.ipyconsole.sig_switch_to_plugin_requested, wait=1000
+        ):
+            qtbot.mouseClick(run_selection_button, Qt.LeftButton)
+    else:
+        qtbot.mouseClick(run_selection_button, Qt.LeftButton)
+        qtbot.wait(1000)
+
+    # Check the right widget has focus
+    focus_widget = QApplication.focusWidget()
+    if focus_to_editor:
+        assert focus_widget is code_editor
+    else:
+        assert focus_widget is control
+
+
+@pytest.mark.slow
+@flaky(max_runs=3)
+@pytest.mark.skipif(os.name == 'nt', reason="Tour messes up focus on Windows")
+def test_focus_for_plugins_with_raise_and_focus(main_window, qtbot):
+    """
+    Check that we give focus to the focus widget declared by plugins that use
+    the RAISE_AND_FOCUS class constant.
+    """
+    # Wait for the console to be up
+    shell = main_window.ipyconsole.get_current_shellwidget()
+    qtbot.waitUntil(lambda: shell._prompt_html is not None,
+                    timeout=SHELL_TIMEOUT)
+    control = main_window.ipyconsole.get_widget().get_focus_widget()
+
+    # Show internal console
+    console = main_window.get_plugin(Plugins.Console)
+    console.toggle_view_action.setChecked(True)
+
+    # Change to the IPython console and assert focus is given to its focus
+    # widget
+    main_window.ipyconsole.dockwidget.raise_()
+    focus_widget = QApplication.focusWidget()
+    assert focus_widget is control
+
+    # Change to the Internal console and assert focus is given to its focus
+    # widget
+    console.dockwidget.raise_()
+    focus_widget = QApplication.focusWidget()
+    assert focus_widget is console.get_widget().get_focus_widget()
+
+    # Switch to Find and assert focus is given to its focus widget
+    find = main_window.get_plugin(Plugins.Find)
+    find.toggle_view_action.setChecked(True)
+    focus_widget = QApplication.focusWidget()
+    assert focus_widget is find.get_widget().get_focus_widget()
+
+
+@pytest.mark.slow
+@flaky(max_runs=3)
+@pytest.mark.skipif(os.name == 'nt', reason="Hangs sometimes on Windows")
+def test_rename_files_in_editor_after_folder_rename(main_window, mocker,
+                                                    tmpdir):
+    """
+    Check that we rename files in the editor after the directory that
+    contains them was renamed in Files.
+    """
+    old_path = 'test_rename_old'
+    new_path = 'test_rename_new'
+    fname = 'foo.py'
+
+    # Mock output of QInputDialog to set new path after rename
+    mocker.patch.object(QInputDialog, 'getText',
+                        return_value=(new_path, True))
+
+    # Create temp folder and simple file on it
+    file = tmpdir.mkdir(old_path).join(fname)
+    file.write("print('Hello world!')")
+
+    # Load file in editor
+    editor = main_window.get_plugin(Plugins.Editor)
+    editor.load(str(file))
+
+    # Switch to temp dir and give focus to Files
+    explorer = main_window.get_plugin(Plugins.Explorer)
+    explorer.chdir(str(tmpdir))
+    explorer.switch_to_plugin()
+    explorer.get_widget().get_focus_widget().setFocus()
+
+    # Select directory in widget
+    treewidget = explorer.get_widget().treewidget
+    idx = treewidget.get_index(old_path)
+    treewidget.setCurrentIndex(idx)
+
+    # Rename directory
+    treewidget.rename()
+
+    # Check file was renamed in editor
+    codeeditor = editor.get_current_editor()
+    assert codeeditor.filename == osp.join(str(tmpdir), new_path, fname)
+
+
+@pytest.mark.slow
+@flaky(max_runs=3)
+def test_history_from_ipyconsole(main_window, qtbot):
+    """
+    Check that we register commands introduced in the IPython console in
+    the History pane.
+    """
+    # Wait for the console to be up
+    shell = main_window.ipyconsole.get_current_shellwidget()
+    qtbot.waitUntil(lambda: shell._prompt_html is not None,
+                    timeout=SHELL_TIMEOUT)
+
+    # Run some code in the console
+    code = '5 + 3'
+    with qtbot.waitSignal(shell.executed):
+        shell.execute(code)
+
+    # Check that code is displayed in History
+    history = main_window.get_plugin(Plugins.History)
+    history.switch_to_plugin()
+    history_editor = history.get_widget().editors[0]
+    text = history_editor.toPlainText()
+    assert text.splitlines()[-1] == code
+
+
+@pytest.mark.slow
+def test_debug_unsaved_function(main_window, qtbot):
+    """
+    Test that a breakpoint in an unsaved file is reached.
+    """
+    # Main variables
+    shell = main_window.ipyconsole.get_current_shellwidget()
+    control = shell._control
+    run_action = main_window.run_toolbar_actions[0]
+    run_button = main_window.run_toolbar.widgetForAction(run_action)
+
+    # Clear all breakpoints
+    main_window.editor.clear_all_breakpoints()
+
+    # create new file
+    main_window.editor.new()
+    code_editor = main_window.editor.get_focus_widget()
+    code_editor.set_text('def foo():\n    print(1)')
+
+    # Set breakpoint
+    code_editor.debugger.toogle_breakpoint(line_number=2)
+
+    # run file
+    with qtbot.waitSignal(shell.executed):
+        qtbot.mouseClick(run_button, Qt.LeftButton)
+
+    # debug foo
+    with qtbot.waitSignal(shell.executed):
+        shell.execute('%debug foo()')
+
+    with qtbot.waitSignal(shell.executed):
+        shell.execute('continue')
+
+    assert "1---> 2     print(1)" in control.toPlainText()
+
+
+@pytest.mark.slow
+def test_out_runfile_runcell(main_window, qtbot):
+    """
+    Test that runcell and runfile return values if last statment
+    is expression.
+    """
+    shell = main_window.ipyconsole.get_current_shellwidget()
+    qtbot.waitUntil(lambda: shell._prompt_html is not None,
+                    timeout=SHELL_TIMEOUT)
+    control = main_window.ipyconsole.get_widget().get_focus_widget()
+    codes = {
+        "a = 1 + 1; a": (2, True),
+        "a = 1 + 3; a;": (4, False),
+        "a = 1 + 5\na": (6, True),
+        "a = 1 + 7\na;": (8, False)
+        }
+    for code in codes:
+        num, shown = codes[code]
+        # create new file
+        main_window.editor.new()
+        code_editor = main_window.editor.get_focus_widget()
+        code_editor.set_text(code)
+        with qtbot.waitSignal(shell.executed):
+            main_window.editor.run_cell()
+        if shown:
+            assert "]: " + str(num) in control.toPlainText()
+        else:
+            assert not "]: " + str(num) in control.toPlainText()
+
+
+@pytest.mark.slow
 @pytest.mark.skipif(
     PY2 or not sys.platform.startswith('linux'),
     reason="Not supported for python 2, Does not work on Mac and Windows!")
@@ -4572,77 +4903,20 @@
             'lock.acquire()\n'
             'lock.acquire()')
         expected_number_threads = 1
-=======
-@flaky(max_runs=3)
-def test_print_multiprocessing(main_window, qtbot, tmpdir):
-    """Test print commands from multiprocessing."""
-    # Write code with a cell to a file
-    code = """
-import multiprocessing
-import sys
-def test_func():
-    print("Test stdout")
-    print("Test stderr", file=sys.stderr)
-
-if __name__ == "__main__":
-    p = multiprocessing.Process(target=test_func)
-    p.start()
-    p.join()
-"""
-
->>>>>>> f679bffd
     p = tmpdir.join("print-test.py")
     p.write(code)
     main_window.editor.load(to_text_string(p))
     shell = main_window.ipyconsole.get_current_shellwidget()
     qtbot.waitUntil(lambda: shell._prompt_html is not None,
                     timeout=SHELL_TIMEOUT)
-<<<<<<< HEAD
 
     frames_explorer = main_window.framesexplorer.get_widget()
     frames_browser = frames_explorer.current_widget().results_browser
-=======
-    control = main_window.ipyconsole.get_widget().get_focus_widget()
-
-    # Click the run button
-    run_action = main_window.run_toolbar_actions[0]
-    run_button = main_window.run_toolbar.widgetForAction(run_action)
-    with qtbot.waitSignal(shell.executed):
-        qtbot.mouseClick(run_button, Qt.LeftButton)
-    qtbot.wait(1000)
-
-    assert 'Test stdout' in control.toPlainText()
-    assert 'Test stderr' in control.toPlainText()
-
-
-@pytest.mark.slow
-@flaky(max_runs=3)
-@pytest.mark.skipif(
-    os.name == 'nt',
-    reason="ctypes.string_at(0) doesn't segfaults on Windows")
-def test_print_faulthandler(main_window, qtbot, tmpdir):
-    """Test printing segfault info from kernel crashes."""
-    # Write code with a cell to a file
-    code = """
-def crash_func():
-    import ctypes; ctypes.string_at(0)
-crash_func()
-"""
-
-    p = tmpdir.join("print-test.py")
-    p.write(code)
-    main_window.editor.load(to_text_string(p))
-    shell = main_window.ipyconsole.get_current_shellwidget()
-    qtbot.waitUntil(lambda: shell._prompt_html is not None,
-                    timeout=SHELL_TIMEOUT)
-    control = main_window.ipyconsole.get_widget().get_focus_widget()
->>>>>>> f679bffd
 
     # Click the run button
     run_action = main_window.run_toolbar_actions[0]
     run_button = main_window.run_toolbar.widgetForAction(run_action)
     qtbot.mouseClick(run_button, Qt.LeftButton)
-<<<<<<< HEAD
     qtbot.wait(1000)
 
     # Check we are blocked
@@ -4658,275 +4932,6 @@
         import pprint
         pprint.pprint(frames_browser.frames)
     assert len(frames_browser.frames) == expected_number_threads
-=======
-
-    qtbot.waitUntil(lambda: 'Segmentation fault' in control.toPlainText(),
-                    timeout=SHELL_TIMEOUT)
-    assert 'Segmentation fault' in control.toPlainText()
-    assert 'in crash_func' in control.toPlainText()
-
-
-@pytest.mark.slow
-@flaky(max_runs=3)
-@pytest.mark.skipif(os.name == 'nt', reason="Tour messes up focus on Windows")
-@pytest.mark.parametrize("focus_to_editor", [True, False])
-@pytest.mark.skipif(os.name == 'nt', reason="Fails on Windows")
-def test_focus_to_editor(main_window, qtbot, tmpdir, focus_to_editor):
-    """Test that the focus_to_editor option works as expected."""
-    # Write code with cells to a file
-    code = """# %%
-def foo(x):
-    return 2 * x
-
-# %%
-foo(1)
-"""
-    p = tmpdir.join("test.py")
-    p.write(code)
-
-    # Load code in the editor
-    main_window.editor.load(to_text_string(p))
-
-    # Change focus_to_editor option
-    main_window.editor.set_option('focus_to_editor', focus_to_editor)
-    main_window.editor.apply_plugin_settings({'focus_to_editor'})
-    code_editor = main_window.editor.get_current_editor()
-
-    # Wait for the console to be up
-    shell = main_window.ipyconsole.get_current_shellwidget()
-    qtbot.waitUntil(lambda: shell._prompt_html is not None,
-                    timeout=SHELL_TIMEOUT)
-    control = main_window.ipyconsole.get_widget().get_focus_widget()
-
-    # Be sure the focus is on the editor before proceeding
-    code_editor.setFocus()
-    assert QApplication.focusWidget() is code_editor
-
-    # Select the run cell button to click it
-    run_cell_action = main_window.run_toolbar_actions[1]
-    run_cell_button = main_window.run_toolbar.widgetForAction(run_cell_action)
-
-    # Make sure we don't switch to the console after pressing the button
-    if focus_to_editor:
-        with qtbot.assertNotEmitted(
-            main_window.ipyconsole.sig_switch_to_plugin_requested, wait=1000
-        ):
-            qtbot.mouseClick(run_cell_button, Qt.LeftButton)
-    else:
-        qtbot.mouseClick(run_cell_button, Qt.LeftButton)
-        qtbot.wait(1000)
-
-    # Check the right widget has focus
-    focus_widget = QApplication.focusWidget()
-    if focus_to_editor:
-        assert focus_widget is code_editor
-    else:
-        assert focus_widget is control
-
-    # Give focus back to the editor before running the next test
-    if not focus_to_editor:
-        code_editor.setFocus()
-
-    # Move cursor to last line to run it
-    cursor = code_editor.textCursor()
-    cursor.movePosition(QTextCursor.End, QTextCursor.MoveAnchor)
-    cursor.movePosition(QTextCursor.PreviousBlock, QTextCursor.KeepAnchor)
-    code_editor.setTextCursor(cursor)
-
-    # Select the run selection button to click it
-    run_selection_action = main_window.run_toolbar_actions[3]
-    run_selection_button = main_window.run_toolbar.widgetForAction(
-        run_selection_action)
-
-    # Make sure we don't switch to the console after pressing the button
-    if focus_to_editor:
-        with qtbot.assertNotEmitted(
-            main_window.ipyconsole.sig_switch_to_plugin_requested, wait=1000
-        ):
-            qtbot.mouseClick(run_selection_button, Qt.LeftButton)
-    else:
-        qtbot.mouseClick(run_selection_button, Qt.LeftButton)
-        qtbot.wait(1000)
-
-    # Check the right widget has focus
-    focus_widget = QApplication.focusWidget()
-    if focus_to_editor:
-        assert focus_widget is code_editor
-    else:
-        assert focus_widget is control
-
-
-@pytest.mark.slow
-@flaky(max_runs=3)
-@pytest.mark.skipif(os.name == 'nt', reason="Tour messes up focus on Windows")
-def test_focus_for_plugins_with_raise_and_focus(main_window, qtbot):
-    """
-    Check that we give focus to the focus widget declared by plugins that use
-    the RAISE_AND_FOCUS class constant.
-    """
-    # Wait for the console to be up
-    shell = main_window.ipyconsole.get_current_shellwidget()
-    qtbot.waitUntil(lambda: shell._prompt_html is not None,
-                    timeout=SHELL_TIMEOUT)
-    control = main_window.ipyconsole.get_widget().get_focus_widget()
-
-    # Show internal console
-    console = main_window.get_plugin(Plugins.Console)
-    console.toggle_view_action.setChecked(True)
-
-    # Change to the IPython console and assert focus is given to its focus
-    # widget
-    main_window.ipyconsole.dockwidget.raise_()
-    focus_widget = QApplication.focusWidget()
-    assert focus_widget is control
-
-    # Change to the Internal console and assert focus is given to its focus
-    # widget
-    console.dockwidget.raise_()
-    focus_widget = QApplication.focusWidget()
-    assert focus_widget is console.get_widget().get_focus_widget()
-
-    # Switch to Find and assert focus is given to its focus widget
-    find = main_window.get_plugin(Plugins.Find)
-    find.toggle_view_action.setChecked(True)
-    focus_widget = QApplication.focusWidget()
-    assert focus_widget is find.get_widget().get_focus_widget()
-
-
-@pytest.mark.slow
-@flaky(max_runs=3)
-@pytest.mark.skipif(os.name == 'nt', reason="Hangs sometimes on Windows")
-def test_rename_files_in_editor_after_folder_rename(main_window, mocker,
-                                                    tmpdir):
-    """
-    Check that we rename files in the editor after the directory that
-    contains them was renamed in Files.
-    """
-    old_path = 'test_rename_old'
-    new_path = 'test_rename_new'
-    fname = 'foo.py'
-
-    # Mock output of QInputDialog to set new path after rename
-    mocker.patch.object(QInputDialog, 'getText',
-                        return_value=(new_path, True))
-
-    # Create temp folder and simple file on it
-    file = tmpdir.mkdir(old_path).join(fname)
-    file.write("print('Hello world!')")
-
-    # Load file in editor
-    editor = main_window.get_plugin(Plugins.Editor)
-    editor.load(str(file))
-
-    # Switch to temp dir and give focus to Files
-    explorer = main_window.get_plugin(Plugins.Explorer)
-    explorer.chdir(str(tmpdir))
-    explorer.switch_to_plugin()
-    explorer.get_widget().get_focus_widget().setFocus()
-
-    # Select directory in widget
-    treewidget = explorer.get_widget().treewidget
-    idx = treewidget.get_index(old_path)
-    treewidget.setCurrentIndex(idx)
-
-    # Rename directory
-    treewidget.rename()
-
-    # Check file was renamed in editor
-    codeeditor = editor.get_current_editor()
-    assert codeeditor.filename == osp.join(str(tmpdir), new_path, fname)
-
-
-@pytest.mark.slow
-@flaky(max_runs=3)
-def test_history_from_ipyconsole(main_window, qtbot):
-    """
-    Check that we register commands introduced in the IPython console in
-    the History pane.
-    """
-    # Wait for the console to be up
-    shell = main_window.ipyconsole.get_current_shellwidget()
-    qtbot.waitUntil(lambda: shell._prompt_html is not None,
-                    timeout=SHELL_TIMEOUT)
-
-    # Run some code in the console
-    code = '5 + 3'
-    with qtbot.waitSignal(shell.executed):
-        shell.execute(code)
-
-    # Check that code is displayed in History
-    history = main_window.get_plugin(Plugins.History)
-    history.switch_to_plugin()
-    history_editor = history.get_widget().editors[0]
-    text = history_editor.toPlainText()
-    assert text.splitlines()[-1] == code
-
-
-@pytest.mark.slow
-def test_debug_unsaved_function(main_window, qtbot):
-    """
-    Test that a breakpoint in an unsaved file is reached.
-    """
-    # Main variables
-    shell = main_window.ipyconsole.get_current_shellwidget()
-    control = shell._control
-    run_action = main_window.run_toolbar_actions[0]
-    run_button = main_window.run_toolbar.widgetForAction(run_action)
-
-    # Clear all breakpoints
-    main_window.editor.clear_all_breakpoints()
-
-    # create new file
-    main_window.editor.new()
-    code_editor = main_window.editor.get_focus_widget()
-    code_editor.set_text('def foo():\n    print(1)')
-
-    # Set breakpoint
-    code_editor.debugger.toogle_breakpoint(line_number=2)
-
-    # run file
-    with qtbot.waitSignal(shell.executed):
-        qtbot.mouseClick(run_button, Qt.LeftButton)
-
-    # debug foo
-    with qtbot.waitSignal(shell.executed):
-        shell.execute('%debug foo()')
-
-    with qtbot.waitSignal(shell.executed):
-        shell.execute('continue')
-
-    assert "1---> 2     print(1)" in control.toPlainText()
-
-
-@pytest.mark.slow
-def test_out_runfile_runcell(main_window, qtbot):
-    """
-    Test that runcell and runfile return values if last statment
-    is expression.
-    """
-    shell = main_window.ipyconsole.get_current_shellwidget()
-    qtbot.waitUntil(lambda: shell._prompt_html is not None,
-                    timeout=SHELL_TIMEOUT)
-    control = main_window.ipyconsole.get_widget().get_focus_widget()
-    codes = {
-        "a = 1 + 1; a": (2, True),
-        "a = 1 + 3; a;": (4, False),
-        "a = 1 + 5\na": (6, True),
-        "a = 1 + 7\na;": (8, False)
-        }
-    for code in codes:
-        num, shown = codes[code]
-        # create new file
-        main_window.editor.new()
-        code_editor = main_window.editor.get_focus_widget()
-        code_editor.set_text(code)
-        with qtbot.waitSignal(shell.executed):
-            main_window.editor.run_cell()
-        if shown:
-            assert "]: " + str(num) in control.toPlainText()
-        else:
-            assert not "]: " + str(num) in control.toPlainText()
->>>>>>> f679bffd
 
 
 if __name__ == "__main__":
