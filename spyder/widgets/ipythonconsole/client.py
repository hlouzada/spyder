# -*- coding:utf-8 -*-
#
# Copyright © Spyder Project Contributors
# Licensed under the terms of the MIT License
# (see spyder/__init__.py for details)

"""
Client widget for the IPython Console

This is the widget used on all its tabs
"""

# Standard library imports
from __future__ import absolute_import  # Fix for Issue 1356

import codecs
import os
import os.path as osp
from string import Template
from threading import Thread
import time

# Third party imports (qtpy)
from qtpy.QtCore import Qt, QUrl, Signal, Slot
from qtpy.QtGui import QKeySequence
from qtpy.QtWidgets import (QHBoxLayout, QMenu, QMessageBox, QToolButton,
                            QVBoxLayout, QWidget)

# Local imports
from spyder.config.base import (_, get_conf_path, get_image_path,
                                get_module_source_path)
from spyder.config.gui import get_font, get_shortcut
from spyder.utils import icon_manager as ima
from spyder.utils import sourcecode
from spyder.utils.programs import TEMPDIR
from spyder.utils.qthelpers import (add_actions, create_action,
                                    create_toolbutton)
from spyder.widgets.browser import WebView
from spyder.widgets.mixins import SaveHistoryMixin
from spyder.widgets.ipythonconsole import ShellWidget


#-----------------------------------------------------------------------------
# Templates
#-----------------------------------------------------------------------------
# Using the same css file from the Help plugin for now. Maybe
# later it'll be a good idea to create a new one.
UTILS_PATH = get_module_source_path('spyder', 'utils')
CSS_PATH = osp.join(UTILS_PATH, 'help', 'static', 'css')
TEMPLATES_PATH = osp.join(UTILS_PATH, 'ipython', 'templates')

BLANK = open(osp.join(TEMPLATES_PATH, 'blank.html')).read()
LOADING = open(osp.join(TEMPLATES_PATH, 'loading.html')).read()
KERNEL_ERROR = open(osp.join(TEMPLATES_PATH, 'kernel_error.html')).read()


#-----------------------------------------------------------------------------
# Auxiliary functions
#-----------------------------------------------------------------------------
def background(f):
    """
    Call a function in a simple thread, to prevent blocking

    Taken from the Jupyter Qtconsole project
    """
    t = Thread(target=f)
    t.start()
    return t


#-----------------------------------------------------------------------------
# Client widget
#-----------------------------------------------------------------------------
class ClientWidget(QWidget, SaveHistoryMixin):
    """
    Client widget for the IPython Console

    This is a widget composed of a shell widget and a WebView info widget
    to print different messages there.
    """

    SEPARATOR = '%s##---(%s)---' % (os.linesep*2, time.ctime())
    append_to_history = Signal(str, str)

    def __init__(self, plugin, name, history_filename, config_options,
                 additional_options, interpreter_versions,
                 connection_file=None, hostname=None,
                 menu_actions=None, slave=False,
                 external_kernel=False):
        super(ClientWidget, self).__init__(plugin)
        SaveHistoryMixin.__init__(self)

        # --- Init attrs
        self.name = name
        self.history_filename = get_conf_path(history_filename)
        self.connection_file = connection_file
        self.hostname = hostname
        self.menu_actions = menu_actions
        self.slave = slave

        # --- Other attrs
        self.options_button = None
        self.stop_button = None
        self.stop_icon = ima.icon('stop')
        self.history = []

        # --- Widgets
        self.shellwidget = ShellWidget(config=config_options,
                                       ipyclient=self,
                                       additional_options=additional_options,
                                       interpreter_versions=interpreter_versions,
                                       external_kernel=external_kernel,
                                       local_kernel=True)
        self.infowidget = WebView(self)
        self.set_infowidget_font()
        self.loading_page = self._create_loading_page()
        self._show_loading_page()

        # --- Layout
        vlayout = QVBoxLayout()
        toolbar_buttons = self.get_toolbar_buttons()
        hlayout = QHBoxLayout()
        for button in toolbar_buttons:
            hlayout.addWidget(button)
        vlayout.addLayout(hlayout)
        vlayout.setContentsMargins(0, 0, 0, 0)
        vlayout.addWidget(self.shellwidget)
        vlayout.addWidget(self.infowidget)
        self.setLayout(vlayout)

        # --- Exit function
        self.exit_callback = lambda: plugin.close_client(client=self)

        # --- Signals
        # As soon as some content is printed in the console, stop
        # our loading animation
        document = self.get_control().document()
        document.contentsChange.connect(self._hide_loading_page)

    #------ Public API --------------------------------------------------------
    @property
    def kernel_id(self):
        """Get kernel id"""
        if self.connection_file is not None:
            json_file = osp.basename(self.connection_file)
            return json_file.split('.json')[0]

    @property
    def stderr_file(self):
        """Filename to save kernel stderr output."""
        if self.connection_file is not None:
            stderr_file = self.kernel_id + '.stderr'
            stderr_file = osp.join(TEMPDIR, stderr_file)
            return stderr_file

    def configure_shellwidget(self, give_focus=True):
        """Configure shellwidget after kernel is started"""
        if give_focus:
            self.get_control().setFocus()

        # Set exit callback
        self.shellwidget.set_exit_callback()

        # To save history
        self.shellwidget.executing.connect(self.add_to_history)

        # For Mayavi to run correctly
        self.shellwidget.executing.connect(
            self.shellwidget.set_backend_for_mayavi)

        # To update history after execution
        self.shellwidget.executed.connect(self.update_history)

        # To update the Variable Explorer after execution
        self.shellwidget.executed.connect(
            self.shellwidget.refresh_namespacebrowser)

        # To enable the stop button when executing a process
        self.shellwidget.executing.connect(self.enable_stop_button)

        # To disable the stop button after execution stopped
        self.shellwidget.executed.connect(self.disable_stop_button)

        # To show kernel restarted/died messages
        self.shellwidget.sig_kernel_restarted.connect(
            self.kernel_restarted_message)

<<<<<<< HEAD
=======
        # To restart the kernel when errors happened while debugging
        # See issue 4003
        self.shellwidget.sig_dbg_kernel_restart.connect(
                self.restart_kernel)

        # To correctly change Matplotlib backend interactively
        self.shellwidget.executing.connect(
            self.shellwidget.change_mpl_backend)

>>>>>>> 3ca1791e
    def enable_stop_button(self):
        self.stop_button.setEnabled(True)

    def disable_stop_button(self):
        self.stop_button.setDisabled(True)

    @Slot()
    def stop_button_click_handler(self):
        """Method to handle what to do when the stop button is pressed"""
        self.stop_button.setDisabled(True)
        # Interrupt computations or stop debugging
        if not self.shellwidget._reading:
            self.interrupt_kernel()
        else:
            self.shellwidget.write_to_stdin('exit')

    def show_kernel_error(self, error):
        """Show kernel initialization errors in infowidget."""
        # Replace end of line chars with <br>
        eol = sourcecode.get_eol_chars(error)
        if eol:
            error = error.replace(eol, '<br>')

        # Don't break lines in hyphens
        # From http://stackoverflow.com/q/7691569/438386
        error = error.replace('-', '&#8209')

        # Create error page
        message = _("An error ocurred while starting the kernel")
        kernel_error_template = Template(KERNEL_ERROR)
        page = kernel_error_template.substitute(css_path=CSS_PATH,
                                                message=message,
                                                error=error)

        # Show error
        self.infowidget.setHtml(page)
        self.shellwidget.hide()
        self.infowidget.show()

    def get_name(self):
        """Return client name"""
        return ((_("Console") if self.hostname is None else self.hostname)
                + " " + self.name)

    def get_control(self):
        """Return the text widget (or similar) to give focus to"""
        # page_control is the widget used for paging
        page_control = self.shellwidget._page_control
        if page_control and page_control.isVisible():
            return page_control
        else:
            return self.shellwidget._control

    def get_kernel(self):
        """Get kernel associated with this client"""
        return self.shellwidget.kernel_manager

    def get_options_menu(self):
        """Return options menu"""
        return self.menu_actions

    def get_toolbar_buttons(self):
        """Return toolbar buttons list."""
        buttons = []
        # Code to add the stop button
        if self.stop_button is None:
            self.stop_button = create_toolbutton(
                                   self,
                                   text=_("Stop"),
                                   icon=self.stop_icon,
                                   tip=_("Stop the current command"))
            self.disable_stop_button()
            # set click event handler
            self.stop_button.clicked.connect(self.stop_button_click_handler)
        if self.stop_button is not None:
            buttons.append(self.stop_button)

        if self.options_button is None:
            options = self.get_options_menu()
            if options:
                self.options_button = create_toolbutton(self,
                        text=_('Options'), icon=ima.icon('tooloptions'))
                self.options_button.setPopupMode(QToolButton.InstantPopup)
                menu = QMenu(self)
                add_actions(menu, options)
                self.options_button.setMenu(menu)
        if self.options_button is not None:
            buttons.append(self.options_button)

        return buttons

    def add_actions_to_context_menu(self, menu):
        """Add actions to IPython widget context menu"""
        inspect_action = create_action(self, _("Inspect current object"),
                                    QKeySequence(get_shortcut('console',
                                                    'inspect current object')),
                                    icon=ima.icon('MessageBoxInformation'),
                                    triggered=self.inspect_object)
        clear_line_action = create_action(self, _("Clear line or block"),
                                          QKeySequence("Shift+Escape"),
                                          icon=ima.icon('editdelete'),
                                          triggered=self.clear_line)
        reset_namespace_action = create_action(self, _("Reset namespace"),
                                          QKeySequence("Ctrl+Alt+R"),
                                          triggered=self.reset_namespace)
        clear_console_action = create_action(self, _("Clear console"),
                                             QKeySequence(get_shortcut('console',
                                                               'clear shell')),
                                             icon=ima.icon('editclear'),
                                             triggered=self.clear_console)
        quit_action = create_action(self, _("&Quit"), icon=ima.icon('exit'),
                                    triggered=self.exit_callback)
        add_actions(menu, (None, inspect_action, clear_line_action,
                           clear_console_action, reset_namespace_action,
                           None, quit_action))
        return menu

    def set_font(self, font):
        """Set IPython widget's font"""
        self.shellwidget._control.setFont(font)
        self.shellwidget.font = font

    def set_infowidget_font(self):
        """Set font for infowidget"""
        font = get_font(option='rich_font')
        self.infowidget.set_font(font)

    def shutdown(self):
        """Shutdown kernel"""
        if self.get_kernel() is not None and not self.slave:
            self.shellwidget.kernel_manager.shutdown_kernel()
        if self.shellwidget.kernel_client is not None:
            background(self.shellwidget.kernel_client.stop_channels)

    def interrupt_kernel(self):
        """Interrupt the associanted Spyder kernel if it's running"""
        self.shellwidget.request_interrupt_kernel()

    @Slot()
    def restart_kernel(self):
        """
        Restart the associanted kernel

        Took this code from the qtconsole project
        Licensed under the BSD license
        """
        sw = self.shellwidget

        message = _('Are you sure you want to restart the kernel?')
        buttons = QMessageBox.Yes | QMessageBox.No
        result = QMessageBox.question(self, _('Restart kernel?'),
                                      message, buttons)

        if result == QMessageBox.Yes:
            if sw.kernel_manager:
                if self.infowidget.isVisible():
                    self.infowidget.hide()
                    sw.show()
                try:
                    sw.kernel_manager.restart_kernel()
                except RuntimeError as e:
                    sw._append_plain_text(
                        _('Error restarting kernel: %s\n') % e,
                        before_prompt=True
                    )
                else:
                    sw.reset(clear=True)
                    sw._append_html(_("<br>Restarting kernel...\n<hr><br>"),
                                    before_prompt=False)
            else:
                sw._append_plain_text(
                    _('Cannot restart a kernel not started by Spyder\n'),
                    before_prompt=True
                )

    @Slot(str)
    def kernel_restarted_message(self, msg):
        """Show kernel restarted/died messages."""
        stderr = codecs.open(self.stderr_file, 'r', encoding='utf-8').read()

        if stderr:
            self.show_kernel_error('<tt>%s</tt>' % stderr)
        else:
            self.shellwidget._append_html("<br>%s<hr><br>" % msg,
                                          before_prompt=False)


    @Slot()
    def inspect_object(self):
        """Show how to inspect an object with our Help plugin"""
        self.shellwidget._control.inspect_current_object()

    @Slot()
    def clear_line(self):
        """Clear a console line"""
        self.shellwidget._keyboard_quit()

    @Slot()
    def clear_console(self):
        """Clear the whole console"""
        self.shellwidget.clear_console()

    @Slot()
    def reset_namespace(self):
        """Resets the namespace by removing all names defined by the user"""
        self.shellwidget.reset_namespace()

    def update_history(self):
        self.history = self.shellwidget._history

    #------ Private API -------------------------------------------------------
    def _create_loading_page(self):
        """Create html page to show while the kernel is starting"""
        loading_template = Template(LOADING)
        loading_img = get_image_path('loading_sprites.png')
        if os.name == 'nt':
            loading_img = loading_img.replace('\\', '/')
        message = _("Connecting to kernel...")
        page = loading_template.substitute(css_path=CSS_PATH,
                                           loading_img=loading_img,
                                           message=message)
        return page

    def _show_loading_page(self):
        """Show animation while the kernel is loading."""
        self.shellwidget.hide()
        self.infowidget.show()
        self.infowidget.setHtml(self.loading_page,
                                QUrl.fromLocalFile(CSS_PATH))

    def _hide_loading_page(self):
        """Hide animation shown while the kernel is loading."""
        self.infowidget.hide()
        self.shellwidget.show()
        self.infowidget.setHtml(BLANK)

        document = self.get_control().document()
        document.contentsChange.disconnect(self._hide_loading_page)
<|MERGE_RESOLUTION|>--- conflicted
+++ resolved
@@ -1,437 +1,429 @@
-# -*- coding:utf-8 -*-
-#
-# Copyright © Spyder Project Contributors
-# Licensed under the terms of the MIT License
-# (see spyder/__init__.py for details)
-
-"""
-Client widget for the IPython Console
-
-This is the widget used on all its tabs
-"""
-
-# Standard library imports
-from __future__ import absolute_import  # Fix for Issue 1356
-
-import codecs
-import os
-import os.path as osp
-from string import Template
-from threading import Thread
-import time
-
-# Third party imports (qtpy)
-from qtpy.QtCore import Qt, QUrl, Signal, Slot
-from qtpy.QtGui import QKeySequence
-from qtpy.QtWidgets import (QHBoxLayout, QMenu, QMessageBox, QToolButton,
-                            QVBoxLayout, QWidget)
-
-# Local imports
-from spyder.config.base import (_, get_conf_path, get_image_path,
-                                get_module_source_path)
-from spyder.config.gui import get_font, get_shortcut
-from spyder.utils import icon_manager as ima
-from spyder.utils import sourcecode
-from spyder.utils.programs import TEMPDIR
-from spyder.utils.qthelpers import (add_actions, create_action,
-                                    create_toolbutton)
-from spyder.widgets.browser import WebView
-from spyder.widgets.mixins import SaveHistoryMixin
-from spyder.widgets.ipythonconsole import ShellWidget
-
-
-#-----------------------------------------------------------------------------
-# Templates
-#-----------------------------------------------------------------------------
-# Using the same css file from the Help plugin for now. Maybe
-# later it'll be a good idea to create a new one.
-UTILS_PATH = get_module_source_path('spyder', 'utils')
-CSS_PATH = osp.join(UTILS_PATH, 'help', 'static', 'css')
-TEMPLATES_PATH = osp.join(UTILS_PATH, 'ipython', 'templates')
-
-BLANK = open(osp.join(TEMPLATES_PATH, 'blank.html')).read()
-LOADING = open(osp.join(TEMPLATES_PATH, 'loading.html')).read()
-KERNEL_ERROR = open(osp.join(TEMPLATES_PATH, 'kernel_error.html')).read()
-
-
-#-----------------------------------------------------------------------------
-# Auxiliary functions
-#-----------------------------------------------------------------------------
-def background(f):
-    """
-    Call a function in a simple thread, to prevent blocking
-
-    Taken from the Jupyter Qtconsole project
-    """
-    t = Thread(target=f)
-    t.start()
-    return t
-
-
-#-----------------------------------------------------------------------------
-# Client widget
-#-----------------------------------------------------------------------------
-class ClientWidget(QWidget, SaveHistoryMixin):
-    """
-    Client widget for the IPython Console
-
-    This is a widget composed of a shell widget and a WebView info widget
-    to print different messages there.
-    """
-
-    SEPARATOR = '%s##---(%s)---' % (os.linesep*2, time.ctime())
-    append_to_history = Signal(str, str)
-
-    def __init__(self, plugin, name, history_filename, config_options,
-                 additional_options, interpreter_versions,
-                 connection_file=None, hostname=None,
-                 menu_actions=None, slave=False,
-                 external_kernel=False):
-        super(ClientWidget, self).__init__(plugin)
-        SaveHistoryMixin.__init__(self)
-
-        # --- Init attrs
-        self.name = name
-        self.history_filename = get_conf_path(history_filename)
-        self.connection_file = connection_file
-        self.hostname = hostname
-        self.menu_actions = menu_actions
-        self.slave = slave
-
-        # --- Other attrs
-        self.options_button = None
-        self.stop_button = None
-        self.stop_icon = ima.icon('stop')
-        self.history = []
-
-        # --- Widgets
-        self.shellwidget = ShellWidget(config=config_options,
-                                       ipyclient=self,
-                                       additional_options=additional_options,
-                                       interpreter_versions=interpreter_versions,
-                                       external_kernel=external_kernel,
-                                       local_kernel=True)
-        self.infowidget = WebView(self)
-        self.set_infowidget_font()
-        self.loading_page = self._create_loading_page()
-        self._show_loading_page()
-
-        # --- Layout
-        vlayout = QVBoxLayout()
-        toolbar_buttons = self.get_toolbar_buttons()
-        hlayout = QHBoxLayout()
-        for button in toolbar_buttons:
-            hlayout.addWidget(button)
-        vlayout.addLayout(hlayout)
-        vlayout.setContentsMargins(0, 0, 0, 0)
-        vlayout.addWidget(self.shellwidget)
-        vlayout.addWidget(self.infowidget)
-        self.setLayout(vlayout)
-
-        # --- Exit function
-        self.exit_callback = lambda: plugin.close_client(client=self)
-
-        # --- Signals
-        # As soon as some content is printed in the console, stop
-        # our loading animation
-        document = self.get_control().document()
-        document.contentsChange.connect(self._hide_loading_page)
-
-    #------ Public API --------------------------------------------------------
-    @property
-    def kernel_id(self):
-        """Get kernel id"""
-        if self.connection_file is not None:
-            json_file = osp.basename(self.connection_file)
-            return json_file.split('.json')[0]
-
-    @property
-    def stderr_file(self):
-        """Filename to save kernel stderr output."""
-        if self.connection_file is not None:
-            stderr_file = self.kernel_id + '.stderr'
-            stderr_file = osp.join(TEMPDIR, stderr_file)
-            return stderr_file
-
-    def configure_shellwidget(self, give_focus=True):
-        """Configure shellwidget after kernel is started"""
-        if give_focus:
-            self.get_control().setFocus()
-
-        # Set exit callback
-        self.shellwidget.set_exit_callback()
-
-        # To save history
-        self.shellwidget.executing.connect(self.add_to_history)
-
-        # For Mayavi to run correctly
-        self.shellwidget.executing.connect(
-            self.shellwidget.set_backend_for_mayavi)
-
-        # To update history after execution
-        self.shellwidget.executed.connect(self.update_history)
-
-        # To update the Variable Explorer after execution
-        self.shellwidget.executed.connect(
-            self.shellwidget.refresh_namespacebrowser)
-
-        # To enable the stop button when executing a process
-        self.shellwidget.executing.connect(self.enable_stop_button)
-
-        # To disable the stop button after execution stopped
-        self.shellwidget.executed.connect(self.disable_stop_button)
-
-        # To show kernel restarted/died messages
-        self.shellwidget.sig_kernel_restarted.connect(
-            self.kernel_restarted_message)
-
-<<<<<<< HEAD
-=======
-        # To restart the kernel when errors happened while debugging
-        # See issue 4003
-        self.shellwidget.sig_dbg_kernel_restart.connect(
-                self.restart_kernel)
-
-        # To correctly change Matplotlib backend interactively
-        self.shellwidget.executing.connect(
-            self.shellwidget.change_mpl_backend)
-
->>>>>>> 3ca1791e
-    def enable_stop_button(self):
-        self.stop_button.setEnabled(True)
-
-    def disable_stop_button(self):
-        self.stop_button.setDisabled(True)
-
-    @Slot()
-    def stop_button_click_handler(self):
-        """Method to handle what to do when the stop button is pressed"""
-        self.stop_button.setDisabled(True)
-        # Interrupt computations or stop debugging
-        if not self.shellwidget._reading:
-            self.interrupt_kernel()
-        else:
-            self.shellwidget.write_to_stdin('exit')
-
-    def show_kernel_error(self, error):
-        """Show kernel initialization errors in infowidget."""
-        # Replace end of line chars with <br>
-        eol = sourcecode.get_eol_chars(error)
-        if eol:
-            error = error.replace(eol, '<br>')
-
-        # Don't break lines in hyphens
-        # From http://stackoverflow.com/q/7691569/438386
-        error = error.replace('-', '&#8209')
-
-        # Create error page
-        message = _("An error ocurred while starting the kernel")
-        kernel_error_template = Template(KERNEL_ERROR)
-        page = kernel_error_template.substitute(css_path=CSS_PATH,
-                                                message=message,
-                                                error=error)
-
-        # Show error
-        self.infowidget.setHtml(page)
-        self.shellwidget.hide()
-        self.infowidget.show()
-
-    def get_name(self):
-        """Return client name"""
-        return ((_("Console") if self.hostname is None else self.hostname)
-                + " " + self.name)
-
-    def get_control(self):
-        """Return the text widget (or similar) to give focus to"""
-        # page_control is the widget used for paging
-        page_control = self.shellwidget._page_control
-        if page_control and page_control.isVisible():
-            return page_control
-        else:
-            return self.shellwidget._control
-
-    def get_kernel(self):
-        """Get kernel associated with this client"""
-        return self.shellwidget.kernel_manager
-
-    def get_options_menu(self):
-        """Return options menu"""
-        return self.menu_actions
-
-    def get_toolbar_buttons(self):
-        """Return toolbar buttons list."""
-        buttons = []
-        # Code to add the stop button
-        if self.stop_button is None:
-            self.stop_button = create_toolbutton(
-                                   self,
-                                   text=_("Stop"),
-                                   icon=self.stop_icon,
-                                   tip=_("Stop the current command"))
-            self.disable_stop_button()
-            # set click event handler
-            self.stop_button.clicked.connect(self.stop_button_click_handler)
-        if self.stop_button is not None:
-            buttons.append(self.stop_button)
-
-        if self.options_button is None:
-            options = self.get_options_menu()
-            if options:
-                self.options_button = create_toolbutton(self,
-                        text=_('Options'), icon=ima.icon('tooloptions'))
-                self.options_button.setPopupMode(QToolButton.InstantPopup)
-                menu = QMenu(self)
-                add_actions(menu, options)
-                self.options_button.setMenu(menu)
-        if self.options_button is not None:
-            buttons.append(self.options_button)
-
-        return buttons
-
-    def add_actions_to_context_menu(self, menu):
-        """Add actions to IPython widget context menu"""
-        inspect_action = create_action(self, _("Inspect current object"),
-                                    QKeySequence(get_shortcut('console',
-                                                    'inspect current object')),
-                                    icon=ima.icon('MessageBoxInformation'),
-                                    triggered=self.inspect_object)
-        clear_line_action = create_action(self, _("Clear line or block"),
-                                          QKeySequence("Shift+Escape"),
-                                          icon=ima.icon('editdelete'),
-                                          triggered=self.clear_line)
-        reset_namespace_action = create_action(self, _("Reset namespace"),
-                                          QKeySequence("Ctrl+Alt+R"),
-                                          triggered=self.reset_namespace)
-        clear_console_action = create_action(self, _("Clear console"),
-                                             QKeySequence(get_shortcut('console',
-                                                               'clear shell')),
-                                             icon=ima.icon('editclear'),
-                                             triggered=self.clear_console)
-        quit_action = create_action(self, _("&Quit"), icon=ima.icon('exit'),
-                                    triggered=self.exit_callback)
-        add_actions(menu, (None, inspect_action, clear_line_action,
-                           clear_console_action, reset_namespace_action,
-                           None, quit_action))
-        return menu
-
-    def set_font(self, font):
-        """Set IPython widget's font"""
-        self.shellwidget._control.setFont(font)
-        self.shellwidget.font = font
-
-    def set_infowidget_font(self):
-        """Set font for infowidget"""
-        font = get_font(option='rich_font')
-        self.infowidget.set_font(font)
-
-    def shutdown(self):
-        """Shutdown kernel"""
-        if self.get_kernel() is not None and not self.slave:
-            self.shellwidget.kernel_manager.shutdown_kernel()
-        if self.shellwidget.kernel_client is not None:
-            background(self.shellwidget.kernel_client.stop_channels)
-
-    def interrupt_kernel(self):
-        """Interrupt the associanted Spyder kernel if it's running"""
-        self.shellwidget.request_interrupt_kernel()
-
-    @Slot()
-    def restart_kernel(self):
-        """
-        Restart the associanted kernel
-
-        Took this code from the qtconsole project
-        Licensed under the BSD license
-        """
-        sw = self.shellwidget
-
-        message = _('Are you sure you want to restart the kernel?')
-        buttons = QMessageBox.Yes | QMessageBox.No
-        result = QMessageBox.question(self, _('Restart kernel?'),
-                                      message, buttons)
-
-        if result == QMessageBox.Yes:
-            if sw.kernel_manager:
-                if self.infowidget.isVisible():
-                    self.infowidget.hide()
-                    sw.show()
-                try:
-                    sw.kernel_manager.restart_kernel()
-                except RuntimeError as e:
-                    sw._append_plain_text(
-                        _('Error restarting kernel: %s\n') % e,
-                        before_prompt=True
-                    )
-                else:
-                    sw.reset(clear=True)
-                    sw._append_html(_("<br>Restarting kernel...\n<hr><br>"),
-                                    before_prompt=False)
-            else:
-                sw._append_plain_text(
-                    _('Cannot restart a kernel not started by Spyder\n'),
-                    before_prompt=True
-                )
-
-    @Slot(str)
-    def kernel_restarted_message(self, msg):
-        """Show kernel restarted/died messages."""
-        stderr = codecs.open(self.stderr_file, 'r', encoding='utf-8').read()
-
-        if stderr:
-            self.show_kernel_error('<tt>%s</tt>' % stderr)
-        else:
-            self.shellwidget._append_html("<br>%s<hr><br>" % msg,
-                                          before_prompt=False)
-
-
-    @Slot()
-    def inspect_object(self):
-        """Show how to inspect an object with our Help plugin"""
-        self.shellwidget._control.inspect_current_object()
-
-    @Slot()
-    def clear_line(self):
-        """Clear a console line"""
-        self.shellwidget._keyboard_quit()
-
-    @Slot()
-    def clear_console(self):
-        """Clear the whole console"""
-        self.shellwidget.clear_console()
-
-    @Slot()
-    def reset_namespace(self):
-        """Resets the namespace by removing all names defined by the user"""
-        self.shellwidget.reset_namespace()
-
-    def update_history(self):
-        self.history = self.shellwidget._history
-
-    #------ Private API -------------------------------------------------------
-    def _create_loading_page(self):
-        """Create html page to show while the kernel is starting"""
-        loading_template = Template(LOADING)
-        loading_img = get_image_path('loading_sprites.png')
-        if os.name == 'nt':
-            loading_img = loading_img.replace('\\', '/')
-        message = _("Connecting to kernel...")
-        page = loading_template.substitute(css_path=CSS_PATH,
-                                           loading_img=loading_img,
-                                           message=message)
-        return page
-
-    def _show_loading_page(self):
-        """Show animation while the kernel is loading."""
-        self.shellwidget.hide()
-        self.infowidget.show()
-        self.infowidget.setHtml(self.loading_page,
-                                QUrl.fromLocalFile(CSS_PATH))
-
-    def _hide_loading_page(self):
-        """Hide animation shown while the kernel is loading."""
-        self.infowidget.hide()
-        self.shellwidget.show()
-        self.infowidget.setHtml(BLANK)
-
-        document = self.get_control().document()
-        document.contentsChange.disconnect(self._hide_loading_page)
+# -*- coding:utf-8 -*-
+#
+# Copyright © Spyder Project Contributors
+# Licensed under the terms of the MIT License
+# (see spyder/__init__.py for details)
+
+"""
+Client widget for the IPython Console
+
+This is the widget used on all its tabs
+"""
+
+# Standard library imports
+from __future__ import absolute_import  # Fix for Issue 1356
+
+import codecs
+import os
+import os.path as osp
+from string import Template
+from threading import Thread
+import time
+
+# Third party imports (qtpy)
+from qtpy.QtCore import Qt, QUrl, Signal, Slot
+from qtpy.QtGui import QKeySequence
+from qtpy.QtWidgets import (QHBoxLayout, QMenu, QMessageBox, QToolButton,
+                            QVBoxLayout, QWidget)
+
+# Local imports
+from spyder.config.base import (_, get_conf_path, get_image_path,
+                                get_module_source_path)
+from spyder.config.gui import get_font, get_shortcut
+from spyder.utils import icon_manager as ima
+from spyder.utils import sourcecode
+from spyder.utils.programs import TEMPDIR
+from spyder.utils.qthelpers import (add_actions, create_action,
+                                    create_toolbutton)
+from spyder.widgets.browser import WebView
+from spyder.widgets.mixins import SaveHistoryMixin
+from spyder.widgets.ipythonconsole import ShellWidget
+
+
+#-----------------------------------------------------------------------------
+# Templates
+#-----------------------------------------------------------------------------
+# Using the same css file from the Help plugin for now. Maybe
+# later it'll be a good idea to create a new one.
+UTILS_PATH = get_module_source_path('spyder', 'utils')
+CSS_PATH = osp.join(UTILS_PATH, 'help', 'static', 'css')
+TEMPLATES_PATH = osp.join(UTILS_PATH, 'ipython', 'templates')
+
+BLANK = open(osp.join(TEMPLATES_PATH, 'blank.html')).read()
+LOADING = open(osp.join(TEMPLATES_PATH, 'loading.html')).read()
+KERNEL_ERROR = open(osp.join(TEMPLATES_PATH, 'kernel_error.html')).read()
+
+
+#-----------------------------------------------------------------------------
+# Auxiliary functions
+#-----------------------------------------------------------------------------
+def background(f):
+    """
+    Call a function in a simple thread, to prevent blocking
+
+    Taken from the Jupyter Qtconsole project
+    """
+    t = Thread(target=f)
+    t.start()
+    return t
+
+
+#-----------------------------------------------------------------------------
+# Client widget
+#-----------------------------------------------------------------------------
+class ClientWidget(QWidget, SaveHistoryMixin):
+    """
+    Client widget for the IPython Console
+
+    This is a widget composed of a shell widget and a WebView info widget
+    to print different messages there.
+    """
+
+    SEPARATOR = '%s##---(%s)---' % (os.linesep*2, time.ctime())
+    append_to_history = Signal(str, str)
+
+    def __init__(self, plugin, name, history_filename, config_options,
+                 additional_options, interpreter_versions,
+                 connection_file=None, hostname=None,
+                 menu_actions=None, slave=False,
+                 external_kernel=False):
+        super(ClientWidget, self).__init__(plugin)
+        SaveHistoryMixin.__init__(self)
+
+        # --- Init attrs
+        self.name = name
+        self.history_filename = get_conf_path(history_filename)
+        self.connection_file = connection_file
+        self.hostname = hostname
+        self.menu_actions = menu_actions
+        self.slave = slave
+
+        # --- Other attrs
+        self.options_button = None
+        self.stop_button = None
+        self.stop_icon = ima.icon('stop')
+        self.history = []
+
+        # --- Widgets
+        self.shellwidget = ShellWidget(config=config_options,
+                                       ipyclient=self,
+                                       additional_options=additional_options,
+                                       interpreter_versions=interpreter_versions,
+                                       external_kernel=external_kernel,
+                                       local_kernel=True)
+        self.infowidget = WebView(self)
+        self.set_infowidget_font()
+        self.loading_page = self._create_loading_page()
+        self._show_loading_page()
+
+        # --- Layout
+        vlayout = QVBoxLayout()
+        toolbar_buttons = self.get_toolbar_buttons()
+        hlayout = QHBoxLayout()
+        for button in toolbar_buttons:
+            hlayout.addWidget(button)
+        vlayout.addLayout(hlayout)
+        vlayout.setContentsMargins(0, 0, 0, 0)
+        vlayout.addWidget(self.shellwidget)
+        vlayout.addWidget(self.infowidget)
+        self.setLayout(vlayout)
+
+        # --- Exit function
+        self.exit_callback = lambda: plugin.close_client(client=self)
+
+        # --- Signals
+        # As soon as some content is printed in the console, stop
+        # our loading animation
+        document = self.get_control().document()
+        document.contentsChange.connect(self._hide_loading_page)
+
+    #------ Public API --------------------------------------------------------
+    @property
+    def kernel_id(self):
+        """Get kernel id"""
+        if self.connection_file is not None:
+            json_file = osp.basename(self.connection_file)
+            return json_file.split('.json')[0]
+
+    @property
+    def stderr_file(self):
+        """Filename to save kernel stderr output."""
+        if self.connection_file is not None:
+            stderr_file = self.kernel_id + '.stderr'
+            stderr_file = osp.join(TEMPDIR, stderr_file)
+            return stderr_file
+
+    def configure_shellwidget(self, give_focus=True):
+        """Configure shellwidget after kernel is started"""
+        if give_focus:
+            self.get_control().setFocus()
+
+        # Set exit callback
+        self.shellwidget.set_exit_callback()
+
+        # To save history
+        self.shellwidget.executing.connect(self.add_to_history)
+
+        # For Mayavi to run correctly
+        self.shellwidget.executing.connect(
+            self.shellwidget.set_backend_for_mayavi)
+
+        # To update history after execution
+        self.shellwidget.executed.connect(self.update_history)
+
+        # To update the Variable Explorer after execution
+        self.shellwidget.executed.connect(
+            self.shellwidget.refresh_namespacebrowser)
+
+        # To enable the stop button when executing a process
+        self.shellwidget.executing.connect(self.enable_stop_button)
+
+        # To disable the stop button after execution stopped
+        self.shellwidget.executed.connect(self.disable_stop_button)
+
+        # To show kernel restarted/died messages
+        self.shellwidget.sig_kernel_restarted.connect(
+            self.kernel_restarted_message)
+
+        # To correctly change Matplotlib backend interactively
+        self.shellwidget.executing.connect(
+            self.shellwidget.change_mpl_backend)
+
+    def enable_stop_button(self):
+        self.stop_button.setEnabled(True)
+
+    def disable_stop_button(self):
+        self.stop_button.setDisabled(True)
+
+    @Slot()
+    def stop_button_click_handler(self):
+        """Method to handle what to do when the stop button is pressed"""
+        self.stop_button.setDisabled(True)
+        # Interrupt computations or stop debugging
+        if not self.shellwidget._reading:
+            self.interrupt_kernel()
+        else:
+            self.shellwidget.write_to_stdin('exit')
+
+    def show_kernel_error(self, error):
+        """Show kernel initialization errors in infowidget."""
+        # Replace end of line chars with <br>
+        eol = sourcecode.get_eol_chars(error)
+        if eol:
+            error = error.replace(eol, '<br>')
+
+        # Don't break lines in hyphens
+        # From http://stackoverflow.com/q/7691569/438386
+        error = error.replace('-', '&#8209')
+
+        # Create error page
+        message = _("An error ocurred while starting the kernel")
+        kernel_error_template = Template(KERNEL_ERROR)
+        page = kernel_error_template.substitute(css_path=CSS_PATH,
+                                                message=message,
+                                                error=error)
+
+        # Show error
+        self.infowidget.setHtml(page)
+        self.shellwidget.hide()
+        self.infowidget.show()
+
+    def get_name(self):
+        """Return client name"""
+        return ((_("Console") if self.hostname is None else self.hostname)
+                + " " + self.name)
+
+    def get_control(self):
+        """Return the text widget (or similar) to give focus to"""
+        # page_control is the widget used for paging
+        page_control = self.shellwidget._page_control
+        if page_control and page_control.isVisible():
+            return page_control
+        else:
+            return self.shellwidget._control
+
+    def get_kernel(self):
+        """Get kernel associated with this client"""
+        return self.shellwidget.kernel_manager
+
+    def get_options_menu(self):
+        """Return options menu"""
+        return self.menu_actions
+
+    def get_toolbar_buttons(self):
+        """Return toolbar buttons list."""
+        buttons = []
+        # Code to add the stop button
+        if self.stop_button is None:
+            self.stop_button = create_toolbutton(
+                                   self,
+                                   text=_("Stop"),
+                                   icon=self.stop_icon,
+                                   tip=_("Stop the current command"))
+            self.disable_stop_button()
+            # set click event handler
+            self.stop_button.clicked.connect(self.stop_button_click_handler)
+        if self.stop_button is not None:
+            buttons.append(self.stop_button)
+
+        if self.options_button is None:
+            options = self.get_options_menu()
+            if options:
+                self.options_button = create_toolbutton(self,
+                        text=_('Options'), icon=ima.icon('tooloptions'))
+                self.options_button.setPopupMode(QToolButton.InstantPopup)
+                menu = QMenu(self)
+                add_actions(menu, options)
+                self.options_button.setMenu(menu)
+        if self.options_button is not None:
+            buttons.append(self.options_button)
+
+        return buttons
+
+    def add_actions_to_context_menu(self, menu):
+        """Add actions to IPython widget context menu"""
+        inspect_action = create_action(self, _("Inspect current object"),
+                                    QKeySequence(get_shortcut('console',
+                                                    'inspect current object')),
+                                    icon=ima.icon('MessageBoxInformation'),
+                                    triggered=self.inspect_object)
+        clear_line_action = create_action(self, _("Clear line or block"),
+                                          QKeySequence("Shift+Escape"),
+                                          icon=ima.icon('editdelete'),
+                                          triggered=self.clear_line)
+        reset_namespace_action = create_action(self, _("Reset namespace"),
+                                          QKeySequence("Ctrl+Alt+R"),
+                                          triggered=self.reset_namespace)
+        clear_console_action = create_action(self, _("Clear console"),
+                                             QKeySequence(get_shortcut('console',
+                                                               'clear shell')),
+                                             icon=ima.icon('editclear'),
+                                             triggered=self.clear_console)
+        quit_action = create_action(self, _("&Quit"), icon=ima.icon('exit'),
+                                    triggered=self.exit_callback)
+        add_actions(menu, (None, inspect_action, clear_line_action,
+                           clear_console_action, reset_namespace_action,
+                           None, quit_action))
+        return menu
+
+    def set_font(self, font):
+        """Set IPython widget's font"""
+        self.shellwidget._control.setFont(font)
+        self.shellwidget.font = font
+
+    def set_infowidget_font(self):
+        """Set font for infowidget"""
+        font = get_font(option='rich_font')
+        self.infowidget.set_font(font)
+
+    def shutdown(self):
+        """Shutdown kernel"""
+        if self.get_kernel() is not None and not self.slave:
+            self.shellwidget.kernel_manager.shutdown_kernel()
+        if self.shellwidget.kernel_client is not None:
+            background(self.shellwidget.kernel_client.stop_channels)
+
+    def interrupt_kernel(self):
+        """Interrupt the associanted Spyder kernel if it's running"""
+        self.shellwidget.request_interrupt_kernel()
+
+    @Slot()
+    def restart_kernel(self):
+        """
+        Restart the associanted kernel
+
+        Took this code from the qtconsole project
+        Licensed under the BSD license
+        """
+        sw = self.shellwidget
+
+        message = _('Are you sure you want to restart the kernel?')
+        buttons = QMessageBox.Yes | QMessageBox.No
+        result = QMessageBox.question(self, _('Restart kernel?'),
+                                      message, buttons)
+
+        if result == QMessageBox.Yes:
+            if sw.kernel_manager:
+                if self.infowidget.isVisible():
+                    self.infowidget.hide()
+                    sw.show()
+                try:
+                    sw.kernel_manager.restart_kernel()
+                except RuntimeError as e:
+                    sw._append_plain_text(
+                        _('Error restarting kernel: %s\n') % e,
+                        before_prompt=True
+                    )
+                else:
+                    sw.reset(clear=True)
+                    sw._append_html(_("<br>Restarting kernel...\n<hr><br>"),
+                                    before_prompt=False)
+            else:
+                sw._append_plain_text(
+                    _('Cannot restart a kernel not started by Spyder\n'),
+                    before_prompt=True
+                )
+
+    @Slot(str)
+    def kernel_restarted_message(self, msg):
+        """Show kernel restarted/died messages."""
+        stderr = codecs.open(self.stderr_file, 'r', encoding='utf-8').read()
+
+        if stderr:
+            self.show_kernel_error('<tt>%s</tt>' % stderr)
+        else:
+            self.shellwidget._append_html("<br>%s<hr><br>" % msg,
+                                          before_prompt=False)
+
+
+    @Slot()
+    def inspect_object(self):
+        """Show how to inspect an object with our Help plugin"""
+        self.shellwidget._control.inspect_current_object()
+
+    @Slot()
+    def clear_line(self):
+        """Clear a console line"""
+        self.shellwidget._keyboard_quit()
+
+    @Slot()
+    def clear_console(self):
+        """Clear the whole console"""
+        self.shellwidget.clear_console()
+
+    @Slot()
+    def reset_namespace(self):
+        """Resets the namespace by removing all names defined by the user"""
+        self.shellwidget.reset_namespace()
+
+    def update_history(self):
+        self.history = self.shellwidget._history
+
+    #------ Private API -------------------------------------------------------
+    def _create_loading_page(self):
+        """Create html page to show while the kernel is starting"""
+        loading_template = Template(LOADING)
+        loading_img = get_image_path('loading_sprites.png')
+        if os.name == 'nt':
+            loading_img = loading_img.replace('\\', '/')
+        message = _("Connecting to kernel...")
+        page = loading_template.substitute(css_path=CSS_PATH,
+                                           loading_img=loading_img,
+                                           message=message)
+        return page
+
+    def _show_loading_page(self):
+        """Show animation while the kernel is loading."""
+        self.shellwidget.hide()
+        self.infowidget.show()
+        self.infowidget.setHtml(self.loading_page,
+                                QUrl.fromLocalFile(CSS_PATH))
+
+    def _hide_loading_page(self):
+        """Hide animation shown while the kernel is loading."""
+        self.infowidget.hide()
+        self.shellwidget.show()
+        self.infowidget.setHtml(BLANK)
+
+        document = self.get_control().document()
+        document.contentsChange.disconnect(self._hide_loading_page)