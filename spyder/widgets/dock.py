# -*- coding: utf-8 -*-
#
# Copyright © Spyder Project Contributors
# Licensed under the terms of the MIT License
# (see spyder/__init__.py for details)

"""
Dock widgets for plugins
"""

from qtpy.QtCore import QEvent, QObject, Qt, QSize, Signal
from qtpy.QtWidgets import (QApplication, QDockWidget, QHBoxLayout,
                            QSizePolicy, QStyle, QTabBar, QToolButton,
                            QWidget)

from spyder.config.gui import is_dark_interface
<<<<<<< HEAD
from spyder.utils import icon_manager as ima
from spyder.utils.palette import QStylePalette
=======
from spyder.utils.icon_manager import ima
>>>>>>> 01d9195b


# =============================================================================
# Tab filter
# =============================================================================
class TabFilter(QObject):
    """Filter event attached to each DockWidget QTabBar."""
    def __init__(self, dock_tabbar, main):
        QObject.__init__(self)
        self.dock_tabbar = dock_tabbar
        self.main = main
        self.from_index = None

        # Center dockwidget tabs to differentiate them from plugin tabs.
        # See spyder-ide/spyder#9763
        self.dock_tabbar.setStyleSheet("QTabBar {alignment: center;}")

    def eventFilter(self, obj, event):
        """Filter mouse press events.

        Events that are captured and not propagated return True. Events that
        are not captured and are propagated return False.
        """
        event_type = event.type()
        if event_type == QEvent.MouseButtonPress:
            self.tab_pressed(event)
            return False
        return False

    def tab_pressed(self, event):
        """Method called when a tab from a QTabBar has been pressed."""
        self.from_index = self.dock_tabbar.tabAt(event.pos())
        self.dock_tabbar.setCurrentIndex(self.from_index)

        try:
            if event.button() == Qt.RightButton:
                if self.from_index == -1:
                    self.show_nontab_menu(event)
                else:
                    self.show_tab_menu(event)
        except AttributeError:
            # Needed to avoid an error when generating the
            # context menu on top of the tab.
            # See spyder-ide/spyder#11226
            pass

    def show_tab_menu(self, event):
        """Show the context menu assigned to tabs."""
        self.show_nontab_menu(event)

    def show_nontab_menu(self, event):
        """Show the context menu assigned to nontabs section."""
        menu = self.main.createPopupMenu()
        menu.exec_(self.dock_tabbar.mapToGlobal(event.pos()))


# =============================================================================
# Title bar
# =============================================================================
class DragButton(QToolButton):
    """
    Drag button for the title bar.

    This button pass all its mouse events to its parent.
    """

    def __init__(self, parent, button_size):
        super(QToolButton, self).__init__(parent)
        self.parent = parent

        # Style
        self.setMaximumSize(button_size)
        self.setAutoRaise(True)
        self.setIcon(ima.icon('drag-horizontal'))
        if is_dark_interface():
            self.setStyleSheet((
                "QToolButton {{"
                "border-radius: 0px;"
                "border: 0px;"
                "background-color: {color};}}").format(
                    color=QStylePalette.COLOR_BACKGROUND_3))
        else:
            self.setStyleSheet("QToolButton {border: 0px;}")

    def mouseReleaseEvent(self, event):
        self.parent.mouseReleaseEvent(event)

    def mousePressEvent(self, event):
        self.parent.mousePressEvent(event)

    def mouseMoveEvent(self, event):
        self.parent.mouseMoveEvent(event)


class CloseButton(QToolButton):
    """Close button for the title bar."""

    def __init__(self, parent, button_size):
        super(QToolButton, self).__init__(parent)

        # Style
        self.setMaximumSize(button_size)
        self.setAutoRaise(True)
        self.setCursor(Qt.ArrowCursor)
        if is_dark_interface():
            self.setStyleSheet((
                "QToolButton {{"
                "border-radius: 0px;"
                "border: 0px;"
                "image: url(:/qss_icons/rc/close.png);"
                "background-color: {color};}}"
                "QToolButton:hover {{"
                "image: url(:/qss_icons/rc/close-hover.png);}}").format(
                    color=QStylePalette.COLOR_BACKGROUND_3))
        else:
            self.setIcon(QApplication.style().standardIcon(
                QStyle.SP_DockWidgetCloseButton))


class DockTitleBar(QWidget):
    """
    Custom title bar for our dock widgets.

    Inspired from
    https://stackoverflow.com/a/40894225/438386
    """

    def __init__(self, parent):
        super(DockTitleBar, self).__init__(parent)

        icon_size = QApplication.style().standardIcon(
            QStyle.SP_TitleBarNormalButton).actualSize(QSize(100, 100))
        button_size = icon_size + QSize(8, 8)

        left_spacer = QWidget(self)
        left_spacer.setSizePolicy(QSizePolicy.Expanding, QSizePolicy.Minimum)
        if is_dark_interface():
            left_spacer.setStyleSheet(
                f"background-color: {QStylePalette.COLOR_BACKGROUND_3}")

        drag_button = DragButton(self, button_size)

        right_spacer = QWidget(self)
        right_spacer.setSizePolicy(QSizePolicy.Expanding, QSizePolicy.Minimum)
        if is_dark_interface():
            right_spacer.setStyleSheet(
                f"background-color: {QStylePalette.COLOR_BACKGROUND_3}")

        close_button = CloseButton(self, button_size)
        close_button.clicked.connect(parent.sig_plugin_closed.emit)

        hlayout = QHBoxLayout(self)
        hlayout.setSpacing(0)
        hlayout.setContentsMargins(0, 0, 0, 0)
        hlayout.addWidget(left_spacer)
        hlayout.addWidget(drag_button)
        hlayout.addWidget(right_spacer)
        hlayout.addWidget(close_button)

        # To signal that dock widgets can be dragged from here
        self.setCursor(Qt.SizeAllCursor)

    def mouseReleaseEvent(self, event):
        self.setCursor(Qt.SizeAllCursor)
        QWidget.mouseReleaseEvent(self, event)

    def mousePressEvent(self, event):
        self.setCursor(Qt.ClosedHandCursor)
        QWidget.mousePressEvent(self, event)

    def mouseMoveEvent(self, event):
        QWidget.mouseMoveEvent(self, event)
        self.setCursor(Qt.SizeAllCursor)


class SpyderDockWidget(QDockWidget):
    """Subclass to override needed methods"""

    # Attributes
    ALLOWED_AREAS = Qt.AllDockWidgetAreas
    LOCATION = Qt.LeftDockWidgetArea
    FEATURES = QDockWidget.DockWidgetClosable | QDockWidget.DockWidgetMovable

    # Signals
    sig_plugin_closed = Signal()

    def __init__(self, title, parent):
        super(SpyderDockWidget, self).__init__(title, parent)

        self.title = title

        # Widgets
        self.main = parent
        self.empty_titlebar = QWidget(self)
        self.titlebar = DockTitleBar(self)
        self.dock_tabbar = None  # Needed for event filter

        # Layout
        # Prevent message on internal console
        # See: https://bugreports.qt.io/browse/QTBUG-42986
        layout = QHBoxLayout(self.empty_titlebar)
        layout.setContentsMargins(0, 0, 0, 0)
        layout.setSpacing(0)
        self.empty_titlebar.setLayout(layout)
        self.empty_titlebar.setMinimumSize(0, 0)
        self.empty_titlebar.setMaximumSize(0, 0)

        # Setup
        self.set_title_bar()

        # Signals
        # To track dockwidget changes the filter is installed when dockwidget
        # visibility changes. This installs the filter on startup and also
        # on dockwidgets that are undocked and then docked to a new location.
        self.visibilityChanged.connect(self.install_tab_event_filter)

    def closeEvent(self, event):
        """
        Reimplement Qt method to send a signal on close so that "Panes" main
        window menu can be updated correctly
        """
        self.sig_plugin_closed.emit()

    def install_tab_event_filter(self, value):
        """
        Install an event filter to capture mouse events in the tabs of a
        QTabBar holding tabified dockwidgets.
        """
        dock_tabbar = None
        tabbars = self.main.findChildren(QTabBar)
        for tabbar in tabbars:
            for tab in range(tabbar.count()):
                title = tabbar.tabText(tab)
                if title == self.title:
                    dock_tabbar = tabbar
                    break

        if dock_tabbar is not None:
            self.dock_tabbar = dock_tabbar
            # Install filter only once per QTabBar
            if getattr(self.dock_tabbar, 'filter', None) is None:
                self.dock_tabbar.filter = TabFilter(self.dock_tabbar,
                                                    self.main)
                self.dock_tabbar.installEventFilter(self.dock_tabbar.filter)

    def remove_title_bar(self):
        """Set empty qwidget on title bar."""
        self.setTitleBarWidget(self.empty_titlebar)

    def set_title_bar(self):
        """Set custom title bar."""
        self.setTitleBarWidget(self.titlebar)<|MERGE_RESOLUTION|>--- conflicted
+++ resolved
@@ -14,12 +14,8 @@
                             QWidget)
 
 from spyder.config.gui import is_dark_interface
-<<<<<<< HEAD
-from spyder.utils import icon_manager as ima
+from spyder.utils.icon_manager import ima
 from spyder.utils.palette import QStylePalette
-=======
-from spyder.utils.icon_manager import ima
->>>>>>> 01d9195b
 
 
 # =============================================================================
