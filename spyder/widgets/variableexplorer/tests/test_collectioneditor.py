# -*- coding: utf-8 -*-
# -----------------------------------------------------------------------------
# Copyright © Spyder Project Contributors
#
# Licensed under the terms of the MIT License
# (see spyder/__init__.py for details)
# ----------------------------------------------------------------------------

"""
Tests for the Variable Explorer Collections Editor.
"""

# Standard library imports
import os  # Example module for testing display inside CollecitonsEditor
from os import path
import copy
import datetime
from xml.dom.minidom import parseString
try:
    from unittest.mock import Mock
except ImportError:
    from mock import Mock  # Python 2

# Third party imports
import numpy
import pandas
import pytest
from flaky import flaky
from qtpy.QtCore import Qt
from qtpy.QtWidgets import QWidget

# Local imports
from spyder.widgets.variableexplorer.collectionseditor import (
    CollectionsEditorTableView, CollectionsModel, CollectionsEditor,
    LARGE_NROWS, ROWS_TO_LOAD)
from spyder.widgets.variableexplorer.tests.test_dataframeeditor import \
    generate_pandas_indexes

# =============================================================================
# Constants
# =============================================================================
# Full path to this file's parent directory for loading data
LOCATION = path.realpath(os.path.join(os.getcwd(), os.path.dirname(__file__)))


# =============================================================================
# Utility functions
# =============================================================================
def data(cm, i, j):
    return cm.data(cm.createIndex(i, j))


def data_table(cm, n_rows, n_cols):
    return [[data(cm, i, j) for i in range(n_rows)] for j in range(n_cols)]


# =============================================================================
# Pytest Fixtures
# =============================================================================
@pytest.fixture
def nonsettable_objects_data():
    """Rturn Python objects with immutable attribs to test CollectionEditor."""
    test_objs = [pandas.Period("2018-03"), pandas.Categorical([1, 2, 42])]
    expected_objs = [pandas.Period("2018-03"), pandas.Categorical([1, 2, 42])]
    keys_test = [["_typ", "day", "dayofyear", "hour"],
                 ["_typ", "nbytes", "ndim"]]
    return zip(test_objs, expected_objs, keys_test)


# =============================================================================
# Tests
# ============================================================================
def test_create_dataframeeditor_with_correct_format(qtbot, monkeypatch):
    MockDataFrameEditor = Mock()
    mockDataFrameEditor_instance = MockDataFrameEditor()
    monkeypatch.setattr('spyder.widgets.variableexplorer.collectionseditor.DataFrameEditor',
                        MockDataFrameEditor)
    df = pandas.DataFrame(['foo', 'bar'])
    editor = CollectionsEditorTableView(None, {'df': df})
    qtbot.addWidget(editor)
    editor.set_dataframe_format('%10d')
    editor.delegate.createEditor(None, None, editor.model.createIndex(0, 3))
    mockDataFrameEditor_instance.dataModel.set_format.assert_called_once_with('%10d')

def test_accept_sig_option_changed_from_dataframeeditor(qtbot, monkeypatch):
    df = pandas.DataFrame(['foo', 'bar'])
    editor = CollectionsEditorTableView(None, {'df': df})
    qtbot.addWidget(editor)
    editor.set_dataframe_format('%10d')
    assert editor.model.dataframe_format == '%10d'
    editor.delegate.createEditor(None, None, editor.model.createIndex(0, 3))
    dataframe_editor = next(iter(editor.delegate._editors.values()))['editor']
    qtbot.addWidget(dataframe_editor)
    dataframe_editor.sig_option_changed.emit('dataframe_format', '%5f')
    assert editor.model.dataframe_format == '%5f'

def test_collectionsmodel_with_two_ints():
    coll = {'x': 1, 'y': 2}
    cm = CollectionsModel(None, coll)
    assert cm.rowCount() == 2
    assert cm.columnCount() == 4
    # dict is unordered, so first row might be x or y
    assert data(cm, 0, 0) in {'x', 'y'}
    if data(cm, 0, 0) == 'x':
        row_with_x = 0
        row_with_y = 1
    else:
        row_with_x = 1
        row_with_y = 0
    assert data(cm, row_with_x, 1) == 'int'
    assert data(cm, row_with_x, 2) == '1'
    assert data(cm, row_with_x, 3) == '1'
    assert data(cm, row_with_y, 0) == 'y'
    assert data(cm, row_with_y, 1) == 'int'
    assert data(cm, row_with_y, 2) == '1'
    assert data(cm, row_with_y, 3) == '2'

<<<<<<< HEAD
def test_collectionsmodel_with_index():
    # Regression test for issue #3380, modified for #3758
    for rng_name, rng in generate_pandas_indexes().items():
        coll = {'rng': rng}
        cm = CollectionsModel(None, coll)
        assert data(cm, 0, 0) == 'rng'
        assert data(cm, 0, 1) == rng_name
        assert data(cm, 0, 2) == '(20,)' or data(cm, 0, 2) == '(20L,)'
        assert data(cm, 0, 3) == rng.summary()

def test_shows_dataframeeditor_when_editing_index(qtbot, monkeypatch):
    for rng_name, rng in generate_pandas_indexes().items():
        MockDataFrameEditor = Mock()
        mockDataFrameEditor_instance = MockDataFrameEditor()
        monkeypatch.setattr('spyder.widgets.variableexplorer.collectionseditor.DataFrameEditor',
                            MockDataFrameEditor)
        coll = {'rng': rng}
        editor = CollectionsEditorTableView(None, coll)
        editor.delegate.createEditor(None, None,
                                     editor.model.createIndex(0, 3))
        mockDataFrameEditor_instance.show.assert_called_once_with()
=======
def test_collectionsmodel_with_datetimeindex():
    # Regression test for issue #3380
    rng = pandas.date_range('10/1/2016', periods=25, freq='bq')
    coll = {'rng': rng}
    cm = CollectionsModel(None, coll)
    assert data(cm, 0, 0) == 'rng'
    assert data(cm, 0, 1) == 'DatetimeIndex'
    assert data(cm, 0, 2) == '(25,)' or data(cm, 0, 2) == '(25L,)'
    try:
        assert data(cm, 0, 3) == rng._summary()
    except AttributeError:
        assert data(cm, 0, 3) == rng.summary()


def test_shows_dataframeeditor_when_editing_datetimeindex(qtbot, monkeypatch):
    MockDataFrameEditor = Mock()
    mockDataFrameEditor_instance = MockDataFrameEditor()
    monkeypatch.setattr('spyder.widgets.variableexplorer.collectionseditor.DataFrameEditor',
                        MockDataFrameEditor)
    rng = pandas.date_range('10/1/2016', periods=25, freq='bq')
    coll = {'rng': rng}
    editor = CollectionsEditorTableView(None, coll)
    editor.delegate.createEditor(None, None, editor.model.createIndex(0, 3))
    mockDataFrameEditor_instance.show.assert_called_once_with()
>>>>>>> f265bae4


def test_sort_collectionsmodel():
    coll = [1, 3, 2]
    cm = CollectionsModel(None, coll)
    assert cm.rowCount() == 3
    assert cm.columnCount() == 4
    cm.sort(0)  # sort by index
    assert data_table(cm, 3, 4) == [['0', '1', '2'],
                                    ['int', 'int', 'int'],
                                    ['1', '1', '1'],
                                    ['1', '3', '2']]
    cm.sort(3)  # sort by value
    assert data_table(cm, 3, 4) == [['0', '2', '1'],
                                    ['int', 'int', 'int'],
                                    ['1', '1', '1'],
                                    ['1', '2', '3']]
    coll = [[1, 2], 3]
    cm = CollectionsModel(None, coll)
    assert cm.rowCount() == 2
    assert cm.columnCount() == 4
    cm.sort(1)  # sort by type
    assert data_table(cm, 2, 4) == [['1', '0'],
                                    ['int', 'list'],
                                    ['1', '2'],
                                    ['3', '[1, 2]']]
    cm.sort(2)  # sort by size
    assert data_table(cm, 2, 4) == [['1', '0'],
                                    ['int', 'list'],
                                    ['1', '2'],
                                    ['3', '[1, 2]']]


def test_sort_collectionsmodel_with_many_rows():
    coll = list(range(2*LARGE_NROWS))
    cm = CollectionsModel(None, coll)
    assert cm.rowCount() == cm.rows_loaded == ROWS_TO_LOAD
    assert cm.columnCount() == 4
    cm.sort(1)  # This was causing an issue (#5232)
    cm.fetchMore()
    assert cm.rowCount() == 2 * ROWS_TO_LOAD
    for _ in range(3):
        cm.fetchMore()
    assert cm.rowCount() == len(coll)


def test_rename_and_duplicate_item_in_collection_editor():
    collections = {'list': ([1, 2, 3], False, True),
                   'tuple': ((1, 2, 3), False, False),
                   'dict': ({'a': 1, 'b': 2}, True, True)}
    for coll, rename_enabled, duplicate_enabled in collections.values():
        coll_copy = copy.copy(coll)
        editor = CollectionsEditorTableView(None, coll)
        assert editor.rename_action.isEnabled()
        assert editor.duplicate_action.isEnabled()
        editor.setCurrentIndex(editor.model.createIndex(0, 0))
        editor.refresh_menu()
        assert editor.rename_action.isEnabled() == rename_enabled
        assert editor.duplicate_action.isEnabled() == duplicate_enabled
        if isinstance(coll, list):
            editor.duplicate_item()
            assert editor.model.get_data() == coll_copy + [coll_copy[0]]


def test_edit_mutable_and_immutable_types(monkeypatch):
    """
    Test that mutable objs/vals are editable in VarExp; immutable ones aren't.

    Regression test for issue #5991 .
    """
    MockQLineEdit = Mock()
    attr_to_patch_qlineedit = ('spyder.widgets.variableexplorer.' +
                               'collectionseditor.QLineEdit')
    monkeypatch.setattr(attr_to_patch_qlineedit, MockQLineEdit)

    MockTextEditor = Mock()
    attr_to_patch_textedit = ('spyder.widgets.variableexplorer.' +
                              'collectionseditor.TextEditor')
    monkeypatch.setattr(attr_to_patch_textedit, MockTextEditor)

    MockQDateTimeEdit = Mock()
    attr_to_patch_qdatetimeedit = ('spyder.widgets.variableexplorer.' +
                                   'collectionseditor.QDateTimeEdit')
    monkeypatch.setattr(attr_to_patch_qdatetimeedit, MockQDateTimeEdit)

    MockCollectionsEditor = Mock()
    mockCollectionsEditor_instance = MockCollectionsEditor()
    attr_to_patch_coledit = ('spyder.widgets.variableexplorer.' +
                             'collectionseditor.CollectionsEditor')
    monkeypatch.setattr(attr_to_patch_coledit, MockCollectionsEditor)

    list_test = [1, "012345678901234567901234567890123456789012",
                 datetime.datetime(2017, 12, 24, 7, 9), [1, 2, 3], (2, "eggs")]
    tup_test = tuple(list_test)

    # Tests for mutable type (list) #
    editor_list = CollectionsEditorTableView(None, list_test)

    # Directly editable values inside list
    editor_list_value = editor_list.delegate.createEditor(
        None, None, editor_list.model.createIndex(0, 3))
    assert editor_list_value is not None
    assert MockQLineEdit.call_count == 1

    # Text Editor for long text inside list
    editor_list.delegate.createEditor(None, None,
                                      editor_list.model.createIndex(1, 3))
    assert MockTextEditor.call_count == 2
    assert not MockTextEditor.call_args[1]["readonly"]

    # Datetime inside list
    editor_list_datetime = editor_list.delegate.createEditor(
        None, None, editor_list.model.createIndex(2, 3))
    assert editor_list_datetime is not None
    assert MockQDateTimeEdit.call_count == 1

    # List inside list
    editor_list.delegate.createEditor(None, None,
                                      editor_list.model.createIndex(3, 3))
    assert mockCollectionsEditor_instance.show.call_count == 1
    assert not mockCollectionsEditor_instance.setup.call_args[1]["readonly"]

    # Tuple inside list
    editor_list.delegate.createEditor(None, None,
                                      editor_list.model.createIndex(4, 3))
    assert mockCollectionsEditor_instance.show.call_count == 2
    assert mockCollectionsEditor_instance.setup.call_args[1]["readonly"]

    # Tests for immutable type (tuple) #
    editor_tup = CollectionsEditorTableView(None, tup_test)

    # Directly editable values inside tuple
    editor_tup_value = editor_tup.delegate.createEditor(
        None, None, editor_tup.model.createIndex(0, 3))
    assert editor_tup_value is None
    assert MockQLineEdit.call_count == 1

    # Text Editor for long text inside tuple
    editor_tup.delegate.createEditor(None, None,
                                     editor_tup.model.createIndex(1, 3))
    assert MockTextEditor.call_count == 4
    assert MockTextEditor.call_args[1]["readonly"]

    # Datetime inside tuple
    editor_tup_datetime = editor_tup.delegate.createEditor(
        None, None, editor_tup.model.createIndex(2, 3))
    assert editor_tup_datetime is None
    assert MockQDateTimeEdit.call_count == 1

    # List inside tuple
    editor_tup.delegate.createEditor(None, None,
                                     editor_tup.model.createIndex(3, 3))
    assert mockCollectionsEditor_instance.show.call_count == 3
    assert mockCollectionsEditor_instance.setup.call_args[1]["readonly"]

    # Tuple inside tuple
    editor_tup.delegate.createEditor(None, None,
                                     editor_tup.model.createIndex(4, 3))
    assert mockCollectionsEditor_instance.show.call_count == 4
    assert mockCollectionsEditor_instance.setup.call_args[1]["readonly"]


@flaky(max_runs=3)
def test_view_module_in_coledit():
    """
    Test that modules don't produce an error when opening in Variable Explorer.

    Also check that they are set as readonly. Regression test for issue #6080 .
    """
    editor = CollectionsEditor()
    editor.setup(os, "module_test", readonly=False)
    assert editor.widget.editor.readonly

def test_notimplementederror_multiindex():
    """
    Test that the NotImplementedError when scrolling a MultiIndex is handled.

    Regression test for issue #6284 .
    """
    time_deltas = [pandas.Timedelta(minutes=minute)
                   for minute in range(5, 35, 5)]
    time_delta_multiindex = pandas.MultiIndex.from_product([[0, 1, 2, 3, 4],
                                                            time_deltas])
    col_model = CollectionsModel(None, time_delta_multiindex)
    assert col_model.rowCount() == col_model.rows_loaded == ROWS_TO_LOAD
    assert col_model.columnCount() == 4
    col_model.fetchMore()
    assert col_model.rowCount() == 2 * ROWS_TO_LOAD
    for _ in range(3):
        col_model.fetchMore()
    assert col_model.rowCount() == 5 * ROWS_TO_LOAD


def test_editor_parent_set(monkeypatch):
    """
    Test that editors have their parent set so they close with Spyder.

    Regression test for issue #5696 .
    """
    # Mocking and setup
    test_parent = QWidget()

    MockCollectionsEditor = Mock()
    attr_to_patch_coledit = ('spyder.widgets.variableexplorer.' +
                             'collectionseditor.CollectionsEditor')
    monkeypatch.setattr(attr_to_patch_coledit, MockCollectionsEditor)

    MockArrayEditor = Mock()
    attr_to_patch_arredit = ('spyder.widgets.variableexplorer.' +
                             'collectionseditor.ArrayEditor')
    monkeypatch.setattr(attr_to_patch_arredit, MockArrayEditor)

    MockDataFrameEditor = Mock()
    attr_to_patch_dfedit = ('spyder.widgets.variableexplorer.' +
                            'collectionseditor.DataFrameEditor')
    monkeypatch.setattr(attr_to_patch_dfedit, MockDataFrameEditor)

    MockTextEditor = Mock()
    attr_to_patch_textedit = ('spyder.widgets.variableexplorer.' +
                              'collectionseditor.TextEditor')
    monkeypatch.setattr(attr_to_patch_textedit, MockTextEditor)

    editor_data = [[0, 1, 2, 3, 4],
                   numpy.array([1.0, 42.0, 1337.0]),
                   pandas.DataFrame([[1, 2, 3], [20, 30, 40]]),
                   "012345678901234567890123456789012345678901234567890123456",
                   os]
    col_editor = CollectionsEditorTableView(test_parent, editor_data)
    assert col_editor.parent() is test_parent

    for idx, mock_class in enumerate([MockCollectionsEditor,
                                      MockArrayEditor,
                                      MockDataFrameEditor,
                                      MockTextEditor,
                                      MockCollectionsEditor]):
        col_editor.delegate.createEditor(col_editor.parent(), None,
                                         col_editor.model.createIndex(idx, 3))
        assert mock_class.call_count == 1 + (idx // 3)
        assert mock_class.call_args[1]["parent"] is test_parent


def test_xml_dom_element_view():
    """
    Test that XML DOM ``Element``s are able to be viewied in CollectionsEditor.

    Regression test for issue #5642 .
    """
    xml_path = path.join(LOCATION, 'dom_element_test.xml')
    with open(xml_path) as xml_file:
        xml_data = xml_file.read()

    xml_content = parseString(xml_data)
    xml_element = xml_content.getElementsByTagName("note")[0]

    col_editor = CollectionsEditor(None)
    col_editor.setup(xml_element)
    col_editor.show()
    assert col_editor.get_value()
    col_editor.accept()


def test_pandas_dateoffset_view():
    """
    Test that pandas ``DateOffset`` objs can be viewied in CollectionsEditor.

    Regression test for issue #6729 .
    """
    test_dateoffset = pandas.DateOffset()
    col_editor = CollectionsEditor(None)
    col_editor.setup(test_dateoffset)
    col_editor.show()
    assert col_editor.get_value()
    col_editor.accept()


def test_set_nonsettable_objects(nonsettable_objects_data):
    """
    Test that errors trying to set attributes in ColEdit are handled properly.

    Unit regression test for issues #6727 and #6728 .
    """
    for test_obj, expected_obj, keys in nonsettable_objects_data:
        col_model = CollectionsModel(None, test_obj)
        indicies = [col_model.get_index_from_key(key) for key in keys]
        for idx in indicies:
            assert not col_model.set_value(idx, "2")
            # Due to numpy's deliberate breakage of __eq__ comparison
            assert all([key == "_typ" or
                        (getattr(col_model.get_data().__obj__, key)
                         == getattr(expected_obj, key)) for key in keys])


@flaky(max_runs=3)
@pytest.mark.no_xvfb
def test_edit_nonsettable_objects(qtbot, nonsettable_objects_data):
    """
    Test that errors trying to edit attributes in ColEdit are handled properly.

    Integration regression test for issues #6727 and #6728 .
    """
    for test_obj, expected_obj, keys in nonsettable_objects_data:
        col_editor = CollectionsEditor(None)
        col_editor.setup(test_obj)
        col_editor.show()
        qtbot.waitForWindowShown(col_editor)
        view = col_editor.widget.editor
        indicies = [view.model.get_index_from_key(key) for key in keys]

        for _ in range(3):
            qtbot.keyClick(view, Qt.Key_Right)
        last_row = -1
        rows_to_test = [index.row() for index in indicies]
        for row in rows_to_test:
            for _ in range(row - last_row - 1):
                qtbot.keyClick(view, Qt.Key_Down)
            qtbot.keyClick(view, Qt.Key_Space)
            qtbot.keyClick(view.focusWidget(), Qt.Key_Backspace)
            qtbot.keyClicks(view.focusWidget(), "2")
            qtbot.keyClick(view.focusWidget(), Qt.Key_Down)
            last_row = row

        qtbot.wait(100)
        # Due to numpy's deliberate breakage of __eq__ comparison
        assert all([key == "_typ" or (getattr(col_editor.get_value(), key)
                    == getattr(expected_obj, key)) for key in keys])

        col_editor.accept()
        qtbot.wait(200)
        # Same reason as above
        assert all([key == "_typ" or (getattr(col_editor.get_value(), key)
                    == getattr(expected_obj, key)) for key in keys])
        assert all([getattr(test_obj, key)
                    == getattr(expected_obj, key) for key in keys])


if __name__ == "__main__":
    pytest.main()<|MERGE_RESOLUTION|>--- conflicted
+++ resolved
@@ -115,7 +115,6 @@
     assert data(cm, row_with_y, 2) == '1'
     assert data(cm, row_with_y, 3) == '2'
 
-<<<<<<< HEAD
 def test_collectionsmodel_with_index():
     # Regression test for issue #3380, modified for #3758
     for rng_name, rng in generate_pandas_indexes().items():
@@ -124,7 +123,11 @@
         assert data(cm, 0, 0) == 'rng'
         assert data(cm, 0, 1) == rng_name
         assert data(cm, 0, 2) == '(20,)' or data(cm, 0, 2) == '(20L,)'
+    try:
+        assert data(cm, 0, 3) == rng._summary()
+    except AttributeError:
         assert data(cm, 0, 3) == rng.summary()
+
 
 def test_shows_dataframeeditor_when_editing_index(qtbot, monkeypatch):
     for rng_name, rng in generate_pandas_indexes().items():
@@ -137,32 +140,6 @@
         editor.delegate.createEditor(None, None,
                                      editor.model.createIndex(0, 3))
         mockDataFrameEditor_instance.show.assert_called_once_with()
-=======
-def test_collectionsmodel_with_datetimeindex():
-    # Regression test for issue #3380
-    rng = pandas.date_range('10/1/2016', periods=25, freq='bq')
-    coll = {'rng': rng}
-    cm = CollectionsModel(None, coll)
-    assert data(cm, 0, 0) == 'rng'
-    assert data(cm, 0, 1) == 'DatetimeIndex'
-    assert data(cm, 0, 2) == '(25,)' or data(cm, 0, 2) == '(25L,)'
-    try:
-        assert data(cm, 0, 3) == rng._summary()
-    except AttributeError:
-        assert data(cm, 0, 3) == rng.summary()
-
-
-def test_shows_dataframeeditor_when_editing_datetimeindex(qtbot, monkeypatch):
-    MockDataFrameEditor = Mock()
-    mockDataFrameEditor_instance = MockDataFrameEditor()
-    monkeypatch.setattr('spyder.widgets.variableexplorer.collectionseditor.DataFrameEditor',
-                        MockDataFrameEditor)
-    rng = pandas.date_range('10/1/2016', periods=25, freq='bq')
-    coll = {'rng': rng}
-    editor = CollectionsEditorTableView(None, coll)
-    editor.delegate.createEditor(None, None, editor.model.createIndex(0, 3))
-    mockDataFrameEditor_instance.show.assert_called_once_with()
->>>>>>> f265bae4
 
 
 def test_sort_collectionsmodel():
