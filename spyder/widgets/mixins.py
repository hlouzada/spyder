--- conflicted
+++ resolved
@@ -1,1295 +1,1270 @@
-# -*- coding: utf-8 -*-
-#
-# Copyright © Spyder Project Contributors
-# Licensed under the terms of the MIT License
-# (see spyder/__init__.py for details)
-
-"""Mix-in classes
-
-These classes were created to be able to provide Spyder's regular text and
-console widget features to an independant widget based on QTextEdit for the
-IPython console plugin.
-"""
-
-# Standard library imports
-from __future__ import print_function
-from xml.sax.saxutils import escape
-import os
-import os.path as osp
-import re
-import sre_constants
-import sys
-import textwrap
-
-# Third party imports
-import qdarkstyle
-from qtpy.QtCore import QPoint, Qt, QCoreApplication
-from qtpy.QtGui import QCursor, QTextCursor, QTextDocument
-from qtpy.QtWidgets import QApplication, QToolTip
-from qtpy import QT_VERSION
-from spyder_kernels.utils.dochelpers import (getargspecfromtext, getobj,
-                                             getsignaturefromtext)
-
-# Local imports
-from spyder.config.base import _
-from spyder.config.gui import is_dark_interface
-from spyder.config.main import CONF
-from spyder.py3compat import is_text_string, to_text_string
-from spyder.utils import encoding, sourcecode, programs
-from spyder.utils.misc import get_error_match
-from spyder.widgets.arraybuilder import NumpyArrayDialog
-
-QT55_VERSION = programs.check_version(QT_VERSION, "5.5", ">=")
-
-if QT55_VERSION:
-    from qtpy.QtCore import QRegularExpression
-else:
-    from qtpy.QtCore import QRegExp
-
-
-class BaseEditMixin(object):
-
-    _PARAMETER_HIGHLIGHT_COLOR = '#DAA520'
-    _DEFAULT_TITLE_COLOR = '#2D62FF'
-    _CHAR_HIGHLIGHT_COLOR = 'red'
-    _DEFAULT_TEXT_COLOR = '#999999'
-
-    def __init__(self):
-        self.eol_chars = None
-        self.calltip_size = 600
-
-    #------Line number area
-    def get_linenumberarea_width(self):
-        """Return line number area width"""
-        # Implemented in CodeEditor, but needed for calltip/completion widgets
-        return 0
-
-    def calculate_real_position(self, point):
-        """
-        Add offset to a point, to take into account the Editor panels.
-
-        This is reimplemented in CodeEditor, in other widgets it returns
-        the same point.
-        """
-        return point
-
-    # --- Tooltips and Calltips
-    def _calculate_position(self, at_line=None, at_point=None):
-        """
-        Calculate a global point position `QPoint(x, y)`, for a given
-        line, local cursor position, or local point.
-        """
-        font = self.font()
-
-        if at_point is not None:
-            # Showing tooltip at point position
-            cx, cy = at_point.x(), at_point.y()
-        elif at_line is not None:
-            # Showing tooltip at line
-            cx = 5
-            line = at_line - 1
-            cursor = QTextCursor(self.document().findBlockByNumber(line))
-            cy = self.cursorRect(cursor).top()
-        else:
-            # Showing tooltip at cursor position
-            cx, cy = self.get_coordinates('cursor')
-            cy = cy - font.pointSize() / 2
-
-        # Calculate vertical delta
-        # The needed delta changes with font size, so we use a power law
-        if sys.platform == 'darwin':
-            delta = int((font.pointSize() * 1.20) ** 0.98) + 4.5
-        elif os.name == 'nt':
-            delta = int((font.pointSize() * 1.20) ** 1.05) + 7
-        else:
-            delta = int((font.pointSize() * 1.20) ** 0.98) + 7
-        # delta = font.pointSize() + 5
-
-        # Map to global coordinates
-        point = self.mapToGlobal(QPoint(cx, cy))
-        point = self.calculate_real_position(point)
-        point.setY(point.y() + delta)
-
-        return point
-
-    def _update_stylesheet(self, widget):
-        """Update the background stylesheet to make it lighter."""
-        if is_dark_interface():
-            css = qdarkstyle.load_stylesheet_from_environment()
-            widget.setStyleSheet(css)
-            palette = widget.palette()
-            background = palette.color(palette.Window).lighter(150).name()
-            border = palette.color(palette.Window).lighter(200).name()
-            name = widget.__class__.__name__
-            widget.setObjectName(name)
-            extra_css = '''
-                {0}#{0} {{
-                    background-color:{1};
-                    border: 1px solid {2};
-                }}'''.format(name, background, border)
-            widget.setStyleSheet(css + extra_css)
-
-    def _get_inspect_shortcut(self):
-        """
-        Queries the editor's config to get the current "Inspect" shortcut.
-        """
-        value = CONF.get('shortcuts', 'editor/inspect current object')
-        if value:
-            if sys.platform == "darwin":
-                value = value.replace('Ctrl', 'Cmd')
-        return value
-
-    def _format_text(self, title=None, signature=None, text=None,
-                     inspect_word=None, title_color=None, max_lines=None,
-                     display_link=False):
-        """
-        Create HTML template for calltips and tooltips.
-
-        This will display title and text as separate sections and add `...`
-
-        ----------------------------------------
-        | `title` (with `title_color`)         |
-        ----------------------------------------
-        | `signature`                          |
-        |                                      |
-        | `text` (ellided to `max_lines`)      |
-        |                                      |
-        ----------------------------------------
-        | Link or shortcut with `inspect_word` |
-        ----------------------------------------
-        """
-        BASE_TEMPLATE = '''
-            <div style=\'font-family: "{font_family}";
-                        font-size: {size}pt;
-                        color: {color}\'>
-                {main_text}
-            </div>
-        '''
-        # Get current font properties
-        font = self.font()
-        font_family = font.family()
-        title_size = font.pointSize()
-        text_size = title_size - 1 if title_size > 9 else title_size
-        text_color = self._DEFAULT_TEXT_COLOR
-
-        template = ''
-        if title:
-            template += BASE_TEMPLATE.format(
-                font_family=font_family,
-                size=title_size,
-                color=title_color,
-                main_text=title,
-            )
-
-            if text or signature:
-                template += '<hr>'
-
-        if signature:
-            template += BASE_TEMPLATE.format(
-                font_family=font_family,
-                size=text_size,
-                color=text_color,
-                main_text=signature,
-            )
-
-        if not text:
-            text = '\n<i>No documentation available</i>\n'
-
-        if max_lines:
-            lines = text.split('\n')
-            if len(lines) > max_lines:
-                text = '\n'.join(lines[:max_lines]) + ' ...'
-            text = '\n' + text
-
-        text = text.replace('\n', '<br>')
-        template += BASE_TEMPLATE.format(
-            font_family=font_family,
-            size=text_size,
-            color=text_color,
-            main_text=text,
-        )
-
-        help_text = ''
-        if inspect_word:
-            if display_link:
-                help_text = ('Click anywhere in this tooltip for '
-                             'additional help')
-            else:
-                shortcut = self._get_inspect_shortcut()
-                if shortcut:
-                    base_style = (
-                        'background-color:#fafbfc;color:#444d56;'
-                        'font-size:11px;'
-                    )
-                    help_text = ''
-                    # (
-                    #     'Press '
-                    #     '<kbd style="{1}">[</kbd>'
-                    #     '<kbd style="{1}text-decoration:underline;">'
-                    #     '{0}</kbd><kbd style="{1}">]</kbd> for aditional '
-                    #     'help'.format(shortcut, base_style)
-                    # )
-
-        if help_text and inspect_word:
-            if display_link:
-                template += (
-                    '<hr>'
-                    '<div align="left">'
-                    '<span style="color:#148CD2;text-decoration:none;"><i>'
-                    ''.format(inspect_word)
-                    ) + help_text + '</i></span></div>'
-            else:
-                template += (
-                    '<hr>'
-                    '<div align="left">'
-                    '<span style="color:white;text-decoration:none;">'
-                    '' + help_text + '</span></div>'
-                )
-
-        return template
-
-    def _format_signature(self, signatures, parameter=None,
-                          parameter_color=_PARAMETER_HIGHLIGHT_COLOR,
-                          char_color=_CHAR_HIGHLIGHT_COLOR):
-        """
-        Create HTML template for signature.
-
-        This template will include indent after the method name, a highlight
-        color for the active parameter and highlights for special chars.
-
-        Special chars depend on the language.
-        """
-        active_parameter_template = (
-            '<span style=\'font-family:"{font_family}";'
-            'font-size:{font_size}pt;'
-            'color:{color}\'>'
-            '<b>{parameter}</b>'
-            '</span>'
-        )
-        chars_template = (
-            '<span style="color:{0};'.format(self._CHAR_HIGHLIGHT_COLOR) +
-            'font-weight:bold">{char}'
-            '</span>'
-        )
-
-        def handle_sub(matchobj):
-            """
-            Handle substitution of active parameter template.
-
-            This ensures the correct highlight of the active parameter.
-            """
-            match = matchobj.group(0)
-            new = match.replace(parameter, active_parameter_template)
-            return new
-
-        if not isinstance(signatures, list):
-            signatures = [signatures]
-
-        new_signatures = []
-        for signature in signatures:
-            # Remove duplicate spaces
-            signature = ' '.join(signature.split())
-
-            # Replace initial spaces
-            signature = signature.replace('( ', '(')
-
-            # Process signature template
-            if parameter:
-                pattern = r'[\*|(|\s](' + parameter + r')[,|)|\s|=]'
-
-            formatted_lines = []
-            name = signature.split('(')[0]
-            indent = ' ' * (len(name) + 1)
-            rows = textwrap.wrap(signature, width=60, subsequent_indent=indent)
-            for row in rows:
-                if parameter:
-                    # Add template to highlight the active parameter
-                    row = re.sub(pattern, handle_sub, row)
-
-                row = row.replace(' ', '&nbsp;')
-                row = row.replace('span&nbsp;', 'span ')
-
-                language = getattr(self, 'language', None)
-                if language and 'python' == language.lower():
-                    for char in ['(', ')', ',', '*', '**']:
-                        new_char = chars_template.format(char=char)
-                        row = row.replace(char, new_char)
-
-                formatted_lines.append(row)
-            title_template = '<br>'.join(formatted_lines)
-
-            # Get current font properties
-            font = self.font()
-            font_size = font.pointSize()
-            font_family = font.family()
-
-            # Format title to display active parameter
-            if parameter:
-                title = title_template.format(
-                    font_size=font_size,
-                    font_family=font_family,
-                    color=parameter_color,
-                    parameter=parameter,
-                )
-            else:
-                title = title_template
-            new_signatures.append(title)
-
-        return '<br><br>'.join(new_signatures)
-
-    def _check_signature_and_format(self, signature_or_text, parameter=None):
-        """
-        LSP hints might provide docstrings instead of signatures.
-
-        This method will check for multiple signatures (dict, type etc...) and
-        format the text accordingly.
-        """
-        open_func_char = ''
-        has_signature = False
-        has_multisignature = False
-        language = getattr(self, 'language', '').lower()
-        lines = signature_or_text.split('\n')
-
-        if language == 'python':
-            open_func_char = '('
-            idx = signature_or_text.find(open_func_char)
-            inspect_word = signature_or_text[:idx]
-            name_plus_char = inspect_word + open_func_char
-
-            # Signature type
-            count = signature_or_text.count(name_plus_char)
-            has_signature = open_func_char in lines[0]
-            has_multisignature = count > 1
-
-        if has_signature and not has_multisignature:
-            for i, line in enumerate(lines):
-                if line.strip() == '':
-                    break
-
-            if i == 0:
-                signature = lines[0]
-                extra_text = None
-            else:
-                signature = '\n'.join(lines[:i])
-                extra_text = '\n'.join(lines[i:])
-
-            if signature:
-                new_signature = self._format_signature(
-                    signatures=signature,
-                    parameter=parameter,
-                )
-        elif has_multisignature:
-            signature = signature_or_text.replace(name_plus_char,
-                                                  '<br>' + name_plus_char)
-            signature = signature[4:]  # Remove the first line break
-            signature = signature.replace('\n', ' ')
-            signature = signature.replace(r'\\*', '*')
-            signature = signature.replace(r'\*', '*')
-            signature = signature.replace('<br>', '\n')
-            signatures = signature.split('\n')
-            signatures = [sig for sig in signatures if sig]  # Remove empty
-
-            new_signature = self._format_signature(
-                signatures=signatures,
-                parameter=parameter,
-            )
-            extra_text = None
-        else:
-            new_signature = None
-            extra_text = signature_or_text
-
-        return new_signature, extra_text, inspect_word
-
-    def show_calltip(self, signature, parameter=None, documentation=None):
-        """
-        Show calltip.
-
-        Calltips look like tooltips but will not disappear if mouse hovers
-        them. They are useful for displaying signature information on methods
-        and functions.
-        """
-        # Find position of calltip
-        point = self._calculate_position()
-
-        # Format
-        res = self._check_signature_and_format(signature, parameter)
-        new_signature, text, inspect_word = res
-        text = self._format_text(
-            signature=new_signature,
-            text=text,
-            inspect_word=inspect_word,
-            display_link=False,
-            text=documentation,
-            max_lines=10,
-        )
-        self._update_stylesheet(self.calltip_widget)
-
-        # Show calltip
-        self.calltip_widget.show_tip(point, text, [])
-        self.calltip_widget.show()
-
-    def show_tooltip(self, title=None, signature=None, text=None,
-                     inspect_word=None, title_color=_DEFAULT_TITLE_COLOR,
-                     at_line=None, at_point=None, display_link=False,
-                     max_lines=10):
-        """Show tooltip."""
-        # Find position of calltip
-        point = self._calculate_position(
-            at_line=at_line,
-            at_point=at_point,
-        )
-
-        # Format text
-        tiptext = self._format_text(
-            title=title,
-            signature=signature,
-            text=text,
-            title_color=title_color,
-            inspect_word=inspect_word,
-            display_link=display_link,
-            max_lines=max_lines,
-        )
-
-        self._update_stylesheet(self.tooltip_widget)
-
-        # Display tooltip
-        self.tooltip_widget.show_tip(point, tiptext)
-
-    def show_hint(self, text, inspect_word, at_point):
-        """Show code hint and crop text as needed."""
-<<<<<<< HEAD
-        # Check language
-        lines = text.split('\n')
-        is_signature = False
-        if 'python' in self.language.lower():
-            is_signature = '(' in lines[0]
-
-        # Split signature and the rest
-        signature, additional_text = None, text
-        if is_signature:
-            for i, line in enumerate(lines):
-                if line.strip() == '':
-                    break
-            if i == 0:
-                signature = lines[0]
-                additional_text = None
-            else:
-                signature = '\n'.join(lines[:i])
-                additional_text = '\n'.join(lines[i + 1:])
-
-            if signature:
-                signature = self._format_signature(signature)
-
-=======
->>>>>>> 32d915a0
-        # Check if signature and format
-        res = self._check_signature_and_format(text)
-        html_signature, extra_text, _ = res
-        point = self.get_word_start_pos(at_point)
-
-        # This is needed to get hover hints
-        cursor = self.cursorForPosition(at_point)
-        cursor.movePosition(QTextCursor.StartOfWord, QTextCursor.MoveAnchor)
-        self._last_hover_cursor = cursor
-
-        self.show_tooltip(signature=html_signature, text=extra_text,
-                          at_point=point, inspect_word=inspect_word,
-                          display_link=True, max_lines=10)
-
-    def hide_tooltip(self):
-        """
-        Hide the tooltip widget.
-
-        The tooltip widget is a special QLabel that looks like a tooltip,
-        this method is here so it can be hidden as necessary. For example,
-        when the user leaves the Linenumber area when hovering over lint
-        warnings and errors.
-        """
-        self._last_hover_cursor = None
-        self._last_hover_word = None
-        self._last_point = None
-        self.tooltip_widget.hide()
-
-    #------EOL characters
-    def set_eol_chars(self, text):
-        """Set widget end-of-line (EOL) characters from text (analyzes text)"""
-        if not is_text_string(text): # testing for QString (PyQt API#1)
-            text = to_text_string(text)
-        eol_chars = sourcecode.get_eol_chars(text)
-        is_document_modified = eol_chars is not None and self.eol_chars is not None
-        self.eol_chars = eol_chars
-        if is_document_modified:
-            self.document().setModified(True)
-            if self.sig_eol_chars_changed is not None:
-                self.sig_eol_chars_changed.emit(eol_chars)
-
-    def get_line_separator(self):
-        """Return line separator based on current EOL mode"""
-        if self.eol_chars is not None:
-            return self.eol_chars
-        else:
-            return os.linesep
-
-    def get_text_with_eol(self):
-        """Same as 'toPlainText', replace '\n'
-        by correct end-of-line characters"""
-        utext = to_text_string(self.toPlainText())
-        lines = utext.splitlines()
-        linesep = self.get_line_separator()
-        txt = linesep.join(lines)
-        if utext.endswith('\n'):
-            txt += linesep
-        return txt
-
-    #------Positions, coordinates (cursor, EOF, ...)
-    def get_position(self, subject):
-        """Get offset in character for the given subject from the start of
-           text edit area"""
-        cursor = self.textCursor()
-        if subject == 'cursor':
-            pass
-        elif subject == 'sol':
-            cursor.movePosition(QTextCursor.StartOfBlock)
-        elif subject == 'eol':
-            cursor.movePosition(QTextCursor.EndOfBlock)
-        elif subject == 'eof':
-            cursor.movePosition(QTextCursor.End)
-        elif subject == 'sof':
-            cursor.movePosition(QTextCursor.Start)
-        else:
-            # Assuming that input argument was already a position
-            return subject
-        return cursor.position()
-
-    def get_coordinates(self, position):
-        position = self.get_position(position)
-        cursor = self.textCursor()
-        cursor.setPosition(position)
-        point = self.cursorRect(cursor).center()
-        return point.x(), point.y()
-
-    def _is_point_inside_word_rect(self, point):
-        """
-        Check if the mouse is within the rect of the cursor current word.
-        """
-        cursor = self.cursorForPosition(point)
-        cursor.movePosition(QTextCursor.StartOfWord, QTextCursor.MoveAnchor)
-        start_rect = self.cursorRect(cursor)
-        cursor.movePosition(QTextCursor.EndOfWord, QTextCursor.MoveAnchor)
-        end_rect = self.cursorRect(cursor)
-        bounding_rect = start_rect.united(end_rect)
-        return bounding_rect.contains(point)
-
-    def get_word_start_pos(self, position):
-        """
-        Find start position (lower bottom) of a word being hovered by mouse.
-        """
-        cursor = self.cursorForPosition(position)
-        cursor.movePosition(QTextCursor.StartOfWord, QTextCursor.MoveAnchor)
-        rect = self.cursorRect(cursor)
-        pos = QPoint(rect.left() + 4, rect.top())
-        return pos
-
-    def get_last_hover_word(self):
-        """Return the last (or active) hover word."""
-        return self._last_hover_word
-
-    def get_last_hover_cursor(self):
-        """Return the last (or active) hover cursor."""
-        return self._last_hover_cursor
-
-    def get_cursor_line_column(self, cursor=None):
-        """
-        Return `cursor` (line, column) numbers.
-
-        If no `cursor` is provided, use the current text cursor.
-        """
-        if cursor is None:
-            cursor = self.textCursor()
-
-        return cursor.blockNumber(), cursor.columnNumber()
-
-    def get_cursor_line_number(self):
-        """Return cursor line number"""
-        return self.textCursor().blockNumber()+1
-
-    def set_cursor_position(self, position):
-        """Set cursor position"""
-        position = self.get_position(position)
-        cursor = self.textCursor()
-        cursor.setPosition(position)
-        self.setTextCursor(cursor)
-        self.ensureCursorVisible()
-
-    def move_cursor(self, chars=0):
-        """Move cursor to left or right (unit: characters)"""
-        direction = QTextCursor.Right if chars > 0 else QTextCursor.Left
-        for _i in range(abs(chars)):
-            self.moveCursor(direction, QTextCursor.MoveAnchor)
-
-    def is_cursor_on_first_line(self):
-        """Return True if cursor is on the first line"""
-        cursor = self.textCursor()
-        cursor.movePosition(QTextCursor.StartOfBlock)
-        return cursor.atStart()
-
-    def is_cursor_on_last_line(self):
-        """Return True if cursor is on the last line"""
-        cursor = self.textCursor()
-        cursor.movePosition(QTextCursor.EndOfBlock)
-        return cursor.atEnd()
-
-    def is_cursor_at_end(self):
-        """Return True if cursor is at the end of the text"""
-        return self.textCursor().atEnd()
-
-    def is_cursor_before(self, position, char_offset=0):
-        """Return True if cursor is before *position*"""
-        position = self.get_position(position) + char_offset
-        cursor = self.textCursor()
-        cursor.movePosition(QTextCursor.End)
-        if position < cursor.position():
-            cursor.setPosition(position)
-            return self.textCursor() < cursor
-
-    def __move_cursor_anchor(self, what, direction, move_mode):
-        assert what in ('character', 'word', 'line')
-        if what == 'character':
-            if direction == 'left':
-                self.moveCursor(QTextCursor.PreviousCharacter, move_mode)
-            elif direction == 'right':
-                self.moveCursor(QTextCursor.NextCharacter, move_mode)
-        elif what == 'word':
-            if direction == 'left':
-                self.moveCursor(QTextCursor.PreviousWord, move_mode)
-            elif direction == 'right':
-                self.moveCursor(QTextCursor.NextWord, move_mode)
-        elif what == 'line':
-            if direction == 'down':
-                self.moveCursor(QTextCursor.NextBlock, move_mode)
-            elif direction == 'up':
-                self.moveCursor(QTextCursor.PreviousBlock, move_mode)
-
-    def move_cursor_to_next(self, what='word', direction='left'):
-        """
-        Move cursor to next *what* ('word' or 'character')
-        toward *direction* ('left' or 'right')
-        """
-        self.__move_cursor_anchor(what, direction, QTextCursor.MoveAnchor)
-
-
-    #------Selection
-    def clear_selection(self):
-        """Clear current selection"""
-        cursor = self.textCursor()
-        cursor.clearSelection()
-        self.setTextCursor(cursor)
-
-    def extend_selection_to_next(self, what='word', direction='left'):
-        """
-        Extend selection to next *what* ('word' or 'character')
-        toward *direction* ('left' or 'right')
-        """
-        self.__move_cursor_anchor(what, direction, QTextCursor.KeepAnchor)
-
-
-    #------Text: get, set, ...
-    def __select_text(self, position_from, position_to):
-        position_from = self.get_position(position_from)
-        position_to = self.get_position(position_to)
-        cursor = self.textCursor()
-        cursor.setPosition(position_from)
-        cursor.setPosition(position_to, QTextCursor.KeepAnchor)
-        return cursor
-
-    def get_text_line(self, line_nb):
-        """Return text line at line number *line_nb*"""
-        # Taking into account the case when a file ends in an empty line,
-        # since splitlines doesn't return that line as the last element
-        # TODO: Make this function more efficient
-        try:
-            return to_text_string(self.toPlainText()).splitlines()[line_nb]
-        except IndexError:
-            return self.get_line_separator()
-
-    def get_text(self, position_from, position_to):
-        """
-        Return text between *position_from* and *position_to*
-        Positions may be positions or 'sol', 'eol', 'sof', 'eof' or 'cursor'
-        """
-        cursor = self.__select_text(position_from, position_to)
-        text = to_text_string(cursor.selectedText())
-        all_text = position_from == 'sof' and position_to == 'eof'
-        if text and not all_text:
-            while text.endswith("\n"):
-                text = text[:-1]
-            while text.endswith(u"\u2029"):
-                text = text[:-1]
-        return text
-
-    def get_character(self, position, offset=0):
-        """Return character at *position* with the given offset."""
-        position = self.get_position(position) + offset
-        cursor = self.textCursor()
-        cursor.movePosition(QTextCursor.End)
-        if position < cursor.position():
-            cursor.setPosition(position)
-            cursor.movePosition(QTextCursor.Right,
-                                QTextCursor.KeepAnchor)
-            return to_text_string(cursor.selectedText())
-        else:
-            return ''
-
-    def insert_text(self, text):
-        """Insert text at cursor position"""
-        if not self.isReadOnly():
-            self.textCursor().insertText(text)
-
-    def replace_text(self, position_from, position_to, text):
-        cursor = self.__select_text(position_from, position_to)
-        cursor.removeSelectedText()
-        cursor.insertText(text)
-
-    def remove_text(self, position_from, position_to):
-        cursor = self.__select_text(position_from, position_to)
-        cursor.removeSelectedText()
-
-    def get_current_word_and_position(self, completion=False):
-        """Return current word, i.e. word at cursor position,
-            and the start position"""
-        cursor = self.textCursor()
-
-        if cursor.hasSelection():
-            # Removes the selection and moves the cursor to the left side
-            # of the selection: this is required to be able to properly
-            # select the whole word under cursor (otherwise, the same word is
-            # not selected when the cursor is at the right side of it):
-            cursor.setPosition(min([cursor.selectionStart(),
-                                    cursor.selectionEnd()]))
-        else:
-            # Checks if the first character to the right is a white space
-            # and if not, moves the cursor one word to the left (otherwise,
-            # if the character to the left do not match the "word regexp"
-            # (see below), the word to the left of the cursor won't be
-            # selected), but only if the first character to the left is not a
-            # white space too.
-            def is_space(move):
-                curs = self.textCursor()
-                curs.movePosition(move, QTextCursor.KeepAnchor)
-                return not to_text_string(curs.selectedText()).strip()
-            if not completion:
-                if is_space(QTextCursor.NextCharacter):
-                    if is_space(QTextCursor.PreviousCharacter):
-                        return
-                    cursor.movePosition(QTextCursor.WordLeft)
-            else:
-                def is_special_character(move):
-                    curs = self.textCursor()
-                    curs.movePosition(move, QTextCursor.KeepAnchor)
-                    text_cursor = to_text_string(curs.selectedText()).strip()
-                    return len(re.findall(r'([^\d\W]\w*)',
-                                          text_cursor, re.UNICODE)) == 0
-                if is_space(QTextCursor.PreviousCharacter):
-                    return
-                if (is_special_character(QTextCursor.NextCharacter)):
-                    cursor.movePosition(QTextCursor.WordLeft)
-
-        cursor.select(QTextCursor.WordUnderCursor)
-        text = to_text_string(cursor.selectedText())
-        # find a valid python variable name
-        match = re.findall(r'([^\d\W]\w*)', text, re.UNICODE)
-        if match:
-            return match[0], cursor.selectionStart()
-
-    def get_current_word(self, completion=False):
-        """Return current word, i.e. word at cursor position"""
-        ret = self.get_current_word_and_position(completion)
-        if ret is not None:
-            return ret[0]
-
-    def get_hover_word(self):
-        """Return the last hover word that requested a hover hint."""
-        return self._last_hover_word
-
-    def get_current_line(self):
-        """Return current line's text"""
-        cursor = self.textCursor()
-        cursor.select(QTextCursor.BlockUnderCursor)
-        return to_text_string(cursor.selectedText())
-
-    def get_current_line_to_cursor(self):
-        """Return text from prompt to cursor"""
-        return self.get_text(self.current_prompt_pos, 'cursor')
-
-    def get_line_number_at(self, coordinates):
-        """Return line number at *coordinates* (QPoint)"""
-        cursor = self.cursorForPosition(coordinates)
-        return cursor.blockNumber() + 1
-
-    def get_line_at(self, coordinates):
-        """Return line at *coordinates* (QPoint)"""
-        cursor = self.cursorForPosition(coordinates)
-        cursor.select(QTextCursor.BlockUnderCursor)
-        return to_text_string(cursor.selectedText()).replace(u'\u2029', '')
-
-    def get_word_at(self, coordinates):
-        """Return word at *coordinates* (QPoint)"""
-        cursor = self.cursorForPosition(coordinates)
-        cursor.select(QTextCursor.WordUnderCursor)
-        if self._is_point_inside_word_rect(coordinates):
-            word = to_text_string(cursor.selectedText())
-        else:
-            word = ''
-
-        return word
-
-    def get_block_indentation(self, block_nb):
-        """Return line indentation (character number)"""
-        text = to_text_string(self.document().findBlockByNumber(block_nb).text())
-        text = text.replace("\t", " "*self.tab_stop_width_spaces)
-        return len(text)-len(text.lstrip())
-
-    def get_selection_bounds(self):
-        """Return selection bounds (block numbers)"""
-        cursor = self.textCursor()
-        start, end = cursor.selectionStart(), cursor.selectionEnd()
-        block_start = self.document().findBlock(start)
-        block_end = self.document().findBlock(end)
-        return sorted([block_start.blockNumber(), block_end.blockNumber()])
-
-
-    #------Text selection
-    def has_selected_text(self):
-        """Returns True if some text is selected"""
-        return bool(to_text_string(self.textCursor().selectedText()))
-
-    def get_selected_text(self):
-        """
-        Return text selected by current text cursor, converted in unicode
-
-        Replace the unicode line separator character \u2029 by
-        the line separator characters returned by get_line_separator
-        """
-        return to_text_string(self.textCursor().selectedText()).replace(u"\u2029",
-                                                     self.get_line_separator())
-
-    def remove_selected_text(self):
-        """Delete selected text"""
-        self.textCursor().removeSelectedText()
-
-    def replace(self, text, pattern=None):
-        """Replace selected text by *text*
-        If *pattern* is not None, replacing selected text using regular
-        expression text substitution"""
-        cursor = self.textCursor()
-        cursor.beginEditBlock()
-        if pattern is not None:
-            seltxt = to_text_string(cursor.selectedText())
-        cursor.removeSelectedText()
-        if pattern is not None:
-            text = re.sub(to_text_string(pattern),
-                          to_text_string(text), to_text_string(seltxt))
-        cursor.insertText(text)
-        cursor.endEditBlock()
-
-
-    #------Find/replace
-    def find_multiline_pattern(self, regexp, cursor, findflag):
-        """Reimplement QTextDocument's find method
-
-        Add support for *multiline* regular expressions"""
-        pattern = to_text_string(regexp.pattern())
-        text = to_text_string(self.toPlainText())
-        try:
-            regobj = re.compile(pattern)
-        except sre_constants.error:
-            return
-        if findflag & QTextDocument.FindBackward:
-            # Find backward
-            offset = min([cursor.selectionEnd(), cursor.selectionStart()])
-            text = text[:offset]
-            matches = [_m for _m in regobj.finditer(text, 0, offset)]
-            if matches:
-                match = matches[-1]
-            else:
-                return
-        else:
-            # Find forward
-            offset = max([cursor.selectionEnd(), cursor.selectionStart()])
-            match = regobj.search(text, offset)
-        if match:
-            pos1, pos2 = match.span()
-            fcursor = self.textCursor()
-            fcursor.setPosition(pos1)
-            fcursor.setPosition(pos2, QTextCursor.KeepAnchor)
-            return fcursor
-
-    def find_text(self, text, changed=True, forward=True, case=False,
-                  words=False, regexp=False):
-        """Find text"""
-        cursor = self.textCursor()
-        findflag = QTextDocument.FindFlag()
-
-        if not forward:
-            findflag = findflag | QTextDocument.FindBackward
-
-        if case:
-            findflag = findflag | QTextDocument.FindCaseSensitively
-
-        moves = [QTextCursor.NoMove]
-        if forward:
-            moves += [QTextCursor.NextWord, QTextCursor.Start]
-            if changed:
-                if to_text_string(cursor.selectedText()):
-                    new_position = min([cursor.selectionStart(),
-                                        cursor.selectionEnd()])
-                    cursor.setPosition(new_position)
-                else:
-                    cursor.movePosition(QTextCursor.PreviousWord)
-        else:
-            moves += [QTextCursor.End]
-
-        if regexp:
-            text = to_text_string(text)
-        else:
-            text = re.escape(to_text_string(text))
-
-        if QT55_VERSION:
-            pattern = QRegularExpression(u"\\b{}\\b".format(text) if words else
-                                         text)
-            if case:
-                pattern.setPatternOptions(
-                    QRegularExpression.CaseInsensitiveOption)
-        else:
-            pattern = QRegExp(u"\\b{}\\b".format(text)
-                              if words else text, Qt.CaseSensitive if case else
-                              Qt.CaseInsensitive, QRegExp.RegExp2)
-
-        for move in moves:
-            cursor.movePosition(move)
-            if regexp and '\\n' in text:
-                # Multiline regular expression
-                found_cursor = self.find_multiline_pattern(pattern, cursor,
-                                                           findflag)
-            else:
-                # Single line find: using the QTextDocument's find function,
-                # probably much more efficient than ours
-                found_cursor = self.document().find(pattern, cursor, findflag)
-            if found_cursor is not None and not found_cursor.isNull():
-                self.setTextCursor(found_cursor)
-                return True
-
-        return False
-
-    def is_editor(self):
-        """Needs to be overloaded in the codeeditor where it will be True"""
-        return False
-
-    def get_number_matches(self, pattern, source_text='', case=False,
-                           regexp=False):
-        """Get the number of matches for the searched text."""
-        pattern = to_text_string(pattern)
-        if not pattern:
-            return 0
-
-        if not regexp:
-            pattern = re.escape(pattern)
-
-        if not source_text:
-            source_text = to_text_string(self.toPlainText())
-
-        try:
-            if case:
-                regobj = re.compile(pattern)
-            else:
-                regobj = re.compile(pattern, re.IGNORECASE)
-        except sre_constants.error:
-            return None
-
-        number_matches = 0
-        for match in regobj.finditer(source_text):
-            number_matches += 1
-
-        return number_matches
-
-    def get_match_number(self, pattern, case=False, regexp=False):
-        """Get number of the match for the searched text."""
-        position = self.textCursor().position()
-        source_text = self.get_text(position_from='sof', position_to=position)
-        match_number = self.get_number_matches(pattern,
-                                               source_text=source_text,
-                                               case=case, regexp=regexp)
-        return match_number
-
-    # --- Numpy matrix/array helper / See 'spyder/widgets/arraybuilder.py'
-    def enter_array_inline(self):
-        """ """
-        self._enter_array(True)
-
-    def enter_array_table(self):
-        """ """
-        self._enter_array(False)
-
-    def _enter_array(self, inline):
-        """ """
-        offset = self.get_position('cursor') - self.get_position('sol')
-        rect = self.cursorRect()
-        dlg = NumpyArrayDialog(self, inline, offset)
-
-        # TODO: adapt to font size
-        x = rect.left()
-        x = x - 14
-        y = rect.top() + (rect.bottom() - rect.top())/2
-        y = y - dlg.height()/2 - 3
-
-        pos = QPoint(x, y)
-        pos = self.calculate_real_position(pos)
-        dlg.move(self.mapToGlobal(pos))
-
-        # called from editor
-        if self.is_editor():
-            python_like_check = self.is_python_like()
-            suffix = '\n'
-        # called from a console
-        else:
-            python_like_check = True
-            suffix = ''
-
-        if python_like_check and dlg.exec_():
-            text = dlg.text() + suffix
-            if text != '':
-                cursor = self.textCursor()
-                cursor.beginEditBlock()
-                cursor.insertText(text)
-                cursor.endEditBlock()
-
-
-class TracebackLinksMixin(object):
-    """ """
-    QT_CLASS = None
-    go_to_error = None
-
-    def __init__(self):
-        self.__cursor_changed = False
-        self.setMouseTracking(True)
-
-    #------Mouse events
-    def mouseReleaseEvent(self, event):
-        """Go to error"""
-        self.QT_CLASS.mouseReleaseEvent(self, event)
-        text = self.get_line_at(event.pos())
-        if get_error_match(text) and not self.has_selected_text():
-            if self.go_to_error is not None:
-                self.go_to_error.emit(text)
-
-    def mouseMoveEvent(self, event):
-        """Show Pointing Hand Cursor on error messages"""
-        text = self.get_line_at(event.pos())
-        if get_error_match(text):
-            if not self.__cursor_changed:
-                QApplication.setOverrideCursor(QCursor(Qt.PointingHandCursor))
-                self.__cursor_changed = True
-            event.accept()
-            return
-        if self.__cursor_changed:
-            QApplication.restoreOverrideCursor()
-            self.__cursor_changed = False
-        self.QT_CLASS.mouseMoveEvent(self, event)
-
-    def leaveEvent(self, event):
-        """If cursor has not been restored yet, do it now"""
-        if self.__cursor_changed:
-            QApplication.restoreOverrideCursor()
-            self.__cursor_changed = False
-        self.QT_CLASS.leaveEvent(self, event)
-
-
-class GetHelpMixin(object):
-    def __init__(self):
-        self.help = None
-        self.help_enabled = False
-
-    def set_help(self, help_plugin):
-        """Set Help DockWidget reference"""
-        self.help = help_plugin
-
-    def set_help_enabled(self, state):
-        self.help_enabled = state
-
-    def inspect_current_object(self):
-        text = ''
-        text1 = self.get_text('sol', 'cursor')
-        tl1 = re.findall(r'([a-zA-Z_]+[0-9a-zA-Z_\.]*)', text1)
-        if tl1 and text1.endswith(tl1[-1]):
-            text += tl1[-1]
-        text2 = self.get_text('cursor', 'eol')
-        tl2 = re.findall(r'([0-9a-zA-Z_\.]+[0-9a-zA-Z_\.]*)', text2)
-        if tl2 and text2.startswith(tl2[0]):
-            text += tl2[0]
-        if text:
-            self.show_object_info(text, force=True)
-
-    def show_object_info(self, text, call=False, force=False):
-        """Show signature calltip and/or docstring in the Help plugin"""
-        text = to_text_string(text)
-
-        # Show docstring
-        help_enabled = self.help_enabled or force
-        if force and self.help is not None:
-            self.help.dockwidget.setVisible(True)
-            self.help.dockwidget.raise_()
-        if help_enabled and (self.help is not None) and \
-           (self.help.dockwidget.isVisible()):
-            # Help widget exists and is visible
-            if hasattr(self, 'get_doc'):
-                self.help.set_shell(self)
-            else:
-                self.help.set_shell(self.parent())
-            self.help.set_object_text(text, ignore_unknown=False)
-            self.setFocus() # if help was not at top level, raising it to
-                            # top will automatically give it focus because of
-                            # the visibility_changed signal, so we must give
-                            # focus back to shell
-
-        # Show calltip
-        if call and getattr(self, 'calltips', None):
-            # Display argument list if this is a function call
-            iscallable = self.iscallable(text)
-            if iscallable is not None:
-                if iscallable:
-                    arglist = self.get_arglist(text)
-                    name =  text.split('.')[-1]
-                    argspec = signature = ''
-                    if isinstance(arglist, bool):
-                        arglist = []
-                    if arglist:
-                        argspec = '(' + ''.join(arglist) + ')'
-                    else:
-                        doc = self.get__doc__(text)
-                        if doc is not None:
-                            # This covers cases like np.abs, whose docstring is
-                            # the same as np.absolute and because of that a
-                            # proper signature can't be obtained correctly
-                            argspec = getargspecfromtext(doc)
-                            if not argspec:
-                                signature = getsignaturefromtext(doc, name)
-                    if argspec or signature:
-                        if argspec:
-                            tiptext = name + argspec
-                        else:
-                            tiptext = signature
-                        # TODO: Select language and pass it to call
-                        self.show_calltip(tiptext, color='#2D62FF', is_python=True)
-
-    def get_last_obj(self, last=False):
-        """
-        Return the last valid object on the current line
-        """
-        return getobj(self.get_current_line_to_cursor(), last=last)
-
-
-class SaveHistoryMixin(object):
-
-    INITHISTORY = None
-    SEPARATOR = None
-    HISTORY_FILENAMES = []
-
-    append_to_history = None
-
-    def __init__(self, history_filename=''):
-        self.history_filename = history_filename
-        self.create_history_filename()
-
-    def create_history_filename(self):
-        """Create history_filename with INITHISTORY if it doesn't exist."""
-        if self.history_filename and not osp.isfile(self.history_filename):
-            try:
-                encoding.writelines(self.INITHISTORY, self.history_filename)
-            except EnvironmentError:
-                pass
-
-    def add_to_history(self, command):
-        """Add command to history"""
-        command = to_text_string(command)
-        if command in ['', '\n'] or command.startswith('Traceback'):
-            return
-        if command.endswith('\n'):
-            command = command[:-1]
-        self.histidx = None
-        if len(self.history) > 0 and self.history[-1] == command:
-            return
-        self.history.append(command)
-        text = os.linesep + command
-
-        # When the first entry will be written in history file,
-        # the separator will be append first:
-        if self.history_filename not in self.HISTORY_FILENAMES:
-            self.HISTORY_FILENAMES.append(self.history_filename)
-            text = self.SEPARATOR + text
-        # Needed to prevent errors when writing history to disk
-        # See issue 6431
-        try:
-            encoding.write(text, self.history_filename, mode='ab')
-        except EnvironmentError:
-            pass
-        if self.append_to_history is not None:
-            self.append_to_history.emit(self.history_filename, text)
-
-
-class BrowseHistoryMixin(object):
-
-    def __init__(self):
-        self.history = []
-        self.histidx = None
-        self.hist_wholeline = False
-
-    def clear_line(self):
-        """Clear current line (without clearing console prompt)"""
-        self.remove_text(self.current_prompt_pos, 'eof')
-
-    def browse_history(self, backward):
-        """Browse history"""
-        if self.is_cursor_before('eol') and self.hist_wholeline:
-            self.hist_wholeline = False
-        tocursor = self.get_current_line_to_cursor()
-        text, self.histidx = self.find_in_history(tocursor, self.histidx,
-                                                  backward)
-        if text is not None:
-            if self.hist_wholeline:
-                self.clear_line()
-                self.insert_text(text)
-            else:
-                cursor_position = self.get_position('cursor')
-                # Removing text from cursor to the end of the line
-                self.remove_text('cursor', 'eol')
-                # Inserting history text
-                self.insert_text(text)
-                self.set_cursor_position(cursor_position)
-
-    def find_in_history(self, tocursor, start_idx, backward):
-        """Find text 'tocursor' in history, from index 'start_idx'"""
-        if start_idx is None:
-            start_idx = len(self.history)
-        # Finding text in history
-        step = -1 if backward else 1
-        idx = start_idx
-        if len(tocursor) == 0 or self.hist_wholeline:
-            idx += step
-            if idx >= len(self.history) or len(self.history) == 0:
-                return "", len(self.history)
-            elif idx < 0:
-                idx = 0
-            self.hist_wholeline = True
-            return self.history[idx], idx
-        else:
-            for index in range(len(self.history)):
-                idx = (start_idx+step*(index+1)) % len(self.history)
-                entry = self.history[idx]
-                if entry.startswith(tocursor):
-                    return entry[len(tocursor):], idx
-            else:
-                return None, start_idx
-
-    def reset_search_pos(self):
-        """Reset the position from which to search the history"""
-        self.histidx = None
+# -*- coding: utf-8 -*-
+#
+# Copyright © Spyder Project Contributors
+# Licensed under the terms of the MIT License
+# (see spyder/__init__.py for details)
+
+"""Mix-in classes
+
+These classes were created to be able to provide Spyder's regular text and
+console widget features to an independant widget based on QTextEdit for the
+IPython console plugin.
+"""
+
+# Standard library imports
+from __future__ import print_function
+from xml.sax.saxutils import escape
+import os
+import os.path as osp
+import re
+import sre_constants
+import sys
+import textwrap
+
+# Third party imports
+import qdarkstyle
+from qtpy.QtCore import QPoint, Qt, QCoreApplication
+from qtpy.QtGui import QCursor, QTextCursor, QTextDocument
+from qtpy.QtWidgets import QApplication, QToolTip
+from qtpy import QT_VERSION
+from spyder_kernels.utils.dochelpers import (getargspecfromtext, getobj,
+                                             getsignaturefromtext)
+
+# Local imports
+from spyder.config.base import _
+from spyder.config.gui import is_dark_interface
+from spyder.config.main import CONF
+from spyder.py3compat import is_text_string, to_text_string
+from spyder.utils import encoding, sourcecode, programs
+from spyder.utils.misc import get_error_match
+from spyder.widgets.arraybuilder import NumpyArrayDialog
+
+QT55_VERSION = programs.check_version(QT_VERSION, "5.5", ">=")
+
+if QT55_VERSION:
+    from qtpy.QtCore import QRegularExpression
+else:
+    from qtpy.QtCore import QRegExp
+
+
+class BaseEditMixin(object):
+
+    _PARAMETER_HIGHLIGHT_COLOR = '#DAA520'
+    _DEFAULT_TITLE_COLOR = '#2D62FF'
+    _CHAR_HIGHLIGHT_COLOR = 'red'
+    _DEFAULT_TEXT_COLOR = '#999999'
+
+    def __init__(self):
+        self.eol_chars = None
+        self.calltip_size = 600
+
+    #------Line number area
+    def get_linenumberarea_width(self):
+        """Return line number area width"""
+        # Implemented in CodeEditor, but needed for calltip/completion widgets
+        return 0
+
+    def calculate_real_position(self, point):
+        """
+        Add offset to a point, to take into account the Editor panels.
+
+        This is reimplemented in CodeEditor, in other widgets it returns
+        the same point.
+        """
+        return point
+
+    # --- Tooltips and Calltips
+    def _calculate_position(self, at_line=None, at_point=None):
+        """
+        Calculate a global point position `QPoint(x, y)`, for a given
+        line, local cursor position, or local point.
+        """
+        font = self.font()
+
+        if at_point is not None:
+            # Showing tooltip at point position
+            cx, cy = at_point.x(), at_point.y()
+        elif at_line is not None:
+            # Showing tooltip at line
+            cx = 5
+            line = at_line - 1
+            cursor = QTextCursor(self.document().findBlockByNumber(line))
+            cy = self.cursorRect(cursor).top()
+        else:
+            # Showing tooltip at cursor position
+            cx, cy = self.get_coordinates('cursor')
+            cy = cy - font.pointSize() / 2
+
+        # Calculate vertical delta
+        # The needed delta changes with font size, so we use a power law
+        if sys.platform == 'darwin':
+            delta = int((font.pointSize() * 1.20) ** 0.98) + 4.5
+        elif os.name == 'nt':
+            delta = int((font.pointSize() * 1.20) ** 1.05) + 7
+        else:
+            delta = int((font.pointSize() * 1.20) ** 0.98) + 7
+        # delta = font.pointSize() + 5
+
+        # Map to global coordinates
+        point = self.mapToGlobal(QPoint(cx, cy))
+        point = self.calculate_real_position(point)
+        point.setY(point.y() + delta)
+
+        return point
+
+    def _update_stylesheet(self, widget):
+        """Update the background stylesheet to make it lighter."""
+        if is_dark_interface():
+            css = qdarkstyle.load_stylesheet_from_environment()
+            widget.setStyleSheet(css)
+            palette = widget.palette()
+            background = palette.color(palette.Window).lighter(150).name()
+            border = palette.color(palette.Window).lighter(200).name()
+            name = widget.__class__.__name__
+            widget.setObjectName(name)
+            extra_css = '''
+                {0}#{0} {{
+                    background-color:{1};
+                    border: 1px solid {2};
+                }}'''.format(name, background, border)
+            widget.setStyleSheet(css + extra_css)
+
+    def _get_inspect_shortcut(self):
+        """
+        Queries the editor's config to get the current "Inspect" shortcut.
+        """
+        value = CONF.get('shortcuts', 'editor/inspect current object')
+        if value:
+            if sys.platform == "darwin":
+                value = value.replace('Ctrl', 'Cmd')
+        return value
+
+    def _format_text(self, title=None, signature=None, text=None,
+                     inspect_word=None, title_color=None, max_lines=None,
+                     display_link=False):
+        """
+        Create HTML template for calltips and tooltips.
+
+        This will display title and text as separate sections and add `...`
+
+        ----------------------------------------
+        | `title` (with `title_color`)         |
+        ----------------------------------------
+        | `signature`                          |
+        |                                      |
+        | `text` (ellided to `max_lines`)      |
+        |                                      |
+        ----------------------------------------
+        | Link or shortcut with `inspect_word` |
+        ----------------------------------------
+        """
+        BASE_TEMPLATE = '''
+            <div style=\'font-family: "{font_family}";
+                        font-size: {size}pt;
+                        color: {color}\'>
+                {main_text}
+            </div>
+        '''
+        # Get current font properties
+        font = self.font()
+        font_family = font.family()
+        title_size = font.pointSize()
+        text_size = title_size - 1 if title_size > 9 else title_size
+        text_color = self._DEFAULT_TEXT_COLOR
+
+        template = ''
+        if title:
+            template += BASE_TEMPLATE.format(
+                font_family=font_family,
+                size=title_size,
+                color=title_color,
+                main_text=title,
+            )
+
+            if text or signature:
+                template += '<hr>'
+
+        if signature:
+            template += BASE_TEMPLATE.format(
+                font_family=font_family,
+                size=text_size,
+                color=text_color,
+                main_text=signature,
+            )
+
+        if not text:
+            text = '\n<i>No documentation available</i>\n'
+
+        if max_lines:
+            lines = text.split('\n')
+            if len(lines) > max_lines:
+                text = '\n'.join(lines[:max_lines]) + ' ...'
+            text = '\n' + text
+
+        text = text.replace('\n', '<br>')
+        template += BASE_TEMPLATE.format(
+            font_family=font_family,
+            size=text_size,
+            color=text_color,
+            main_text=text,
+        )
+
+        help_text = ''
+        if inspect_word:
+            if display_link:
+                help_text = ('Click anywhere in this tooltip for '
+                             'additional help')
+            else:
+                shortcut = self._get_inspect_shortcut()
+                if shortcut:
+                    base_style = (
+                        'background-color:#fafbfc;color:#444d56;'
+                        'font-size:11px;'
+                    )
+                    help_text = ''
+                    # (
+                    #     'Press '
+                    #     '<kbd style="{1}">[</kbd>'
+                    #     '<kbd style="{1}text-decoration:underline;">'
+                    #     '{0}</kbd><kbd style="{1}">]</kbd> for aditional '
+                    #     'help'.format(shortcut, base_style)
+                    # )
+
+        if help_text and inspect_word:
+            if display_link:
+                template += (
+                    '<hr>'
+                    '<div align="left">'
+                    '<span style="color:#148CD2;text-decoration:none;"><i>'
+                    ''.format(inspect_word)
+                    ) + help_text + '</i></span></div>'
+            else:
+                template += (
+                    '<hr>'
+                    '<div align="left">'
+                    '<span style="color:white;text-decoration:none;">'
+                    '' + help_text + '</span></div>'
+                )
+
+        return template
+
+    def _format_signature(self, signatures, parameter=None,
+                          parameter_color=_PARAMETER_HIGHLIGHT_COLOR,
+                          char_color=_CHAR_HIGHLIGHT_COLOR):
+        """
+        Create HTML template for signature.
+
+        This template will include indent after the method name, a highlight
+        color for the active parameter and highlights for special chars.
+
+        Special chars depend on the language.
+        """
+        active_parameter_template = (
+            '<span style=\'font-family:"{font_family}";'
+            'font-size:{font_size}pt;'
+            'color:{color}\'>'
+            '<b>{parameter}</b>'
+            '</span>'
+        )
+        chars_template = (
+            '<span style="color:{0};'.format(self._CHAR_HIGHLIGHT_COLOR) +
+            'font-weight:bold">{char}'
+            '</span>'
+        )
+
+        def handle_sub(matchobj):
+            """
+            Handle substitution of active parameter template.
+
+            This ensures the correct highlight of the active parameter.
+            """
+            match = matchobj.group(0)
+            new = match.replace(parameter, active_parameter_template)
+            return new
+
+        if not isinstance(signatures, list):
+            signatures = [signatures]
+
+        new_signatures = []
+        for signature in signatures:
+            # Remove duplicate spaces
+            signature = ' '.join(signature.split())
+
+            # Replace initial spaces
+            signature = signature.replace('( ', '(')
+
+            # Process signature template
+            if parameter:
+                pattern = r'[\*|(|\s](' + parameter + r')[,|)|\s|=]'
+
+            formatted_lines = []
+            name = signature.split('(')[0]
+            indent = ' ' * (len(name) + 1)
+            rows = textwrap.wrap(signature, width=60, subsequent_indent=indent)
+            for row in rows:
+                if parameter:
+                    # Add template to highlight the active parameter
+                    row = re.sub(pattern, handle_sub, row)
+
+                row = row.replace(' ', '&nbsp;')
+                row = row.replace('span&nbsp;', 'span ')
+
+                language = getattr(self, 'language', None)
+                if language and 'python' == language.lower():
+                    for char in ['(', ')', ',', '*', '**']:
+                        new_char = chars_template.format(char=char)
+                        row = row.replace(char, new_char)
+
+                formatted_lines.append(row)
+            title_template = '<br>'.join(formatted_lines)
+
+            # Get current font properties
+            font = self.font()
+            font_size = font.pointSize()
+            font_family = font.family()
+
+            # Format title to display active parameter
+            if parameter:
+                title = title_template.format(
+                    font_size=font_size,
+                    font_family=font_family,
+                    color=parameter_color,
+                    parameter=parameter,
+                )
+            else:
+                title = title_template
+            new_signatures.append(title)
+
+        return '<br><br>'.join(new_signatures)
+
+    def _check_signature_and_format(self, signature_or_text, parameter=None):
+        """
+        LSP hints might provide docstrings instead of signatures.
+
+        This method will check for multiple signatures (dict, type etc...) and
+        format the text accordingly.
+        """
+        open_func_char = ''
+        has_signature = False
+        has_multisignature = False
+        language = getattr(self, 'language', '').lower()
+        lines = signature_or_text.split('\n')
+
+        if language == 'python':
+            open_func_char = '('
+            idx = signature_or_text.find(open_func_char)
+            inspect_word = signature_or_text[:idx]
+            name_plus_char = inspect_word + open_func_char
+
+            # Signature type
+            count = signature_or_text.count(name_plus_char)
+            has_signature = open_func_char in lines[0]
+            has_multisignature = count > 1
+
+        if has_signature and not has_multisignature:
+            for i, line in enumerate(lines):
+                if line.strip() == '':
+                    break
+
+            if i == 0:
+                signature = lines[0]
+                extra_text = None
+            else:
+                signature = '\n'.join(lines[:i])
+                extra_text = '\n'.join(lines[i:])
+
+            if signature:
+                new_signature = self._format_signature(
+                    signatures=signature,
+                    parameter=parameter,
+                )
+        elif has_multisignature:
+            signature = signature_or_text.replace(name_plus_char,
+                                                  '<br>' + name_plus_char)
+            signature = signature[4:]  # Remove the first line break
+            signature = signature.replace('\n', ' ')
+            signature = signature.replace(r'\\*', '*')
+            signature = signature.replace(r'\*', '*')
+            signature = signature.replace('<br>', '\n')
+            signatures = signature.split('\n')
+            signatures = [sig for sig in signatures if sig]  # Remove empty
+
+            new_signature = self._format_signature(
+                signatures=signatures,
+                parameter=parameter,
+            )
+            extra_text = None
+        else:
+            new_signature = None
+            extra_text = signature_or_text
+
+        return new_signature, extra_text, inspect_word
+
+    def show_calltip(self, signature, parameter=None, documentation=None):
+        """
+        Show calltip.
+
+        Calltips look like tooltips but will not disappear if mouse hovers
+        them. They are useful for displaying signature information on methods
+        and functions.
+        """
+        # Find position of calltip
+        point = self._calculate_position()
+
+        # Format
+        res = self._check_signature_and_format(signature, parameter)
+        new_signature, text, inspect_word = res
+        text = self._format_text(
+            signature=new_signature,
+            inspect_word=inspect_word,
+            display_link=False,
+            text=documentation,
+            max_lines=10,
+        )
+
+        self._update_stylesheet(self.calltip_widget)
+
+        # Show calltip
+        self.calltip_widget.show_tip(point, text, [])
+        self.calltip_widget.show()
+
+    def show_tooltip(self, title=None, signature=None, text=None,
+                     inspect_word=None, title_color=_DEFAULT_TITLE_COLOR,
+                     at_line=None, at_point=None, display_link=False,
+                     max_lines=10):
+        """Show tooltip."""
+        # Find position of calltip
+        point = self._calculate_position(
+            at_line=at_line,
+            at_point=at_point,
+        )
+
+        # Format text
+        tiptext = self._format_text(
+            title=title,
+            signature=signature,
+            text=text,
+            title_color=title_color,
+            inspect_word=inspect_word,
+            display_link=display_link,
+            max_lines=max_lines,
+        )
+
+        self._update_stylesheet(self.tooltip_widget)
+
+        # Display tooltip
+        self.tooltip_widget.show_tip(point, tiptext)
+
+    def show_hint(self, text, inspect_word, at_point):
+        """Show code hint and crop text as needed."""
+        # Check if signature and format
+        res = self._check_signature_and_format(text)
+        html_signature, extra_text, _ = res
+        point = self.get_word_start_pos(at_point)
+
+        # This is needed to get hover hints
+        cursor = self.cursorForPosition(at_point)
+        cursor.movePosition(QTextCursor.StartOfWord, QTextCursor.MoveAnchor)
+        self._last_hover_cursor = cursor
+
+        self.show_tooltip(signature=html_signature, text=extra_text,
+                          at_point=point, inspect_word=inspect_word,
+                          display_link=True, max_lines=10)
+
+    def hide_tooltip(self):
+        """
+        Hide the tooltip widget.
+
+        The tooltip widget is a special QLabel that looks like a tooltip,
+        this method is here so it can be hidden as necessary. For example,
+        when the user leaves the Linenumber area when hovering over lint
+        warnings and errors.
+        """
+        self._last_hover_cursor = None
+        self._last_hover_word = None
+        self._last_point = None
+        self.tooltip_widget.hide()
+
+    #------EOL characters
+    def set_eol_chars(self, text):
+        """Set widget end-of-line (EOL) characters from text (analyzes text)"""
+        if not is_text_string(text): # testing for QString (PyQt API#1)
+            text = to_text_string(text)
+        eol_chars = sourcecode.get_eol_chars(text)
+        is_document_modified = eol_chars is not None and self.eol_chars is not None
+        self.eol_chars = eol_chars
+        if is_document_modified:
+            self.document().setModified(True)
+            if self.sig_eol_chars_changed is not None:
+                self.sig_eol_chars_changed.emit(eol_chars)
+
+    def get_line_separator(self):
+        """Return line separator based on current EOL mode"""
+        if self.eol_chars is not None:
+            return self.eol_chars
+        else:
+            return os.linesep
+
+    def get_text_with_eol(self):
+        """Same as 'toPlainText', replace '\n'
+        by correct end-of-line characters"""
+        utext = to_text_string(self.toPlainText())
+        lines = utext.splitlines()
+        linesep = self.get_line_separator()
+        txt = linesep.join(lines)
+        if utext.endswith('\n'):
+            txt += linesep
+        return txt
+
+    #------Positions, coordinates (cursor, EOF, ...)
+    def get_position(self, subject):
+        """Get offset in character for the given subject from the start of
+           text edit area"""
+        cursor = self.textCursor()
+        if subject == 'cursor':
+            pass
+        elif subject == 'sol':
+            cursor.movePosition(QTextCursor.StartOfBlock)
+        elif subject == 'eol':
+            cursor.movePosition(QTextCursor.EndOfBlock)
+        elif subject == 'eof':
+            cursor.movePosition(QTextCursor.End)
+        elif subject == 'sof':
+            cursor.movePosition(QTextCursor.Start)
+        else:
+            # Assuming that input argument was already a position
+            return subject
+        return cursor.position()
+
+    def get_coordinates(self, position):
+        position = self.get_position(position)
+        cursor = self.textCursor()
+        cursor.setPosition(position)
+        point = self.cursorRect(cursor).center()
+        return point.x(), point.y()
+
+    def _is_point_inside_word_rect(self, point):
+        """
+        Check if the mouse is within the rect of the cursor current word.
+        """
+        cursor = self.cursorForPosition(point)
+        cursor.movePosition(QTextCursor.StartOfWord, QTextCursor.MoveAnchor)
+        start_rect = self.cursorRect(cursor)
+        cursor.movePosition(QTextCursor.EndOfWord, QTextCursor.MoveAnchor)
+        end_rect = self.cursorRect(cursor)
+        bounding_rect = start_rect.united(end_rect)
+        return bounding_rect.contains(point)
+
+    def get_word_start_pos(self, position):
+        """
+        Find start position (lower bottom) of a word being hovered by mouse.
+        """
+        cursor = self.cursorForPosition(position)
+        cursor.movePosition(QTextCursor.StartOfWord, QTextCursor.MoveAnchor)
+        rect = self.cursorRect(cursor)
+        pos = QPoint(rect.left() + 4, rect.top())
+        return pos
+
+    def get_last_hover_word(self):
+        """Return the last (or active) hover word."""
+        return self._last_hover_word
+
+    def get_last_hover_cursor(self):
+        """Return the last (or active) hover cursor."""
+        return self._last_hover_cursor
+
+    def get_cursor_line_column(self, cursor=None):
+        """
+        Return `cursor` (line, column) numbers.
+
+        If no `cursor` is provided, use the current text cursor.
+        """
+        if cursor is None:
+            cursor = self.textCursor()
+
+        return cursor.blockNumber(), cursor.columnNumber()
+
+    def get_cursor_line_number(self):
+        """Return cursor line number"""
+        return self.textCursor().blockNumber()+1
+
+    def set_cursor_position(self, position):
+        """Set cursor position"""
+        position = self.get_position(position)
+        cursor = self.textCursor()
+        cursor.setPosition(position)
+        self.setTextCursor(cursor)
+        self.ensureCursorVisible()
+
+    def move_cursor(self, chars=0):
+        """Move cursor to left or right (unit: characters)"""
+        direction = QTextCursor.Right if chars > 0 else QTextCursor.Left
+        for _i in range(abs(chars)):
+            self.moveCursor(direction, QTextCursor.MoveAnchor)
+
+    def is_cursor_on_first_line(self):
+        """Return True if cursor is on the first line"""
+        cursor = self.textCursor()
+        cursor.movePosition(QTextCursor.StartOfBlock)
+        return cursor.atStart()
+
+    def is_cursor_on_last_line(self):
+        """Return True if cursor is on the last line"""
+        cursor = self.textCursor()
+        cursor.movePosition(QTextCursor.EndOfBlock)
+        return cursor.atEnd()
+
+    def is_cursor_at_end(self):
+        """Return True if cursor is at the end of the text"""
+        return self.textCursor().atEnd()
+
+    def is_cursor_before(self, position, char_offset=0):
+        """Return True if cursor is before *position*"""
+        position = self.get_position(position) + char_offset
+        cursor = self.textCursor()
+        cursor.movePosition(QTextCursor.End)
+        if position < cursor.position():
+            cursor.setPosition(position)
+            return self.textCursor() < cursor
+
+    def __move_cursor_anchor(self, what, direction, move_mode):
+        assert what in ('character', 'word', 'line')
+        if what == 'character':
+            if direction == 'left':
+                self.moveCursor(QTextCursor.PreviousCharacter, move_mode)
+            elif direction == 'right':
+                self.moveCursor(QTextCursor.NextCharacter, move_mode)
+        elif what == 'word':
+            if direction == 'left':
+                self.moveCursor(QTextCursor.PreviousWord, move_mode)
+            elif direction == 'right':
+                self.moveCursor(QTextCursor.NextWord, move_mode)
+        elif what == 'line':
+            if direction == 'down':
+                self.moveCursor(QTextCursor.NextBlock, move_mode)
+            elif direction == 'up':
+                self.moveCursor(QTextCursor.PreviousBlock, move_mode)
+
+    def move_cursor_to_next(self, what='word', direction='left'):
+        """
+        Move cursor to next *what* ('word' or 'character')
+        toward *direction* ('left' or 'right')
+        """
+        self.__move_cursor_anchor(what, direction, QTextCursor.MoveAnchor)
+
+
+    #------Selection
+    def clear_selection(self):
+        """Clear current selection"""
+        cursor = self.textCursor()
+        cursor.clearSelection()
+        self.setTextCursor(cursor)
+
+    def extend_selection_to_next(self, what='word', direction='left'):
+        """
+        Extend selection to next *what* ('word' or 'character')
+        toward *direction* ('left' or 'right')
+        """
+        self.__move_cursor_anchor(what, direction, QTextCursor.KeepAnchor)
+
+
+    #------Text: get, set, ...
+    def __select_text(self, position_from, position_to):
+        position_from = self.get_position(position_from)
+        position_to = self.get_position(position_to)
+        cursor = self.textCursor()
+        cursor.setPosition(position_from)
+        cursor.setPosition(position_to, QTextCursor.KeepAnchor)
+        return cursor
+
+    def get_text_line(self, line_nb):
+        """Return text line at line number *line_nb*"""
+        # Taking into account the case when a file ends in an empty line,
+        # since splitlines doesn't return that line as the last element
+        # TODO: Make this function more efficient
+        try:
+            return to_text_string(self.toPlainText()).splitlines()[line_nb]
+        except IndexError:
+            return self.get_line_separator()
+
+    def get_text(self, position_from, position_to):
+        """
+        Return text between *position_from* and *position_to*
+        Positions may be positions or 'sol', 'eol', 'sof', 'eof' or 'cursor'
+        """
+        cursor = self.__select_text(position_from, position_to)
+        text = to_text_string(cursor.selectedText())
+        all_text = position_from == 'sof' and position_to == 'eof'
+        if text and not all_text:
+            while text.endswith("\n"):
+                text = text[:-1]
+            while text.endswith(u"\u2029"):
+                text = text[:-1]
+        return text
+
+    def get_character(self, position, offset=0):
+        """Return character at *position* with the given offset."""
+        position = self.get_position(position) + offset
+        cursor = self.textCursor()
+        cursor.movePosition(QTextCursor.End)
+        if position < cursor.position():
+            cursor.setPosition(position)
+            cursor.movePosition(QTextCursor.Right,
+                                QTextCursor.KeepAnchor)
+            return to_text_string(cursor.selectedText())
+        else:
+            return ''
+
+    def insert_text(self, text):
+        """Insert text at cursor position"""
+        if not self.isReadOnly():
+            self.textCursor().insertText(text)
+
+    def replace_text(self, position_from, position_to, text):
+        cursor = self.__select_text(position_from, position_to)
+        cursor.removeSelectedText()
+        cursor.insertText(text)
+
+    def remove_text(self, position_from, position_to):
+        cursor = self.__select_text(position_from, position_to)
+        cursor.removeSelectedText()
+
+    def get_current_word_and_position(self, completion=False):
+        """Return current word, i.e. word at cursor position,
+            and the start position"""
+        cursor = self.textCursor()
+
+        if cursor.hasSelection():
+            # Removes the selection and moves the cursor to the left side
+            # of the selection: this is required to be able to properly
+            # select the whole word under cursor (otherwise, the same word is
+            # not selected when the cursor is at the right side of it):
+            cursor.setPosition(min([cursor.selectionStart(),
+                                    cursor.selectionEnd()]))
+        else:
+            # Checks if the first character to the right is a white space
+            # and if not, moves the cursor one word to the left (otherwise,
+            # if the character to the left do not match the "word regexp"
+            # (see below), the word to the left of the cursor won't be
+            # selected), but only if the first character to the left is not a
+            # white space too.
+            def is_space(move):
+                curs = self.textCursor()
+                curs.movePosition(move, QTextCursor.KeepAnchor)
+                return not to_text_string(curs.selectedText()).strip()
+            if not completion:
+                if is_space(QTextCursor.NextCharacter):
+                    if is_space(QTextCursor.PreviousCharacter):
+                        return
+                    cursor.movePosition(QTextCursor.WordLeft)
+            else:
+                def is_special_character(move):
+                    curs = self.textCursor()
+                    curs.movePosition(move, QTextCursor.KeepAnchor)
+                    text_cursor = to_text_string(curs.selectedText()).strip()
+                    return len(re.findall(r'([^\d\W]\w*)',
+                                          text_cursor, re.UNICODE)) == 0
+                if is_space(QTextCursor.PreviousCharacter):
+                    return
+                if (is_special_character(QTextCursor.NextCharacter)):
+                    cursor.movePosition(QTextCursor.WordLeft)
+
+        cursor.select(QTextCursor.WordUnderCursor)
+        text = to_text_string(cursor.selectedText())
+        # find a valid python variable name
+        match = re.findall(r'([^\d\W]\w*)', text, re.UNICODE)
+        if match:
+            return match[0], cursor.selectionStart()
+
+    def get_current_word(self, completion=False):
+        """Return current word, i.e. word at cursor position"""
+        ret = self.get_current_word_and_position(completion)
+        if ret is not None:
+            return ret[0]
+
+    def get_hover_word(self):
+        """Return the last hover word that requested a hover hint."""
+        return self._last_hover_word
+
+    def get_current_line(self):
+        """Return current line's text"""
+        cursor = self.textCursor()
+        cursor.select(QTextCursor.BlockUnderCursor)
+        return to_text_string(cursor.selectedText())
+
+    def get_current_line_to_cursor(self):
+        """Return text from prompt to cursor"""
+        return self.get_text(self.current_prompt_pos, 'cursor')
+
+    def get_line_number_at(self, coordinates):
+        """Return line number at *coordinates* (QPoint)"""
+        cursor = self.cursorForPosition(coordinates)
+        return cursor.blockNumber() + 1
+
+    def get_line_at(self, coordinates):
+        """Return line at *coordinates* (QPoint)"""
+        cursor = self.cursorForPosition(coordinates)
+        cursor.select(QTextCursor.BlockUnderCursor)
+        return to_text_string(cursor.selectedText()).replace(u'\u2029', '')
+
+    def get_word_at(self, coordinates):
+        """Return word at *coordinates* (QPoint)"""
+        cursor = self.cursorForPosition(coordinates)
+        cursor.select(QTextCursor.WordUnderCursor)
+        if self._is_point_inside_word_rect(coordinates):
+            word = to_text_string(cursor.selectedText())
+        else:
+            word = ''
+
+        return word
+
+    def get_block_indentation(self, block_nb):
+        """Return line indentation (character number)"""
+        text = to_text_string(self.document().findBlockByNumber(block_nb).text())
+        text = text.replace("\t", " "*self.tab_stop_width_spaces)
+        return len(text)-len(text.lstrip())
+
+    def get_selection_bounds(self):
+        """Return selection bounds (block numbers)"""
+        cursor = self.textCursor()
+        start, end = cursor.selectionStart(), cursor.selectionEnd()
+        block_start = self.document().findBlock(start)
+        block_end = self.document().findBlock(end)
+        return sorted([block_start.blockNumber(), block_end.blockNumber()])
+
+
+    #------Text selection
+    def has_selected_text(self):
+        """Returns True if some text is selected"""
+        return bool(to_text_string(self.textCursor().selectedText()))
+
+    def get_selected_text(self):
+        """
+        Return text selected by current text cursor, converted in unicode
+
+        Replace the unicode line separator character \u2029 by
+        the line separator characters returned by get_line_separator
+        """
+        return to_text_string(self.textCursor().selectedText()).replace(u"\u2029",
+                                                     self.get_line_separator())
+
+    def remove_selected_text(self):
+        """Delete selected text"""
+        self.textCursor().removeSelectedText()
+
+    def replace(self, text, pattern=None):
+        """Replace selected text by *text*
+        If *pattern* is not None, replacing selected text using regular
+        expression text substitution"""
+        cursor = self.textCursor()
+        cursor.beginEditBlock()
+        if pattern is not None:
+            seltxt = to_text_string(cursor.selectedText())
+        cursor.removeSelectedText()
+        if pattern is not None:
+            text = re.sub(to_text_string(pattern),
+                          to_text_string(text), to_text_string(seltxt))
+        cursor.insertText(text)
+        cursor.endEditBlock()
+
+
+    #------Find/replace
+    def find_multiline_pattern(self, regexp, cursor, findflag):
+        """Reimplement QTextDocument's find method
+
+        Add support for *multiline* regular expressions"""
+        pattern = to_text_string(regexp.pattern())
+        text = to_text_string(self.toPlainText())
+        try:
+            regobj = re.compile(pattern)
+        except sre_constants.error:
+            return
+        if findflag & QTextDocument.FindBackward:
+            # Find backward
+            offset = min([cursor.selectionEnd(), cursor.selectionStart()])
+            text = text[:offset]
+            matches = [_m for _m in regobj.finditer(text, 0, offset)]
+            if matches:
+                match = matches[-1]
+            else:
+                return
+        else:
+            # Find forward
+            offset = max([cursor.selectionEnd(), cursor.selectionStart()])
+            match = regobj.search(text, offset)
+        if match:
+            pos1, pos2 = match.span()
+            fcursor = self.textCursor()
+            fcursor.setPosition(pos1)
+            fcursor.setPosition(pos2, QTextCursor.KeepAnchor)
+            return fcursor
+
+    def find_text(self, text, changed=True, forward=True, case=False,
+                  words=False, regexp=False):
+        """Find text"""
+        cursor = self.textCursor()
+        findflag = QTextDocument.FindFlag()
+
+        if not forward:
+            findflag = findflag | QTextDocument.FindBackward
+
+        if case:
+            findflag = findflag | QTextDocument.FindCaseSensitively
+
+        moves = [QTextCursor.NoMove]
+        if forward:
+            moves += [QTextCursor.NextWord, QTextCursor.Start]
+            if changed:
+                if to_text_string(cursor.selectedText()):
+                    new_position = min([cursor.selectionStart(),
+                                        cursor.selectionEnd()])
+                    cursor.setPosition(new_position)
+                else:
+                    cursor.movePosition(QTextCursor.PreviousWord)
+        else:
+            moves += [QTextCursor.End]
+
+        if regexp:
+            text = to_text_string(text)
+        else:
+            text = re.escape(to_text_string(text))
+
+        if QT55_VERSION:
+            pattern = QRegularExpression(u"\\b{}\\b".format(text) if words else
+                                         text)
+            if case:
+                pattern.setPatternOptions(
+                    QRegularExpression.CaseInsensitiveOption)
+        else:
+            pattern = QRegExp(u"\\b{}\\b".format(text)
+                              if words else text, Qt.CaseSensitive if case else
+                              Qt.CaseInsensitive, QRegExp.RegExp2)
+
+        for move in moves:
+            cursor.movePosition(move)
+            if regexp and '\\n' in text:
+                # Multiline regular expression
+                found_cursor = self.find_multiline_pattern(pattern, cursor,
+                                                           findflag)
+            else:
+                # Single line find: using the QTextDocument's find function,
+                # probably much more efficient than ours
+                found_cursor = self.document().find(pattern, cursor, findflag)
+            if found_cursor is not None and not found_cursor.isNull():
+                self.setTextCursor(found_cursor)
+                return True
+
+        return False
+
+    def is_editor(self):
+        """Needs to be overloaded in the codeeditor where it will be True"""
+        return False
+
+    def get_number_matches(self, pattern, source_text='', case=False,
+                           regexp=False):
+        """Get the number of matches for the searched text."""
+        pattern = to_text_string(pattern)
+        if not pattern:
+            return 0
+
+        if not regexp:
+            pattern = re.escape(pattern)
+
+        if not source_text:
+            source_text = to_text_string(self.toPlainText())
+
+        try:
+            if case:
+                regobj = re.compile(pattern)
+            else:
+                regobj = re.compile(pattern, re.IGNORECASE)
+        except sre_constants.error:
+            return None
+
+        number_matches = 0
+        for match in regobj.finditer(source_text):
+            number_matches += 1
+
+        return number_matches
+
+    def get_match_number(self, pattern, case=False, regexp=False):
+        """Get number of the match for the searched text."""
+        position = self.textCursor().position()
+        source_text = self.get_text(position_from='sof', position_to=position)
+        match_number = self.get_number_matches(pattern,
+                                               source_text=source_text,
+                                               case=case, regexp=regexp)
+        return match_number
+
+    # --- Numpy matrix/array helper / See 'spyder/widgets/arraybuilder.py'
+    def enter_array_inline(self):
+        """ """
+        self._enter_array(True)
+
+    def enter_array_table(self):
+        """ """
+        self._enter_array(False)
+
+    def _enter_array(self, inline):
+        """ """
+        offset = self.get_position('cursor') - self.get_position('sol')
+        rect = self.cursorRect()
+        dlg = NumpyArrayDialog(self, inline, offset)
+
+        # TODO: adapt to font size
+        x = rect.left()
+        x = x - 14
+        y = rect.top() + (rect.bottom() - rect.top())/2
+        y = y - dlg.height()/2 - 3
+
+        pos = QPoint(x, y)
+        pos = self.calculate_real_position(pos)
+        dlg.move(self.mapToGlobal(pos))
+
+        # called from editor
+        if self.is_editor():
+            python_like_check = self.is_python_like()
+            suffix = '\n'
+        # called from a console
+        else:
+            python_like_check = True
+            suffix = ''
+
+        if python_like_check and dlg.exec_():
+            text = dlg.text() + suffix
+            if text != '':
+                cursor = self.textCursor()
+                cursor.beginEditBlock()
+                cursor.insertText(text)
+                cursor.endEditBlock()
+
+
+class TracebackLinksMixin(object):
+    """ """
+    QT_CLASS = None
+    go_to_error = None
+
+    def __init__(self):
+        self.__cursor_changed = False
+        self.setMouseTracking(True)
+
+    #------Mouse events
+    def mouseReleaseEvent(self, event):
+        """Go to error"""
+        self.QT_CLASS.mouseReleaseEvent(self, event)
+        text = self.get_line_at(event.pos())
+        if get_error_match(text) and not self.has_selected_text():
+            if self.go_to_error is not None:
+                self.go_to_error.emit(text)
+
+    def mouseMoveEvent(self, event):
+        """Show Pointing Hand Cursor on error messages"""
+        text = self.get_line_at(event.pos())
+        if get_error_match(text):
+            if not self.__cursor_changed:
+                QApplication.setOverrideCursor(QCursor(Qt.PointingHandCursor))
+                self.__cursor_changed = True
+            event.accept()
+            return
+        if self.__cursor_changed:
+            QApplication.restoreOverrideCursor()
+            self.__cursor_changed = False
+        self.QT_CLASS.mouseMoveEvent(self, event)
+
+    def leaveEvent(self, event):
+        """If cursor has not been restored yet, do it now"""
+        if self.__cursor_changed:
+            QApplication.restoreOverrideCursor()
+            self.__cursor_changed = False
+        self.QT_CLASS.leaveEvent(self, event)
+
+
+class GetHelpMixin(object):
+    def __init__(self):
+        self.help = None
+        self.help_enabled = False
+
+    def set_help(self, help_plugin):
+        """Set Help DockWidget reference"""
+        self.help = help_plugin
+
+    def set_help_enabled(self, state):
+        self.help_enabled = state
+
+    def inspect_current_object(self):
+        text = ''
+        text1 = self.get_text('sol', 'cursor')
+        tl1 = re.findall(r'([a-zA-Z_]+[0-9a-zA-Z_\.]*)', text1)
+        if tl1 and text1.endswith(tl1[-1]):
+            text += tl1[-1]
+        text2 = self.get_text('cursor', 'eol')
+        tl2 = re.findall(r'([0-9a-zA-Z_\.]+[0-9a-zA-Z_\.]*)', text2)
+        if tl2 and text2.startswith(tl2[0]):
+            text += tl2[0]
+        if text:
+            self.show_object_info(text, force=True)
+
+    def show_object_info(self, text, call=False, force=False):
+        """Show signature calltip and/or docstring in the Help plugin"""
+        text = to_text_string(text)
+
+        # Show docstring
+        help_enabled = self.help_enabled or force
+        if force and self.help is not None:
+            self.help.dockwidget.setVisible(True)
+            self.help.dockwidget.raise_()
+        if help_enabled and (self.help is not None) and \
+           (self.help.dockwidget.isVisible()):
+            # Help widget exists and is visible
+            if hasattr(self, 'get_doc'):
+                self.help.set_shell(self)
+            else:
+                self.help.set_shell(self.parent())
+            self.help.set_object_text(text, ignore_unknown=False)
+            self.setFocus() # if help was not at top level, raising it to
+                            # top will automatically give it focus because of
+                            # the visibility_changed signal, so we must give
+                            # focus back to shell
+
+        # Show calltip
+        if call and getattr(self, 'calltips', None):
+            # Display argument list if this is a function call
+            iscallable = self.iscallable(text)
+            if iscallable is not None:
+                if iscallable:
+                    arglist = self.get_arglist(text)
+                    name =  text.split('.')[-1]
+                    argspec = signature = ''
+                    if isinstance(arglist, bool):
+                        arglist = []
+                    if arglist:
+                        argspec = '(' + ''.join(arglist) + ')'
+                    else:
+                        doc = self.get__doc__(text)
+                        if doc is not None:
+                            # This covers cases like np.abs, whose docstring is
+                            # the same as np.absolute and because of that a
+                            # proper signature can't be obtained correctly
+                            argspec = getargspecfromtext(doc)
+                            if not argspec:
+                                signature = getsignaturefromtext(doc, name)
+                    if argspec or signature:
+                        if argspec:
+                            tiptext = name + argspec
+                        else:
+                            tiptext = signature
+                        # TODO: Select language and pass it to call
+                        self.show_calltip(tiptext, color='#2D62FF', is_python=True)
+
+    def get_last_obj(self, last=False):
+        """
+        Return the last valid object on the current line
+        """
+        return getobj(self.get_current_line_to_cursor(), last=last)
+
+
+class SaveHistoryMixin(object):
+
+    INITHISTORY = None
+    SEPARATOR = None
+    HISTORY_FILENAMES = []
+
+    append_to_history = None
+
+    def __init__(self, history_filename=''):
+        self.history_filename = history_filename
+        self.create_history_filename()
+
+    def create_history_filename(self):
+        """Create history_filename with INITHISTORY if it doesn't exist."""
+        if self.history_filename and not osp.isfile(self.history_filename):
+            try:
+                encoding.writelines(self.INITHISTORY, self.history_filename)
+            except EnvironmentError:
+                pass
+
+    def add_to_history(self, command):
+        """Add command to history"""
+        command = to_text_string(command)
+        if command in ['', '\n'] or command.startswith('Traceback'):
+            return
+        if command.endswith('\n'):
+            command = command[:-1]
+        self.histidx = None
+        if len(self.history) > 0 and self.history[-1] == command:
+            return
+        self.history.append(command)
+        text = os.linesep + command
+
+        # When the first entry will be written in history file,
+        # the separator will be append first:
+        if self.history_filename not in self.HISTORY_FILENAMES:
+            self.HISTORY_FILENAMES.append(self.history_filename)
+            text = self.SEPARATOR + text
+        # Needed to prevent errors when writing history to disk
+        # See issue 6431
+        try:
+            encoding.write(text, self.history_filename, mode='ab')
+        except EnvironmentError:
+            pass
+        if self.append_to_history is not None:
+            self.append_to_history.emit(self.history_filename, text)
+
+
+class BrowseHistoryMixin(object):
+
+    def __init__(self):
+        self.history = []
+        self.histidx = None
+        self.hist_wholeline = False
+
+    def clear_line(self):
+        """Clear current line (without clearing console prompt)"""
+        self.remove_text(self.current_prompt_pos, 'eof')
+
+    def browse_history(self, backward):
+        """Browse history"""
+        if self.is_cursor_before('eol') and self.hist_wholeline:
+            self.hist_wholeline = False
+        tocursor = self.get_current_line_to_cursor()
+        text, self.histidx = self.find_in_history(tocursor, self.histidx,
+                                                  backward)
+        if text is not None:
+            if self.hist_wholeline:
+                self.clear_line()
+                self.insert_text(text)
+            else:
+                cursor_position = self.get_position('cursor')
+                # Removing text from cursor to the end of the line
+                self.remove_text('cursor', 'eol')
+                # Inserting history text
+                self.insert_text(text)
+                self.set_cursor_position(cursor_position)
+
+    def find_in_history(self, tocursor, start_idx, backward):
+        """Find text 'tocursor' in history, from index 'start_idx'"""
+        if start_idx is None:
+            start_idx = len(self.history)
+        # Finding text in history
+        step = -1 if backward else 1
+        idx = start_idx
+        if len(tocursor) == 0 or self.hist_wholeline:
+            idx += step
+            if idx >= len(self.history) or len(self.history) == 0:
+                return "", len(self.history)
+            elif idx < 0:
+                idx = 0
+            self.hist_wholeline = True
+            return self.history[idx], idx
+        else:
+            for index in range(len(self.history)):
+                idx = (start_idx+step*(index+1)) % len(self.history)
+                entry = self.history[idx]
+                if entry.startswith(tocursor):
+                    return entry[len(tocursor):], idx
+            else:
+                return None, start_idx
+
+    def reset_search_pos(self):
+        """Reset the position from which to search the history"""
+        self.histidx = None