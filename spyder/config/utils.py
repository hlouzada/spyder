# -*- coding: utf-8 -*-
#
# Copyright © Spyder Project Contributors
# Licensed under the terms of the MIT License
# (see spyder/__init__.py for details)

"""
Utilities to define configuration values
"""

import os
import os.path as osp
import sys

from spyder.config.base import _

from spyder_kernels.utils import iofuncs


#==============================================================================
# Constants
#==============================================================================
# File types supported by the Editor up to Spyder 2.3
EDIT_FILETYPES = [
    (_("Python files"), ('.py', '.pyw', '.ipy')),
    (_("Cython/Pyrex files"), ('.pyx', '.pxd', '.pxi')),
    (_("C files"), ('.c', '.h')),
    (_("C++ files"), ('.cc', '.cpp', '.cxx', '.h', '.hh', '.hpp', '.hxx')),
    (_("OpenCL files"), ('.cl', )),
    (_("Fortran files"), ('.f', '.for', '.f77', '.f90', '.f95', '.f2k',
                          '.f03', '.f08')),
    (_("IDL files"), ('.pro', )),
    (_("MATLAB files"), ('.m', )),
    (_("Julia files"), ('.jl',)),
    (_("Yaml files"), ('.yaml', '.yml',)),
    (_("Patch and diff files"), ('.patch', '.diff', '.rej')),
    (_("Batch files"), ('.bat', '.cmd')),
    (_("Text files"), ('.txt',)),
    (_("reStructuredText files"), ('.txt', '.rst')),
    (_("gettext files"), ('.po', '.pot')),
    (_("NSIS files"), ('.nsi', '.nsh')),
    (_("Web page files"), ('.scss', '.css', '.htm', '.html',)),
    (_("XML files"), ('.xml',)),
    (_("Javascript files"), ('.js',)),
    (_("Json files"), ('.json',)),
    (_("IPython notebooks"), ('.ipynb',)),
    (_("Enaml files"), ('.enaml',)),
    (_("Configuration files"), ('.properties', '.session', '.ini', '.inf',
                                '.reg', '.cfg', '.desktop')),
    (_("Markdown files"), ('.md', )),
]

# Filter for all files
ALL_FILTER = "%s (*)" % _("All files")

# Extensions supported by Spyder's Variable explorer
IMPORT_EXT = list(iofuncs.iofunctions.load_extensions.values())


#==============================================================================
# Auxiliary functions
#==============================================================================
def _create_filter(title, ftypes):
    return "%s (*%s)" % (title, " *".join(ftypes))


def _get_filters(filetypes):
    filters = []
    for title, ftypes in filetypes:
        filters.append(_create_filter(title, ftypes))
    filters.append(ALL_FILTER)
    return ";;".join(filters)


def _get_extensions(filetypes):
    ftype_list = []
    for _title, ftypes in filetypes:
        ftype_list += list(ftypes)
    return ftype_list


def _get_pygments_extensions():
    """Return all file type extensions supported by Pygments"""
    # NOTE: Leave this import here to keep startup process fast!
    import pygments.lexers as lexers

    extensions = []
    for lx in lexers.get_all_lexers():
        lexer_exts = lx[2]

        if lexer_exts:
            # Reference: This line was included for leaving untrimmed the
            # extensions not starting with `*`
            other_exts = [le for le in lexer_exts if not le.startswith('*')]
            # Reference: This commented line was replaced by the following one
            # to trim only extensions that start with '*'
            # lexer_exts = [le[1:] for le in lexer_exts]
            lexer_exts = [le[1:] for le in lexer_exts if le.startswith('*')]
            lexer_exts = [le for le in lexer_exts if not le.endswith('_*')]
            extensions = extensions + list(lexer_exts) + list(other_exts)

    extensions = list(set(extensions))

    # A non-ascii file extension causes issues for macOS
    # See spyder-ide/spyder#22248
    try:
        extensions.remove('.' + chr(128293))
    except ValueError:
        pass

    return sorted(extensions)


#==============================================================================
# Main functions
#==============================================================================
def get_filter(filetypes, ext):
    """Return filter associated to file extension"""
    if not ext:
        return ALL_FILTER
    for title, ftypes in filetypes:
        if ext in ftypes:
            return _create_filter(title, ftypes)
    else:
        return ''


def get_edit_filetypes(ignore_pygments_extensions=True):
    """Get all file types supported by the Editor"""
    # The filter details are not hidden on Windows, so we can't use all
    # Pygments extensions on that platform.
    if os.name == 'nt' and ignore_pygments_extensions:
        supported_exts = []
    else:
        try:
            supported_exts = _get_pygments_extensions()
        except Exception:
            supported_exts = []

    # NOTE: Try to not add too much extensions to this list to not
    # make the filter look too big on Windows
    favorite_exts = ['.py', '.R', '.jl', '.ipynb', '.md', '.pyw', '.pyx',
                     '.c', '.cpp', '.json', '.dat', '.csv', '.tsv', '.txt',
                     '.ini', '.html', '.js', '.h', '.bat']

    other_exts = [ext for ext in supported_exts if ext not in favorite_exts]
    all_exts = tuple(favorite_exts + other_exts)
    text_filetypes = (_("Supported text files"), all_exts)
    return [text_filetypes] + EDIT_FILETYPES


def get_edit_filters():
    """
    Return filters associated with the file types
    supported by the Editor
    """
    edit_filetypes = get_edit_filetypes()
    return _get_filters(edit_filetypes)


def get_edit_extensions():
    """
    Return extensions associated with the file types supported by the Editor.
    """
<<<<<<< HEAD
    edit_filetypes = get_edit_filetypes(ignore_pygments_extensions=False)
    return _get_extensions(edit_filetypes)

=======
    edit_filetypes = get_edit_filetypes()
    return _get_extensions(edit_filetypes)
>>>>>>> 5c234228

EDIT_EXTENSIONS = get_edit_extensions()

#==============================================================================
# Detection of OS specific versions
#==============================================================================
def is_ubuntu():
    """Detect if we are running in an Ubuntu-based distribution"""
    if sys.platform.startswith('linux') and osp.isfile('/etc/lsb-release'):
        release_info = open('/etc/lsb-release').read()
        if 'Ubuntu' in release_info:
            return True
        else:
            return False
    else:
        return False


def is_gtk_desktop():
    """Detect if we are running in a Gtk-based desktop"""
    if sys.platform.startswith('linux'):
        xdg_desktop = os.environ.get('XDG_CURRENT_DESKTOP', '')
        if xdg_desktop:
            gtk_desktops = ['Unity', 'GNOME', 'XFCE']
            if any([xdg_desktop.startswith(d) for d in gtk_desktops]):
                return True
            else:
                return False
        else:
            return False
    else:
        return False


def is_kde_desktop():
    """Detect if we are running in a KDE desktop"""
    if sys.platform.startswith('linux'):
        xdg_desktop = os.environ.get('XDG_CURRENT_DESKTOP', '')
        if xdg_desktop:
            if 'KDE' in xdg_desktop:
                return True
            else:
                return False
        else:
            return False
    else:
        return False


def is_anaconda():
    """
    Detect if we are running under Anaconda.

    Taken from https://stackoverflow.com/a/47610844/438386
    """
    is_conda = osp.exists(osp.join(sys.prefix, 'conda-meta'))
    return is_conda<|MERGE_RESOLUTION|>--- conflicted
+++ resolved
@@ -162,14 +162,9 @@
     """
     Return extensions associated with the file types supported by the Editor.
     """
-<<<<<<< HEAD
     edit_filetypes = get_edit_filetypes(ignore_pygments_extensions=False)
     return _get_extensions(edit_filetypes)
 
-=======
-    edit_filetypes = get_edit_filetypes()
-    return _get_extensions(edit_filetypes)
->>>>>>> 5c234228
 
 EDIT_EXTENSIONS = get_edit_extensions()
 
