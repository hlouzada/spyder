# -*- coding: utf-8 -*-
#
# Copyright © Spyder Project Contributors
# Licensed under the terms of the MIT License
# (see spyder/__init__.py for details)

"""
Manager for all LSP clients connected to the servers defined
in our Preferences.
"""

# Standard library imports
import functools
import logging
import os
import os.path as osp

# Third-party imports
from qtpy.QtCore import Signal, Slot, QTimer
from qtpy.QtCore import Slot, QTimer
from qtpy.QtWidgets import QMessageBox

# Local imports
from spyder.config.base import (_, get_conf_path, running_under_pytest,
                                running_in_mac_app)
from spyder.config.lsp import PYTHON_CONFIG
from spyder.config.manager import CONF
<<<<<<< HEAD
from spyder.utils.misc import check_connection_port, getcwd_or_home
from spyder.plugins.completion.manager.api import (LSP_LANGUAGES,
                                                   SpyderCompletionPlugin)
=======
from spyder.api.completion import SpyderCompletionPlugin
from spyder.utils.misc import check_connection_port
from spyder.plugins.completion.languageserver import LSP_LANGUAGES
>>>>>>> 5c39107e
from spyder.plugins.completion.languageserver.client import LSPClient
from spyder.plugins.completion.languageserver.confpage import (
    LanguageServerConfigPage)
from spyder.plugins.completion.languageserver.widgets.status import (
    ClientStatus, LSPStatusWidget)
from spyder.widgets.helperwidgets import MessageCheckBox


logger = logging.getLogger(__name__)


class LanguageServerPlugin(SpyderCompletionPlugin):
    """Language Server Protocol manager."""
    CONF_SECTION = 'lsp-server'
    CONF_FILE = False

    COMPLETION_CLIENT_NAME = 'lsp'
    STOPPED = 'stopped'
    RUNNING = 'running'
    LOCALHOST = ['127.0.0.1', 'localhost']
    CONFIGWIDGET_CLASS = LanguageServerConfigPage
    MAX_RESTART_ATTEMPTS = 5
    TIME_BETWEEN_RESTARTS = 10000  # ms
    TIME_HEARTBEAT = 3000  # ms

    # --- Signals
    # ------------------------------------------------------------------------
    sig_exception_occurred = Signal(dict)
    """
    This Signal is emitted to report that an exception has occured.

    Parameters
    ----------
    error_data: dict
        The dictionary containing error data. The expected keys are:
        >>> error_data = {
            "text": str,
            "is_traceback": bool,
            "title": str,
        }

    Notes
    -----
    The `is_traceback` key indicates if `text` contains plain text or a Python
    error traceback.

    `title` indicates how the error data should customize the report dialog.
    """

    def __init__(self, parent):
        SpyderCompletionPlugin.__init__(self, parent)

        self.clients = {}
        self.clients_restart_count = {}
        self.clients_restart_timers = {}
        self.clients_restarting = {}
        self.clients_hearbeat = {}
        self.clients_statusbar = {}
        self.requests = set({})
        self.register_queue = {}
        self.update_configuration()
        self.show_no_external_server_warning = True

        # Status bar widget
        if parent is not None:
            statusbar = parent.statusBar()
            self.status_widget = LSPStatusWidget(
                None, statusbar, plugin=self)

        # TODO: Move to register in the new API
        self.sig_exception_occurred.connect(
            self.main.console.handle_exception)

    def __del__(self):
        """Stop all heartbeats"""
        for language in self.clients_hearbeat:
            try:
                self.clients_hearbeat[language].stop()
            except (TypeError, KeyError, RuntimeError):
                pass

    # --- Status bar widget handling
    def restart_lsp(self, language, force=False):
        """Restart language server on failure."""
        client_config = {
            'status': self.STOPPED,
            'config': self.get_language_config(language),
            'instance': None,
        }

        if force:
            logger.info("Manual restart for {}...".format(language))
            self.update_status(language, ClientStatus.RESTARTING)
            self.restart_client(language, client_config)

        elif self.clients_restarting[language]:
            attempt = (self.MAX_RESTART_ATTEMPTS
                       - self.clients_restart_count[language] + 1)
            logger.info("Automatic restart attempt {} for {}...".format(
                attempt, language))
            self.update_status(language, ClientStatus.RESTARTING)

            self.clients_restart_count[language] -= 1
            self.restart_client(language, client_config)
            client = self.clients[language]

            # Restarted the maximum amount of times without
            if self.clients_restart_count[language] <= 0:
                logger.info("Restart failed!")
                self.clients_restarting[language] = False
                self.clients_restart_timers[language].stop()
                self.clients_restart_timers[language] = None
                try:
                    self.clients_hearbeat[language].stop()
                    client['instance'].disconnect()
                    client['instance'].stop()
                except (TypeError, KeyError, RuntimeError):
                    pass
                self.clients_hearbeat[language] = None
                self.report_lsp_down(language)

    def check_restart(self, client, language):
        """
        Check if a server restart was successful in order to stop
        further attempts.
        """
        status = client['status']
        instance = client['instance']

        # This check is only necessary for stdio servers
        check = True
        if instance.stdio_pid:
            check = instance.is_stdio_alive()

        if status == self.RUNNING and check:
            logger.info("Restart successful!")
            self.clients_restarting[language] = False
            self.clients_restart_timers[language].stop()
            self.clients_restart_timers[language] = None
            self.clients_restart_count[language] = 0
            self.update_status(language, ClientStatus.READY)

    def check_heartbeat(self, language):
        """
        Check if client or server for a given language are down.
        """
        client = self.clients[language]
        status = client['status']
        instance = client.get('instance', None)
        if instance is not None:
            if instance.is_down() or status != self.RUNNING:
                instance.sig_went_down.emit(language)

    def update_status(self, language, status):
        """
        Update status for the current file.
        """
        self.clients_statusbar[language] = status
        self.status_widget.update_status(language, status)

    def on_initialize(self, options, language):
        """
        Update the status bar widget on client initilization.
        """
        # Set status after the server was started correctly.
        if not self.clients_restarting.get(language, False):
            self.update_status(language, ClientStatus.READY)

        # Set status after a restart.
        if self.clients_restarting.get(language):
            client = self.clients[language]
            self.check_restart(client, language)

    def handle_lsp_down(self, language):
        """
        Handle automatic restart of client/server on failure.
        """
        if (not self.clients_restarting.get(language, False)
                and not running_under_pytest()):
            try:
                self.clients_hearbeat[language].stop()
            except KeyError:
                pass
            logger.info("Automatic restart for {}...".format(language))

            timer = QTimer(self)
            timer.setSingleShot(False)
            timer.setInterval(self.TIME_BETWEEN_RESTARTS)
            timer.timeout.connect(lambda: self.restart_lsp(language))

            self.update_status(language, ClientStatus.RESTARTING)
            self.clients_restarting[language] = True
            self.clients_restart_count[language] = self.MAX_RESTART_ATTEMPTS
            self.clients_restart_timers[language] = timer
            timer.start()

    # --- Other methods
    def register_file(self, language, filename, codeeditor):
        if language in self.clients:
            language_client = self.clients[language]['instance']
            if language_client is None:
                self.register_queue[language].append((filename, codeeditor))
            else:
                language_client.register_file(filename, codeeditor)

    def get_languages(self):
        """
        Get the list of languages we need to start servers and create
        clients for.
        """
        languages = ['python']
        all_options = CONF.options(self.CONF_SECTION)
        for option in all_options:
            if option in [l.lower() for l in LSP_LANGUAGES]:
                languages.append(option)
        return languages

    def get_language_config(self, language):
        """Get language configuration options from our config system."""
        if language == 'python':
            return self.generate_python_config()
        else:
            return self.get_option(language)

    def get_root_path(self, language):
        """
        Get root path to pass to the LSP servers.

        This can be the current project path or the output of
        getcwd_or_home (except for Python, see below).
        """
        path = None

        # Get path of the current project
        if self.main and self.main.projects:
            path = self.main.projects.get_active_project_path()

        if not path:
            # We can't use getcwd_or_home for LSP servers because if it
            # returns home and you have a lot of files on it
            # then computing completions takes a long time
            # and blocks the server.
            # Instead we use an empty directory inside our config one,
            # just like we did for Rope in Spyder 3.
            path = osp.join(get_conf_path(), 'lsp_paths', 'root_path')
            if not osp.exists(path):
                os.makedirs(path)

        return path

    @Slot()
    def project_path_update(self, project_path, update_kind):
        """
        Send a didChangeWorkspaceFolders request to each LSP server
        when the project path changes so they can update their
        respective root paths.

        If the server doesn't support workspace updates, restart the
        client with the new root path.
        """
        for language in self.clients:
            language_client = self.clients[language]
            if language_client['status'] == self.RUNNING:
                instance = language_client['instance']
                if (instance.support_multiple_workspaces and
                        instance.support_workspace_update):
                    instance.send_workspace_folders_change({
                        'folder': project_path,
                        'instance': self.main.projects,
                        'kind': update_kind
                    })
                else:
                    logger.debug(
                        "{0}: LSP does not support multiple workspaces, "
                        "restarting client!".format(instance.language)
                    )
                    self.main.projects.stop_workspace_services()
                    self.main.editor.stop_completion_services(language)
                    self.main.outlineexplorer.stop_symbol_services(language)
                    folder = self.get_root_path(language)
                    instance.folder = folder
                    self.close_client(language)
                    self.start_client(language)

    @Slot(str)
    def report_server_error(self, error):
        """Report server errors in our error report dialog."""
        error_data = dict(
            text=error,
            is_traceback=True,
            title="Internal Python Language Server error",
        )
        self.sig_exception_occurred.emit(error_data)

    def report_no_external_server(self, host, port, language):
        """
        Report that connection couldn't be established with
        an external server.
        """
        if os.name == 'nt':
            os_message = (
                "<br><br>"
                "To fix this, please verify that your firewall or antivirus "
                "allows Python processes to open ports in your system, or the "
                "settings you introduced in our Preferences to connect to "
                "external LSP servers."
            )
        else:
            os_message = (
                "<br><br>"
                "To fix this, please verify the settings you introduced in "
                "our Preferences to connect to external LSP servers."
            )

        warn_str = (
            _("It appears there is no {language} language server listening "
              "at address:"
              "<br><br>"
              "<tt>{host}:{port}</tt>"
              "<br><br>"
              "Therefore, completion and linting for {language} will not "
              "work during this session.").format(
                host=host, port=port, language=language.capitalize())
            + os_message
        )

        QMessageBox.warning(
            self.main,
            _("Warning"),
            warn_str
        )

        self.show_no_external_server_warning = False

    @Slot(str)
    def report_lsp_down(self, language):
        """
        Report that either the transport layer or the LSP server are
        down.
        """
        self.update_status(language, ClientStatus.DOWN)

        if not self.get_option('show_lsp_down_warning'):
            return

        if os.name == 'nt':
            os_message = (
                "To try to fix this, please verify that your firewall or "
                "antivirus allows Python processes to open ports in your "
                "system, or restart Spyder.<br><br>"
            )
        else:
            os_message = (
                "This problem could be fixed by restarting Spyder. "
            )

        warn_str = (
            _("Completion and linting in the editor for {language} files "
              "will not work during the current session, or stopped working."
              "<br><br>").format(language=language.capitalize())
            + os_message +
            _("Do you want to restart Spyder now?")
        )

        box = MessageCheckBox(icon=QMessageBox.Warning, parent=self.main)
        box.setWindowTitle(_("Warning"))
        box.set_checkbox_text(_("Don't show again"))
        box.setStandardButtons(QMessageBox.Yes | QMessageBox.No)
        box.setDefaultButton(QMessageBox.No)
        box.set_checked(False)
        box.set_check_visible(True)
        box.setText(warn_str)
        answer = box.exec_()

        self.set_option('show_lsp_down_warning', not box.is_checked())

        if answer == QMessageBox.Yes:
            self.main.restart()

    def start_client(self, language):
        """Start an LSP client for a given language."""
        # To keep track if the client was started.
        started = False

        if language in self.clients:
            language_client = self.clients[language]

            queue = self.register_queue[language]

            # Don't start LSP services when testing unless we demand
            # them.
            if running_under_pytest():
                if not os.environ.get('SPY_TEST_USE_INTROSPECTION'):
                    return started

            started = language_client['status'] == self.RUNNING

            # Start client heartbeat
            timer = QTimer(self)
            self.clients_hearbeat[language] = timer
            timer.setInterval(self.TIME_HEARTBEAT)
            timer.timeout.connect(lambda: self.check_heartbeat(language))
            timer.start()

            if language_client['status'] == self.STOPPED:
                config = language_client['config']

                # If we're trying to connect to an external server,
                # verify that it's listening before creating a
                # client for it.
                if config['external']:
                    host = config['host']
                    port = config['port']
                    response = check_connection_port(host, port)
                    if not response:
                        if self.show_no_external_server_warning:
                            self.report_no_external_server(
                                host, port, language)
                        self.update_status(language, ClientStatus.DOWN)
                        return False

                language_client['instance'] = LSPClient(
                    parent=self,
                    server_settings=config,
                    folder=self.get_root_path(language),
                    language=language
                )

                self.register_client_instance(language_client['instance'])

                # Register that a client was started.
                logger.info("Starting LSP client for {}...".format(language))
                language_client['instance'].start()
                language_client['status'] = self.RUNNING
                started = True
                for entry in queue:
                    language_client['instance'].register_file(*entry)
                self.register_queue[language] = []

        return started

    def register_client_instance(self, instance):
        """Register signals emmited by a client instance."""
        if self.main:
            self.main.sig_pythonpath_changed.connect(self.update_syspath)
            self.main.sig_main_interpreter_changed.connect(
                functools.partial(self.update_configuration, python_only=True))
            instance.sig_went_down.connect(self.handle_lsp_down)
            instance.sig_initialize.connect(self.on_initialize)

            if self.main.projects:
                instance.sig_initialize.connect(
                    lambda settings, language:
                    self.main.projects.start_workspace_services())
            if self.main.editor:
                instance.sig_initialize.connect(
                    self.main.editor.register_completion_capabilities)
                self.main.editor.sig_editor_focus_changed.connect(
                    self.status_widget.update_status)
            if self.main.outlineexplorer:
                instance.sig_initialize.connect(
                    self.main.outlineexplorer.start_symbol_services)
            if self.main.console:
                instance.sig_server_error.connect(self.report_server_error)

    def shutdown(self):
        logger.info("Shutting down LSP manager...")
        for language in self.clients:
            self.close_client(language)

    @Slot(object, object)
    def update_syspath(self, path_dict, new_path_dict):
        """
        Update server configuration after a change in Spyder's Python
        path.

        `path_dict` corresponds to the previous state of the Python path.
        `new_path_dict` corresponds to the new state of the Python path.
        """
        # If path_dict and new_path_dict are the same, it means the change
        # was generated by opening or closing a project. In that case, we
        # don't need to request an update because that's done through the
        # addition/deletion of workspaces.
        update = True
        if path_dict == new_path_dict:
            update = False

        if update:
            logger.debug("Update server's sys.path")
            self.update_configuration(python_only=True)

    def update_configuration(self, python_only=False):
        """
        Update server configuration after changes done by the user
        through Spyder's Preferences.

        python_only: bool
            Perform an update only for the Python language server.
        """
        for language in self.get_languages():
            if python_only and language != 'python':
                continue

            client_config = {'status': self.STOPPED,
                             'config': self.get_language_config(language),
                             'instance': None}
            if language not in self.clients:
                self.clients[language] = client_config
                self.register_queue[language] = []
            else:
                current_lang_config = self.clients[language]['config']
                new_lang_config = client_config['config']
                restart_diff = ['cmd', 'args', 'host',
                                'port', 'external', 'stdio']
                restart = any([current_lang_config[x] != new_lang_config[x]
                               for x in restart_diff])
                if restart:
                    logger.debug("Restart required for {} client!".format(
                        language))
                    if self.clients[language]['status'] == self.STOPPED:
                        # If we move from an external non-working server to
                        # an internal one, we need to start a new client.
                        if (current_lang_config['external'] and
                                not new_lang_config['external']):
                            self.restart_client(language, client_config)
                        else:
                            self.clients[language] = client_config
                    elif self.clients[language]['status'] == self.RUNNING:
                        self.restart_client(language, client_config)
                else:
                    if self.clients[language]['status'] == self.RUNNING:
                        client = self.clients[language]['instance']
                        client.send_configurations(
                            new_lang_config['configurations'])

    def restart_client(self, language, config):
        """Restart a client."""
        self.main.editor.stop_completion_services(language)
        self.main.projects.stop_workspace_services()
        self.main.outlineexplorer.stop_symbol_services(language)
        self.close_client(language)
        self.clients[language] = config
        self.start_client(language)

    def update_client_status(self, active_set):
        for language in self.clients:
            if language not in active_set:
                self.close_client(language)

    def close_client(self, language):
        if language in self.clients:
            language_client = self.clients[language]
            if language_client['status'] == self.RUNNING:
                logger.info("Stopping LSP client for {}...".format(language))
                # language_client['instance'].shutdown()
                # language_client['instance'].exit()
                language_client['instance'].stop()
            language_client['status'] = self.STOPPED

    def receive_response(self, response_type, response, language, req_id):
        if req_id in self.requests:
            self.requests.discard(req_id)
            self.sig_response_ready.emit(
                self.COMPLETION_CLIENT_NAME, req_id, response)

    def send_request(self, language, request, params, req_id):
        if language in self.clients:
            language_client = self.clients[language]
            if language_client['status'] == self.RUNNING:
                self.requests.add(req_id)
                client = self.clients[language]['instance']
                params['response_callback'] = functools.partial(
                    self.receive_response, language=language, req_id=req_id)
                client.perform_request(request, params)
                return
        self.sig_response_ready.emit(self.COMPLETION_CLIENT_NAME,
                                     req_id, {})

    def send_notification(self, language, request, params):
        if language in self.clients:
            language_client = self.clients[language]
            if language_client['status'] == self.RUNNING:
                client = self.clients[language]['instance']
                client.perform_request(request, params)

    def broadcast_notification(self, request, params):
        """Send notification/request to all available LSP servers."""
        language = params.pop('language', None)
        if language:
            self.send_notification(language, request, params)
        else:
            for language in self.clients:
                self.send_notification(language, request, params)

    def generate_python_config(self):
        """
        Update Python server configuration with the options saved in our
        config system.
        """
        python_config = PYTHON_CONFIG.copy()

        # Server options
        cmd = self.get_option('advanced/module')
        host = self.get_option('advanced/host')
        port = self.get_option('advanced/port')

        # Pycodestyle
        cs_exclude = self.get_option('pycodestyle/exclude').split(',')
        cs_filename = self.get_option('pycodestyle/filename').split(',')
        cs_select = self.get_option('pycodestyle/select').split(',')
        cs_ignore = self.get_option('pycodestyle/ignore').split(',')
        cs_max_line_length = self.get_option('pycodestyle/max_line_length')

        pycodestyle = {
            'enabled': self.get_option('pycodestyle'),
            'exclude': [exclude.strip() for exclude in cs_exclude if exclude],
            'filename': [filename.strip()
                         for filename in cs_filename if filename],
            'select': [select.strip() for select in cs_select if select],
            'ignore': [ignore.strip() for ignore in cs_ignore if ignore],
            'hangClosing': False,
            'maxLineLength': cs_max_line_length
        }

        # Linting - Pyflakes
        pyflakes = {
            'enabled': self.get_option('pyflakes')
        }

        # Pydocstyle
        convention = self.get_option('pydocstyle/convention')

        if convention == 'Custom':
            ds_ignore = self.get_option('pydocstyle/ignore').split(',')
            ds_select = self.get_option('pydocstyle/select').split(',')
            ds_add_ignore = []
            ds_add_select = []
        else:
            ds_ignore = []
            ds_select = []
            ds_add_ignore = self.get_option('pydocstyle/ignore').split(',')
            ds_add_select = self.get_option('pydocstyle/select').split(',')

        pydocstyle = {
            'enabled': self.get_option('pydocstyle'),
            'convention': convention,
            'addIgnore': [ignore.strip()
                          for ignore in ds_add_ignore if ignore],
            'addSelect': [select.strip()
                          for select in ds_add_select if select],
            'ignore': [ignore.strip() for ignore in ds_ignore if ignore],
            'select': [select.strip() for select in ds_select if select],
            'match': self.get_option('pydocstyle/match'),
            'matchDir': self.get_option('pydocstyle/match_dir')
        }

        # Jedi configuration
        if self.get_option('default', section='main_interpreter'):
            environment = None
            env_vars = None
        else:
            environment = self.get_option('custom_interpreter',
                                          section='main_interpreter')
            env_vars = os.environ.copy()
            # external interpreter should not use internal PYTHONPATH
            env_vars.pop('PYTHONPATH', None)
            if running_in_mac_app():
                env_vars.pop('PYTHONHOME', None)

        jedi = {
            'environment': environment,
            'extra_paths': self.get_option('spyder_pythonpath',
                                           section='main', default=[]),
            'env_vars': env_vars,
        }
        jedi_completion = {
            'enabled': self.get_option('code_completion'),
            'include_params':  self.get_option('code_snippets')
        }
        jedi_signature_help = {
            'enabled': self.get_option('jedi_signature_help')
        }
        jedi_definition = {
            'enabled': self.get_option('jedi_definition'),
            'follow_imports': self.get_option('jedi_definition/follow_imports')
        }

        # Advanced
        external_server = self.get_option('advanced/external')
        stdio = self.get_option('advanced/stdio')

        # Setup options in json
        python_config['cmd'] = cmd
        if host in self.LOCALHOST and not stdio:
            python_config['args'] = ('--host {host} --port {port} --tcp '
                                     '--check-parent-process')
        else:
            python_config['args'] = '--check-parent-process'
        python_config['external'] = external_server
        python_config['stdio'] = stdio
        python_config['host'] = host
        python_config['port'] = port

        plugins = python_config['configurations']['pyls']['plugins']
        plugins['pycodestyle'].update(pycodestyle)
        plugins['pyflakes'].update(pyflakes)
        plugins['pydocstyle'].update(pydocstyle)
        plugins['jedi'].update(jedi)
        plugins['jedi_completion'].update(jedi_completion)
        plugins['jedi_signature_help'].update(jedi_signature_help)
        plugins['jedi_definition'].update(jedi_definition)
        plugins['preload']['modules'] = self.get_option('preload_modules')

        return python_config<|MERGE_RESOLUTION|>--- conflicted
+++ resolved
@@ -25,15 +25,9 @@
                                 running_in_mac_app)
 from spyder.config.lsp import PYTHON_CONFIG
 from spyder.config.manager import CONF
-<<<<<<< HEAD
-from spyder.utils.misc import check_connection_port, getcwd_or_home
+from spyder.utils.misc import check_connection_port
 from spyder.plugins.completion.manager.api import (LSP_LANGUAGES,
                                                    SpyderCompletionPlugin)
-=======
-from spyder.api.completion import SpyderCompletionPlugin
-from spyder.utils.misc import check_connection_port
-from spyder.plugins.completion.languageserver import LSP_LANGUAGES
->>>>>>> 5c39107e
 from spyder.plugins.completion.languageserver.client import LSPClient
 from spyder.plugins.completion.languageserver.confpage import (
     LanguageServerConfigPage)
