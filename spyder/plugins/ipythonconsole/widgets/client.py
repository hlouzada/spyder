--- conflicted
+++ resolved
@@ -1,854 +1,853 @@
-# -*- coding: utf-8 -*-
-# -----------------------------------------------------------------------------
-# Copyright (c) 2009- Spyder Project Contributors
-#
-# Distributed under the terms of the MIT License
-# (see spyder/__init__.py for details)
-# -----------------------------------------------------------------------------
-
-
-"""
-Client widget for the IPython Console.
-
-This is the widget used on all its tabs.
-"""
-
-
-# Standard library imports.
-# Fix for spyder-ide/spyder#1356.
-from __future__ import absolute_import
-
-import codecs
-import os
-import os.path as osp
-from string import Template
-import time
-
-# Third party imports (qtpy)
-from qtpy.QtCore import QUrl, QTimer, Signal, Slot, QThread
-from qtpy.QtGui import QKeySequence
-from qtpy.QtWidgets import (QHBoxLayout, QLabel, QMenu, QMessageBox,
-                            QToolButton, QVBoxLayout, QWidget)
-
-# Local imports
-from spyder.config.base import (_, get_image_path, get_module_source_path,
-                                running_under_pytest)
-from spyder.config.manager import CONF
-from spyder.utils import icon_manager as ima
-from spyder.utils import sourcecode
-from spyder.utils.encoding import get_coding
-from spyder.utils.environ import RemoteEnvDialog
-from spyder.utils.programs import get_temp_dir
-from spyder.utils.qthelpers import (add_actions, create_action,
-                                    create_toolbutton, DialogManager,
-                                    MENU_SEPARATOR)
-from spyder.py3compat import to_text_string
-from spyder.plugins.ipythonconsole.widgets import ShellWidget
-from spyder.widgets.mixins import SaveHistoryMixin
-from spyder.plugins.variableexplorer.widgets.collectionseditor import (
-        CollectionsEditor)
-
-
-#-----------------------------------------------------------------------------
-# Templates
-#-----------------------------------------------------------------------------
-# Using the same css file from the Help plugin for now. Maybe
-# later it'll be a good idea to create a new one.
-PLUGINS_PATH = get_module_source_path('spyder', 'plugins')
-
-CSS_PATH = osp.join(PLUGINS_PATH, 'help', 'utils', 'static', 'css')
-TEMPLATES_PATH = osp.join(PLUGINS_PATH, 'ipythonconsole', 'assets', 'templates')
-
-BLANK = open(osp.join(TEMPLATES_PATH, 'blank.html')).read()
-LOADING = open(osp.join(TEMPLATES_PATH, 'loading.html')).read()
-KERNEL_ERROR = open(osp.join(TEMPLATES_PATH, 'kernel_error.html')).read()
-
-try:
-    time.monotonic  # time.monotonic new in 3.3
-except AttributeError:
-    time.monotonic = time.time
-
-
-#-----------------------------------------------------------------------------
-# Client widget
-#-----------------------------------------------------------------------------
-class ClientWidget(QWidget, SaveHistoryMixin):
-    """
-    Client widget for the IPython Console
-
-    This widget is necessary to handle the interaction between the
-    plugin and each shell widget.
-    """
-
-    SEPARATOR = '{0}## ---({1})---'.format(os.linesep*2, time.ctime())
-    INITHISTORY = ['# -*- coding: utf-8 -*-',
-                   '# *** Spyder Python Console History Log ***',]
-
-    append_to_history = Signal(str, str)
-
-    def __init__(self, plugin, id_,
-                 history_filename, config_options,
-                 additional_options, interpreter_versions,
-                 connection_file=None, hostname=None,
-                 menu_actions=None, slave=False,
-                 external_kernel=False, given_name=None,
-                 options_button=None,
-                 show_elapsed_time=False,
-                 reset_warning=True,
-                 ask_before_restart=True,
-                 css_path=None):
-        super(ClientWidget, self).__init__(plugin)
-        SaveHistoryMixin.__init__(self, history_filename)
-
-        # --- Init attrs
-        self.plugin = plugin
-        self.id_ = id_
-        self.connection_file = connection_file
-        self.hostname = hostname
-        self.menu_actions = menu_actions
-        self.slave = slave
-        self.external_kernel = external_kernel
-        self.given_name = given_name
-        self.show_elapsed_time = show_elapsed_time
-        self.reset_warning = reset_warning
-        self.ask_before_restart = ask_before_restart
-
-        # --- Other attrs
-        self.options_button = options_button
-        self.stop_button = None
-        self.reset_button = None
-        self.stop_icon = ima.icon('stop')
-        self.history = []
-        self.allow_rename = True
-        self.stderr_dir = None
-        self.is_error_shown = False
-        self.restart_thread = None
-
-        if css_path is None:
-            self.css_path = CSS_PATH
-        else:
-            self.css_path = css_path
-
-        # --- Widgets
-        self.shellwidget = ShellWidget(config=config_options,
-                                       ipyclient=self,
-                                       additional_options=additional_options,
-                                       interpreter_versions=interpreter_versions,
-                                       external_kernel=external_kernel,
-                                       local_kernel=True)
-
-        self.infowidget = plugin.infowidget
-        self.blank_page = self._create_blank_page()
-        self.loading_page = self._create_loading_page()
-        # To keep a reference to the page to be displayed
-        # in infowidget
-        self.info_page = None
-        self._before_prompt_is_ready()
-
-        # Elapsed time
-        self.time_label = None
-        self.t0 = time.monotonic()
-        self.timer = QTimer(self)
-        self.show_time_action = create_action(self, _("Show elapsed time"),
-                                         toggled=self.set_elapsed_time_visible)
-
-        # --- Layout
-        self.layout = QVBoxLayout()
-        toolbar_buttons = self.get_toolbar_buttons()
-
-        hlayout = QHBoxLayout()
-        hlayout.addWidget(self.create_time_label())
-        hlayout.addStretch(0)
-        for button in toolbar_buttons:
-            hlayout.addWidget(button)
-
-        self.layout.addLayout(hlayout)
-        self.layout.setContentsMargins(0, 0, 0, 0)
-        self.layout.addWidget(self.shellwidget)
-        self.layout.addWidget(self.infowidget)
-        self.setLayout(self.layout)
-
-        # --- Exit function
-        self.exit_callback = lambda: plugin.close_client(client=self)
-
-        # --- Dialog manager
-        self.dialog_manager = DialogManager()
-
-        # Show timer
-        self.update_time_label_visibility()
-
-        # Poll for stderr changes
-        self.stderr_mtime = 0
-        self.stderr_timer = QTimer(self)
-        self.stderr_timer.timeout.connect(self.poll_stderr_file_change)
-        self.stderr_timer.setInterval(1000)
-        self.stderr_timer.start()
-
-    def __del__(self):
-        """Close threads to avoid segfault"""
-        if (self.restart_thread is not None
-                and self.restart_thread.isRunning()):
-            self.restart_thread.wait()
-
-    #------ Public API --------------------------------------------------------
-    @property
-    def kernel_id(self):
-        """Get kernel id"""
-        if self.connection_file is not None:
-            json_file = osp.basename(self.connection_file)
-            return json_file.split('.json')[0]
-
-    @property
-    def stderr_file(self):
-        """Filename to save kernel stderr output."""
-        stderr_file = None
-        if self.connection_file is not None:
-            stderr_file = self.kernel_id + '.stderr'
-            if self.stderr_dir is not None:
-                stderr_file = osp.join(self.stderr_dir, stderr_file)
-            else:
-                try:
-                    stderr_file = osp.join(get_temp_dir(), stderr_file)
-                except (IOError, OSError):
-                    stderr_file = None
-        return stderr_file
-
-    @property
-    def stderr_handle(self):
-        """Get handle to stderr_file."""
-        if self.stderr_file is not None:
-            # Needed to prevent any error that could appear.
-            # See spyder-ide/spyder#6267.
-            try:
-                handle = codecs.open(self.stderr_file, 'w', encoding='utf-8')
-            except Exception:
-                handle = None
-        else:
-            handle = None
-
-        return handle
-
-    def remove_stderr_file(self):
-        """Remove stderr_file associated with the client."""
-        try:
-            # Defer closing the stderr_handle until the client
-            # is closed because jupyter_client needs it open
-            # while it tries to restart the kernel
-            self.stderr_handle.close()
-            os.remove(self.stderr_file)
-        except Exception:
-            pass
-
-<<<<<<< HEAD
-    @Slot()
-    def poll_stderr_file_change(self):
-        """Check if the stderr file just changed"""
-        try:
-            mtime = os.stat(self.stderr_file).st_mtime
-        except Exception:
-            return
-
-        if mtime == self.stderr_mtime:
-            return
-        self.stderr_mtime = mtime
-=======
-    def get_stderr_contents(self):
-        """Get the contents of the stderr kernel file."""
->>>>>>> 65013778
-        try:
-            stderr = self._read_stderr()
-        except Exception:
-            stderr = None
-<<<<<<< HEAD
-        if stderr:
-            self.shellwidget._append_plain_text(
-                '\n' + stderr, before_prompt=False)
-=======
-        return stderr
->>>>>>> 65013778
-
-    def configure_shellwidget(self, give_focus=True):
-        """Configure shellwidget after kernel is connected."""
-        if give_focus:
-            self.get_control().setFocus()
-
-        # Set exit callback
-        self.shellwidget.set_exit_callback()
-
-        # To save history
-        self.shellwidget.executing.connect(self.add_to_history)
-
-        # For Mayavi to run correctly
-        self.shellwidget.executing.connect(
-            self.shellwidget.set_backend_for_mayavi)
-
-        # To update history after execution
-        self.shellwidget.executed.connect(self.update_history)
-
-        # To update the Variable Explorer after execution
-        self.shellwidget.executed.connect(
-            self.shellwidget.refresh_namespacebrowser)
-
-        # To enable the stop button when executing a process
-        self.shellwidget.executing.connect(self.enable_stop_button)
-
-        # To disable the stop button after execution stopped
-        self.shellwidget.executed.connect(self.disable_stop_button)
-
-        # To show kernel restarted/died messages
-        self.shellwidget.sig_kernel_restarted_message.connect(
-            self.kernel_restarted_message)
-        self.shellwidget.sig_kernel_restarted.connect(
-            self._finalise_restart)
-
-        # To correctly change Matplotlib backend interactively
-        self.shellwidget.executing.connect(
-            self.shellwidget.change_mpl_backend)
-
-        # To show env and sys.path contents
-        self.shellwidget.sig_show_syspath.connect(self.show_syspath)
-        self.shellwidget.sig_show_env.connect(self.show_env)
-
-        # To sync with working directory toolbar
-        self.shellwidget.executed.connect(self.shellwidget.update_cwd)
-
-        # To apply style
-        self.set_color_scheme(self.shellwidget.syntax_style, reset=False)
-
-    def _before_prompt_is_ready(self):
-        """Configure shellwidget before kernel is connected."""
-        self._show_loading_page()
-        self.shellwidget.sig_prompt_ready.connect(
-            self._when_prompt_is_ready)
-
-    def _when_prompt_is_ready(self):
-        """Configuration after the prompt is shown."""
-        # To hide the loading page
-        self._hide_loading_page()
-
-        # Show possible errors when setting Matplotlib backend
-        self._show_mpl_backend_errors()
-
-        # To show if special console is valid
-        self._check_special_console_error()
-
-        self.shellwidget.sig_prompt_ready.disconnect(
-            self._when_prompt_is_ready)
-
-    def enable_stop_button(self):
-        self.stop_button.setEnabled(True)
-
-    def disable_stop_button(self):
-        # This avoids disabling automatically the button when
-        # re-running files on dedicated consoles.
-        # See spyder-ide/spyder#5958.
-        if not self.shellwidget._executing:
-            self.stop_button.setDisabled(True)
-
-    @Slot()
-    def stop_button_click_handler(self):
-        """Method to handle what to do when the stop button is pressed"""
-        self.stop_button.setDisabled(True)
-        # Interrupt computations or stop debugging
-        if not self.shellwidget.is_waiting_pdb_input():
-            self.interrupt_kernel()
-        else:
-            self.shellwidget.pdb_execute('exit', hidden=True)
-
-    def show_kernel_error(self, error):
-        """Show kernel initialization errors in infowidget."""
-        # Replace end of line chars with <br>
-        eol = sourcecode.get_eol_chars(error)
-        if eol:
-            error = error.replace(eol, '<br>')
-
-        # Don't break lines in hyphens
-        # From https://stackoverflow.com/q/7691569/438386
-        error = error.replace('-', '&#8209')
-
-        # Create error page
-        message = _("An error ocurred while starting the kernel")
-        kernel_error_template = Template(KERNEL_ERROR)
-        self.info_page = kernel_error_template.substitute(
-            css_path=self.css_path,
-            message=message,
-            error=error)
-
-        # Show error
-        self.set_info_page()
-        self.shellwidget.hide()
-        self.infowidget.show()
-
-        # Tell the client we're in error mode
-        self.is_error_shown = True
-
-    def get_name(self):
-        """Return client name"""
-        if self.given_name is None:
-            # Name according to host
-            if self.hostname is None:
-                name = _("Console")
-            else:
-                name = self.hostname
-            # Adding id to name
-            client_id = self.id_['int_id'] + u'/' + self.id_['str_id']
-            name = name + u' ' + client_id
-        elif self.given_name in ["Pylab", "SymPy", "Cython"]:
-            client_id = self.id_['int_id'] + u'/' + self.id_['str_id']
-            name = self.given_name + u' ' + client_id
-        else:
-            name = self.given_name + u'/' + self.id_['str_id']
-        return name
-
-    def get_control(self):
-        """Return the text widget (or similar) to give focus to"""
-        # page_control is the widget used for paging
-        page_control = self.shellwidget._page_control
-        if page_control and page_control.isVisible():
-            return page_control
-        else:
-            return self.shellwidget._control
-
-    def get_kernel(self):
-        """Get kernel associated with this client"""
-        return self.shellwidget.kernel_manager
-
-    def get_options_menu(self):
-        """Return options menu"""
-        env_action = create_action(
-                        self,
-                        _("Show environment variables"),
-                        icon=ima.icon('environ'),
-                        triggered=self.shellwidget.request_env
-                     )
-
-        syspath_action = create_action(
-                            self,
-                            _("Show sys.path contents"),
-                            icon=ima.icon('syspath'),
-                            triggered=self.shellwidget.request_syspath
-                         )
-
-        self.show_time_action.setChecked(self.show_elapsed_time)
-        additional_actions = [MENU_SEPARATOR,
-                              env_action,
-                              syspath_action,
-                              self.show_time_action]
-
-        if self.menu_actions is not None:
-            console_menu = self.menu_actions + additional_actions
-            return console_menu
-
-        else:
-            return additional_actions
-
-    def get_toolbar_buttons(self):
-        """Return toolbar buttons list."""
-        buttons = []
-
-        # Code to add the stop button
-        if self.stop_button is None:
-            self.stop_button = create_toolbutton(
-                                   self,
-                                   text=_("Stop"),
-                                   icon=self.stop_icon,
-                                   tip=_("Stop the current command"))
-            self.disable_stop_button()
-            # set click event handler
-            self.stop_button.clicked.connect(self.stop_button_click_handler)
-        if self.stop_button is not None:
-            buttons.append(self.stop_button)
-
-        # Reset namespace button
-        if self.reset_button is None:
-            self.reset_button = create_toolbutton(
-                                    self,
-                                    text=_("Remove"),
-                                    icon=ima.icon('editdelete'),
-                                    tip=_("Remove all variables"),
-                                    triggered=self.reset_namespace)
-        if self.reset_button is not None:
-            buttons.append(self.reset_button)
-
-        if self.options_button is None:
-            options = self.get_options_menu()
-            if options:
-                self.options_button = create_toolbutton(self,
-                        text=_('Options'), icon=ima.icon('tooloptions'))
-                self.options_button.setPopupMode(QToolButton.InstantPopup)
-                menu = QMenu(self)
-                add_actions(menu, options)
-                self.options_button.setMenu(menu)
-        if self.options_button is not None:
-            buttons.append(self.options_button)
-
-        return buttons
-
-    def add_actions_to_context_menu(self, menu):
-        """Add actions to IPython widget context menu"""
-        inspect_action = create_action(
-            self,
-            _("Inspect current object"),
-            QKeySequence(CONF.get_shortcut('console',
-                                           'inspect current object')),
-            icon=ima.icon('MessageBoxInformation'),
-            triggered=self.inspect_object)
-
-        clear_line_action = create_action(
-            self,
-            _("Clear line or block"),
-            QKeySequence(CONF.get_shortcut('console', 'clear line')),
-            triggered=self.clear_line)
-
-        reset_namespace_action = create_action(
-            self,
-            _("Remove all variables"),
-            QKeySequence(CONF.get_shortcut('ipython_console',
-                                           'reset namespace')),
-            icon=ima.icon('editdelete'),
-            triggered=self.reset_namespace)
-
-        clear_console_action = create_action(
-            self,
-            _("Clear console"),
-            QKeySequence(CONF.get_shortcut('console', 'clear shell')),
-            triggered=self.clear_console)
-
-        quit_action = create_action(
-            self,
-            _("&Quit"),
-            icon=ima.icon('exit'),
-            triggered=self.exit_callback)
-
-        add_actions(menu, (None, inspect_action, clear_line_action,
-                           clear_console_action, reset_namespace_action,
-                           None, quit_action))
-        return menu
-
-    def set_font(self, font):
-        """Set IPython widget's font"""
-        self.shellwidget._control.setFont(font)
-        self.shellwidget.font = font
-
-    def set_color_scheme(self, color_scheme, reset=True):
-        """Set IPython color scheme."""
-        # Needed to handle not initialized kernel_client
-        # See spyder-ide/spyder#6996.
-        try:
-            self.shellwidget.set_color_scheme(color_scheme, reset)
-        except AttributeError:
-            pass
-
-    def shutdown(self):
-        """Shutdown kernel"""
-        if self.get_kernel() is not None and not self.slave:
-            self.shellwidget.shutdown()
-
-    def close(self):
-        """Close client"""
-        self.shellwidget.will_close(
-            self.get_kernel() is None or self.slave)
-        super(ClientWidget, self).close()
-
-    def interrupt_kernel(self):
-        """Interrupt the associanted Spyder kernel if it's running"""
-        # Needed to prevent a crash when a kernel is not running.
-        # See spyder-ide/spyder#6299.
-        try:
-            self.shellwidget.request_interrupt_kernel()
-        except RuntimeError:
-            pass
-
-    @Slot()
-    def restart_kernel(self):
-        """
-        Restart the associated kernel.
-
-        Took this code from the qtconsole project
-        Licensed under the BSD license
-        """
-        sw = self.shellwidget
-
-        if not running_under_pytest() and self.ask_before_restart:
-            message = _('Are you sure you want to restart the kernel?')
-            buttons = QMessageBox.Yes | QMessageBox.No
-            result = QMessageBox.question(self, _('Restart kernel?'),
-                                          message, buttons)
-        else:
-            result = None
-
-        if (result == QMessageBox.Yes or
-                running_under_pytest() or
-                not self.ask_before_restart):
-            if sw.kernel_manager:
-                if self.infowidget.isVisible():
-                    self.infowidget.hide()
-
-                if self._abort_kernel_restart():
-                    sw.spyder_kernel_comm.close()
-                    return
-
-                self._show_loading_page()
-
-                # Close comm
-                sw.spyder_kernel_comm.close()
-
-                # Stop autorestart mechanism
-                sw.kernel_manager.stop_restarter()
-                sw.kernel_manager.autorestart = False
-
-                # Create and run restarting thread
-                self.restart_thread = QThread()
-                self.restart_thread.run = self._restart_thread_main
-                self.restart_thread.error = None
-                self.restart_thread.finished.connect(
-                    lambda: self._finalise_restart(True))
-                self.restart_thread.start()
-
-            else:
-                sw._append_plain_text(
-                    _('Cannot restart a kernel not started by Spyder\n'),
-                    before_prompt=True
-                )
-                self._hide_loading_page()
-
-    def _restart_thread_main(self):
-        """Restart the kernel in a thread."""
-        try:
-            self.shellwidget.kernel_manager.restart_kernel(
-                stderr=self.stderr_handle)
-        except RuntimeError as e:
-            self.restart_thread.error = e
-
-    def _finalise_restart(self, reset=False):
-        """Finishes the restarting of the kernel."""
-        sw = self.shellwidget
-
-        if self._abort_kernel_restart():
-            sw.spyder_kernel_comm.close()
-            return
-
-        if self.restart_thread and self.restart_thread.error is not None:
-            sw._append_plain_text(
-                _('Error restarting kernel: %s\n') % self.restart_thread.error,
-                before_prompt=True
-            )
-        else:
-            # Reset Pdb state and reopen comm
-            sw._pdb_in_loop = False
-            sw.spyder_kernel_comm.close()
-            sw.spyder_kernel_comm.open_comm(sw.kernel_client)
-
-            # Start autorestart mechanism
-            sw.kernel_manager.autorestart = True
-            sw.kernel_manager.start_restarter()
-
-            # For spyder-ide/spyder#6235, IPython was changing the
-            # setting of %colors on windows by assuming it was using a
-            # dark background. This corrects it based on the scheme.
-            self.set_color_scheme(sw.syntax_style, reset=reset)
-            sw._append_html(_("<br>Restarting kernel...\n<hr><br>"),
-                            before_prompt=True)
-
-        self._hide_loading_page()
-        self.stop_button.setDisabled(True)
-        self.restart_thread = None
-
-    @Slot(str)
-    def kernel_restarted_message(self, msg):
-        """Show kernel restarted/died messages."""
-        if not self.is_error_shown:
-            # If there are kernel creation errors, jupyter_client will
-            # try to restart the kernel and qtconsole prints a
-            # message about it.
-            # So we read the kernel's stderr_file and display its
-            # contents in the client instead of the usual message shown
-            # by qtconsole.
-            stderr = self.get_stderr_contents()
-            if stderr:
-                self.show_kernel_error('<tt>%s</tt>' % stderr)
-        else:
-            self.shellwidget._append_html("<br>%s<hr><br>" % msg,
-                                          before_prompt=False)
-
-    @Slot()
-    def inspect_object(self):
-        """Show how to inspect an object with our Help plugin"""
-        self.shellwidget._control.inspect_current_object()
-
-    @Slot()
-    def clear_line(self):
-        """Clear a console line"""
-        self.shellwidget._keyboard_quit()
-
-    @Slot()
-    def clear_console(self):
-        """Clear the whole console"""
-        self.shellwidget.clear_console()
-
-    @Slot()
-    def reset_namespace(self):
-        """Resets the namespace by removing all names defined by the user"""
-        self.shellwidget.reset_namespace(warning=self.reset_warning,
-                                         message=True)
-
-    def update_history(self):
-        self.history = self.shellwidget._history
-
-    @Slot(object)
-    def show_syspath(self, syspath):
-        """Show sys.path contents."""
-        if syspath is not None:
-            editor = CollectionsEditor(self)
-            editor.setup(syspath, title="sys.path contents", readonly=True,
-                         icon=ima.icon('syspath'))
-            self.dialog_manager.show(editor)
-        else:
-            return
-
-    @Slot(object)
-    def show_env(self, env):
-        """Show environment variables."""
-        self.dialog_manager.show(RemoteEnvDialog(env, parent=self))
-
-    def create_time_label(self):
-        """Create elapsed time label widget (if necessary) and return it"""
-        if self.time_label is None:
-            self.time_label = QLabel()
-        return self.time_label
-
-    def show_time(self, end=False):
-        """Text to show in time_label."""
-        if self.time_label is None:
-            return
-
-        elapsed_time = time.monotonic() - self.t0
-        # System time changed to past date, so reset start.
-        if elapsed_time < 0:
-            self.t0 = time.monotonic()
-            elapsed_time = 0
-        if elapsed_time > 24 * 3600:  # More than a day...!
-            fmt = "%d %H:%M:%S"
-        else:
-            fmt = "%H:%M:%S"
-        if end:
-            color = "#AAAAAA"
-        else:
-            color = "#AA6655"
-        text = "<span style=\'color: %s\'><b>%s" \
-               "</b></span>" % (color,
-                                time.strftime(fmt, time.gmtime(elapsed_time)))
-        self.time_label.setText(text)
-
-    def update_time_label_visibility(self):
-        """Update elapsed time visibility."""
-        self.time_label.setVisible(self.show_elapsed_time)
-
-    @Slot(bool)
-    def set_elapsed_time_visible(self, state):
-        """Slot to show/hide elapsed time label."""
-        self.show_elapsed_time = state
-        if self.time_label is not None:
-            self.time_label.setVisible(state)
-
-    def set_info_page(self):
-        """Set current info_page."""
-        if self.info_page is not None:
-            self.infowidget.setHtml(
-                self.info_page,
-                QUrl.fromLocalFile(self.css_path)
-            )
-
-    #------ Private API -------------------------------------------------------
-    def _create_loading_page(self):
-        """Create html page to show while the kernel is starting"""
-        loading_template = Template(LOADING)
-        loading_img = get_image_path('loading_sprites.png')
-        if os.name == 'nt':
-            loading_img = loading_img.replace('\\', '/')
-        message = _("Connecting to kernel...")
-        page = loading_template.substitute(css_path=self.css_path,
-                                           loading_img=loading_img,
-                                           message=message)
-        return page
-
-    def _create_blank_page(self):
-        """Create html page to show while the kernel is starting"""
-        loading_template = Template(BLANK)
-        page = loading_template.substitute(css_path=self.css_path)
-        return page
-
-    def _show_loading_page(self):
-        """Show animation while the kernel is loading."""
-        self.shellwidget.hide()
-        self.infowidget.show()
-        self.info_page = self.loading_page
-        self.set_info_page()
-
-    def _hide_loading_page(self):
-        """Hide animation shown while the kernel is loading."""
-        self.infowidget.hide()
-        self.info_page = self.blank_page
-        self.set_info_page()
-        self.shellwidget.show()
-
-    def _read_stderr(self):
-        """Read the stderr file of the kernel."""
-        # We need to read stderr_file as bytes to be able to
-        # detect its encoding with chardet
-        f = open(self.stderr_file, 'rb')
-
-        try:
-            stderr_text = f.read()
-
-            # This is needed to avoid showing an empty error message
-            # when the kernel takes too much time to start.
-            # See spyder-ide/spyder#8581.
-            if not stderr_text:
-                return ''
-
-            # This is needed since the stderr file could be encoded
-            # in something different to utf-8.
-            # See spyder-ide/spyder#4191.
-            encoding = get_coding(stderr_text)
-            stderr_text = to_text_string(stderr_text, encoding)
-            return stderr_text
-        finally:
-            f.close()
-
-    def _show_mpl_backend_errors(self):
-        """
-        Show possible errors when setting the selected Matplotlib backend.
-        """
-        if not self.external_kernel:
-            self.shellwidget.call_kernel().show_mpl_backend_errors()
-
-    def _check_special_console_error(self):
-        """Check if the dependecies for special consoles are available."""
-        self.shellwidget.call_kernel(
-            callback=self._show_special_console_error
-            ).is_special_kernel_valid()
-
-    def _show_special_console_error(self, missing_dependency):
-        if missing_dependency is not None:
-            error_message = _(
-                "Your Python environment or installation doesn't have the "
-                "<tt>{missing_dependency}</tt> module installed or it "
-                "occurred a problem importing it. Due to that, it is not "
-                "possible for Spyder to create this special console for "
-                "you.".format(missing_dependency=missing_dependency)
-            )
-
-            self.show_kernel_error(error_message)
-
-    def _abort_kernel_restart(self):
-        """
-        Abort kernel restart if there are errors while starting it.
-
-        We also ignore errors about comms, which are irrelevant.
-        """
-        stderr = self.get_stderr_contents()
-        if stderr and 'No such comm' not in stderr:
-            return True
-        else:
-            return False
+# -*- coding: utf-8 -*-
+# -----------------------------------------------------------------------------
+# Copyright (c) 2009- Spyder Project Contributors
+#
+# Distributed under the terms of the MIT License
+# (see spyder/__init__.py for details)
+# -----------------------------------------------------------------------------
+
+
+"""
+Client widget for the IPython Console.
+
+This is the widget used on all its tabs.
+"""
+
+
+# Standard library imports.
+# Fix for spyder-ide/spyder#1356.
+from __future__ import absolute_import
+
+import codecs
+import os
+import os.path as osp
+from string import Template
+import time
+
+# Third party imports (qtpy)
+from qtpy.QtCore import QUrl, QTimer, Signal, Slot, QThread
+from qtpy.QtGui import QKeySequence
+from qtpy.QtWidgets import (QHBoxLayout, QLabel, QMenu, QMessageBox,
+                            QToolButton, QVBoxLayout, QWidget)
+
+# Local imports
+from spyder.config.base import (_, get_image_path, get_module_source_path,
+                                running_under_pytest)
+from spyder.config.manager import CONF
+from spyder.utils import icon_manager as ima
+from spyder.utils import sourcecode
+from spyder.utils.encoding import get_coding
+from spyder.utils.environ import RemoteEnvDialog
+from spyder.utils.programs import get_temp_dir
+from spyder.utils.qthelpers import (add_actions, create_action,
+                                    create_toolbutton, DialogManager,
+                                    MENU_SEPARATOR)
+from spyder.py3compat import to_text_string
+from spyder.plugins.ipythonconsole.widgets import ShellWidget
+from spyder.widgets.mixins import SaveHistoryMixin
+from spyder.plugins.variableexplorer.widgets.collectionseditor import (
+        CollectionsEditor)
+
+
+#-----------------------------------------------------------------------------
+# Templates
+#-----------------------------------------------------------------------------
+# Using the same css file from the Help plugin for now. Maybe
+# later it'll be a good idea to create a new one.
+PLUGINS_PATH = get_module_source_path('spyder', 'plugins')
+
+CSS_PATH = osp.join(PLUGINS_PATH, 'help', 'utils', 'static', 'css')
+TEMPLATES_PATH = osp.join(PLUGINS_PATH, 'ipythonconsole', 'assets', 'templates')
+
+BLANK = open(osp.join(TEMPLATES_PATH, 'blank.html')).read()
+LOADING = open(osp.join(TEMPLATES_PATH, 'loading.html')).read()
+KERNEL_ERROR = open(osp.join(TEMPLATES_PATH, 'kernel_error.html')).read()
+
+try:
+    time.monotonic  # time.monotonic new in 3.3
+except AttributeError:
+    time.monotonic = time.time
+
+
+#-----------------------------------------------------------------------------
+# Client widget
+#-----------------------------------------------------------------------------
+class ClientWidget(QWidget, SaveHistoryMixin):
+    """
+    Client widget for the IPython Console
+
+    This widget is necessary to handle the interaction between the
+    plugin and each shell widget.
+    """
+
+    SEPARATOR = '{0}## ---({1})---'.format(os.linesep*2, time.ctime())
+    INITHISTORY = ['# -*- coding: utf-8 -*-',
+                   '# *** Spyder Python Console History Log ***',]
+
+    append_to_history = Signal(str, str)
+
+    def __init__(self, plugin, id_,
+                 history_filename, config_options,
+                 additional_options, interpreter_versions,
+                 connection_file=None, hostname=None,
+                 menu_actions=None, slave=False,
+                 external_kernel=False, given_name=None,
+                 options_button=None,
+                 show_elapsed_time=False,
+                 reset_warning=True,
+                 ask_before_restart=True,
+                 css_path=None):
+        super(ClientWidget, self).__init__(plugin)
+        SaveHistoryMixin.__init__(self, history_filename)
+
+        # --- Init attrs
+        self.plugin = plugin
+        self.id_ = id_
+        self.connection_file = connection_file
+        self.hostname = hostname
+        self.menu_actions = menu_actions
+        self.slave = slave
+        self.external_kernel = external_kernel
+        self.given_name = given_name
+        self.show_elapsed_time = show_elapsed_time
+        self.reset_warning = reset_warning
+        self.ask_before_restart = ask_before_restart
+
+        # --- Other attrs
+        self.options_button = options_button
+        self.stop_button = None
+        self.reset_button = None
+        self.stop_icon = ima.icon('stop')
+        self.history = []
+        self.allow_rename = True
+        self.stderr_dir = None
+        self.is_error_shown = False
+        self.restart_thread = None
+
+        if css_path is None:
+            self.css_path = CSS_PATH
+        else:
+            self.css_path = css_path
+
+        # --- Widgets
+        self.shellwidget = ShellWidget(config=config_options,
+                                       ipyclient=self,
+                                       additional_options=additional_options,
+                                       interpreter_versions=interpreter_versions,
+                                       external_kernel=external_kernel,
+                                       local_kernel=True)
+
+        self.infowidget = plugin.infowidget
+        self.blank_page = self._create_blank_page()
+        self.loading_page = self._create_loading_page()
+        # To keep a reference to the page to be displayed
+        # in infowidget
+        self.info_page = None
+        self._before_prompt_is_ready()
+
+        # Elapsed time
+        self.time_label = None
+        self.t0 = time.monotonic()
+        self.timer = QTimer(self)
+        self.show_time_action = create_action(self, _("Show elapsed time"),
+                                         toggled=self.set_elapsed_time_visible)
+
+        # --- Layout
+        self.layout = QVBoxLayout()
+        toolbar_buttons = self.get_toolbar_buttons()
+
+        hlayout = QHBoxLayout()
+        hlayout.addWidget(self.create_time_label())
+        hlayout.addStretch(0)
+        for button in toolbar_buttons:
+            hlayout.addWidget(button)
+
+        self.layout.addLayout(hlayout)
+        self.layout.setContentsMargins(0, 0, 0, 0)
+        self.layout.addWidget(self.shellwidget)
+        self.layout.addWidget(self.infowidget)
+        self.setLayout(self.layout)
+
+        # --- Exit function
+        self.exit_callback = lambda: plugin.close_client(client=self)
+
+        # --- Dialog manager
+        self.dialog_manager = DialogManager()
+
+        # Show timer
+        self.update_time_label_visibility()
+
+        # Poll for stderr changes
+        self.stderr_mtime = 0
+        self.stderr_timer = QTimer(self)
+        self.stderr_timer.timeout.connect(self.poll_stderr_file_change)
+        self.stderr_timer.setInterval(1000)
+        self.stderr_timer.start()
+
+    def __del__(self):
+        """Close threads to avoid segfault"""
+        if (self.restart_thread is not None
+                and self.restart_thread.isRunning()):
+            self.restart_thread.wait()
+
+    #------ Public API --------------------------------------------------------
+    @property
+    def kernel_id(self):
+        """Get kernel id"""
+        if self.connection_file is not None:
+            json_file = osp.basename(self.connection_file)
+            return json_file.split('.json')[0]
+
+    @property
+    def stderr_file(self):
+        """Filename to save kernel stderr output."""
+        stderr_file = None
+        if self.connection_file is not None:
+            stderr_file = self.kernel_id + '.stderr'
+            if self.stderr_dir is not None:
+                stderr_file = osp.join(self.stderr_dir, stderr_file)
+            else:
+                try:
+                    stderr_file = osp.join(get_temp_dir(), stderr_file)
+                except (IOError, OSError):
+                    stderr_file = None
+        return stderr_file
+
+    @property
+    def stderr_handle(self):
+        """Get handle to stderr_file."""
+        if self.stderr_file is not None:
+            # Needed to prevent any error that could appear.
+            # See spyder-ide/spyder#6267.
+            try:
+                handle = codecs.open(self.stderr_file, 'w', encoding='utf-8')
+            except Exception:
+                handle = None
+        else:
+            handle = None
+
+        return handle
+
+    def remove_stderr_file(self):
+        """Remove stderr_file associated with the client."""
+        try:
+            # Defer closing the stderr_handle until the client
+            # is closed because jupyter_client needs it open
+            # while it tries to restart the kernel
+            self.stderr_handle.close()
+            os.remove(self.stderr_file)
+        except Exception:
+            pass
+
+    def get_stderr_contents(self):
+        """Get the contents of the stderr kernel file."""
+        try:
+            stderr = self._read_stderr()
+        except Exception:
+            stderr = None
+        return stderr
+
+    @Slot()
+    def poll_stderr_file_change(self):
+        """Check if the stderr file just changed"""
+        try:
+            mtime = os.stat(self.stderr_file).st_mtime
+        except Exception:
+            return
+
+        if mtime == self.stderr_mtime:
+            return
+        self.stderr_mtime = mtime
+        try:
+            stderr = self._read_stderr()
+        except Exception:
+            stderr = None
+        if stderr:
+            self.shellwidget._append_plain_text(
+                '\n' + stderr, before_prompt=False)
+
+    def configure_shellwidget(self, give_focus=True):
+        """Configure shellwidget after kernel is connected."""
+        if give_focus:
+            self.get_control().setFocus()
+
+        # Set exit callback
+        self.shellwidget.set_exit_callback()
+
+        # To save history
+        self.shellwidget.executing.connect(self.add_to_history)
+
+        # For Mayavi to run correctly
+        self.shellwidget.executing.connect(
+            self.shellwidget.set_backend_for_mayavi)
+
+        # To update history after execution
+        self.shellwidget.executed.connect(self.update_history)
+
+        # To update the Variable Explorer after execution
+        self.shellwidget.executed.connect(
+            self.shellwidget.refresh_namespacebrowser)
+
+        # To enable the stop button when executing a process
+        self.shellwidget.executing.connect(self.enable_stop_button)
+
+        # To disable the stop button after execution stopped
+        self.shellwidget.executed.connect(self.disable_stop_button)
+
+        # To show kernel restarted/died messages
+        self.shellwidget.sig_kernel_restarted_message.connect(
+            self.kernel_restarted_message)
+        self.shellwidget.sig_kernel_restarted.connect(
+            self._finalise_restart)
+
+        # To correctly change Matplotlib backend interactively
+        self.shellwidget.executing.connect(
+            self.shellwidget.change_mpl_backend)
+
+        # To show env and sys.path contents
+        self.shellwidget.sig_show_syspath.connect(self.show_syspath)
+        self.shellwidget.sig_show_env.connect(self.show_env)
+
+        # To sync with working directory toolbar
+        self.shellwidget.executed.connect(self.shellwidget.update_cwd)
+
+        # To apply style
+        self.set_color_scheme(self.shellwidget.syntax_style, reset=False)
+
+    def _before_prompt_is_ready(self):
+        """Configure shellwidget before kernel is connected."""
+        self._show_loading_page()
+        self.shellwidget.sig_prompt_ready.connect(
+            self._when_prompt_is_ready)
+
+    def _when_prompt_is_ready(self):
+        """Configuration after the prompt is shown."""
+        # To hide the loading page
+        self._hide_loading_page()
+
+        # Show possible errors when setting Matplotlib backend
+        self._show_mpl_backend_errors()
+
+        # To show if special console is valid
+        self._check_special_console_error()
+
+        self.shellwidget.sig_prompt_ready.disconnect(
+            self._when_prompt_is_ready)
+
+    def enable_stop_button(self):
+        self.stop_button.setEnabled(True)
+
+    def disable_stop_button(self):
+        # This avoids disabling automatically the button when
+        # re-running files on dedicated consoles.
+        # See spyder-ide/spyder#5958.
+        if not self.shellwidget._executing:
+            self.stop_button.setDisabled(True)
+
+    @Slot()
+    def stop_button_click_handler(self):
+        """Method to handle what to do when the stop button is pressed"""
+        self.stop_button.setDisabled(True)
+        # Interrupt computations or stop debugging
+        if not self.shellwidget.is_waiting_pdb_input():
+            self.interrupt_kernel()
+        else:
+            self.shellwidget.pdb_execute('exit', hidden=True)
+
+    def show_kernel_error(self, error):
+        """Show kernel initialization errors in infowidget."""
+        # Replace end of line chars with <br>
+        eol = sourcecode.get_eol_chars(error)
+        if eol:
+            error = error.replace(eol, '<br>')
+
+        # Don't break lines in hyphens
+        # From https://stackoverflow.com/q/7691569/438386
+        error = error.replace('-', '&#8209')
+
+        # Create error page
+        message = _("An error ocurred while starting the kernel")
+        kernel_error_template = Template(KERNEL_ERROR)
+        self.info_page = kernel_error_template.substitute(
+            css_path=self.css_path,
+            message=message,
+            error=error)
+
+        # Show error
+        self.set_info_page()
+        self.shellwidget.hide()
+        self.infowidget.show()
+
+        # Tell the client we're in error mode
+        self.is_error_shown = True
+
+    def get_name(self):
+        """Return client name"""
+        if self.given_name is None:
+            # Name according to host
+            if self.hostname is None:
+                name = _("Console")
+            else:
+                name = self.hostname
+            # Adding id to name
+            client_id = self.id_['int_id'] + u'/' + self.id_['str_id']
+            name = name + u' ' + client_id
+        elif self.given_name in ["Pylab", "SymPy", "Cython"]:
+            client_id = self.id_['int_id'] + u'/' + self.id_['str_id']
+            name = self.given_name + u' ' + client_id
+        else:
+            name = self.given_name + u'/' + self.id_['str_id']
+        return name
+
+    def get_control(self):
+        """Return the text widget (or similar) to give focus to"""
+        # page_control is the widget used for paging
+        page_control = self.shellwidget._page_control
+        if page_control and page_control.isVisible():
+            return page_control
+        else:
+            return self.shellwidget._control
+
+    def get_kernel(self):
+        """Get kernel associated with this client"""
+        return self.shellwidget.kernel_manager
+
+    def get_options_menu(self):
+        """Return options menu"""
+        env_action = create_action(
+                        self,
+                        _("Show environment variables"),
+                        icon=ima.icon('environ'),
+                        triggered=self.shellwidget.request_env
+                     )
+
+        syspath_action = create_action(
+                            self,
+                            _("Show sys.path contents"),
+                            icon=ima.icon('syspath'),
+                            triggered=self.shellwidget.request_syspath
+                         )
+
+        self.show_time_action.setChecked(self.show_elapsed_time)
+        additional_actions = [MENU_SEPARATOR,
+                              env_action,
+                              syspath_action,
+                              self.show_time_action]
+
+        if self.menu_actions is not None:
+            console_menu = self.menu_actions + additional_actions
+            return console_menu
+
+        else:
+            return additional_actions
+
+    def get_toolbar_buttons(self):
+        """Return toolbar buttons list."""
+        buttons = []
+
+        # Code to add the stop button
+        if self.stop_button is None:
+            self.stop_button = create_toolbutton(
+                                   self,
+                                   text=_("Stop"),
+                                   icon=self.stop_icon,
+                                   tip=_("Stop the current command"))
+            self.disable_stop_button()
+            # set click event handler
+            self.stop_button.clicked.connect(self.stop_button_click_handler)
+        if self.stop_button is not None:
+            buttons.append(self.stop_button)
+
+        # Reset namespace button
+        if self.reset_button is None:
+            self.reset_button = create_toolbutton(
+                                    self,
+                                    text=_("Remove"),
+                                    icon=ima.icon('editdelete'),
+                                    tip=_("Remove all variables"),
+                                    triggered=self.reset_namespace)
+        if self.reset_button is not None:
+            buttons.append(self.reset_button)
+
+        if self.options_button is None:
+            options = self.get_options_menu()
+            if options:
+                self.options_button = create_toolbutton(self,
+                        text=_('Options'), icon=ima.icon('tooloptions'))
+                self.options_button.setPopupMode(QToolButton.InstantPopup)
+                menu = QMenu(self)
+                add_actions(menu, options)
+                self.options_button.setMenu(menu)
+        if self.options_button is not None:
+            buttons.append(self.options_button)
+
+        return buttons
+
+    def add_actions_to_context_menu(self, menu):
+        """Add actions to IPython widget context menu"""
+        inspect_action = create_action(
+            self,
+            _("Inspect current object"),
+            QKeySequence(CONF.get_shortcut('console',
+                                           'inspect current object')),
+            icon=ima.icon('MessageBoxInformation'),
+            triggered=self.inspect_object)
+
+        clear_line_action = create_action(
+            self,
+            _("Clear line or block"),
+            QKeySequence(CONF.get_shortcut('console', 'clear line')),
+            triggered=self.clear_line)
+
+        reset_namespace_action = create_action(
+            self,
+            _("Remove all variables"),
+            QKeySequence(CONF.get_shortcut('ipython_console',
+                                           'reset namespace')),
+            icon=ima.icon('editdelete'),
+            triggered=self.reset_namespace)
+
+        clear_console_action = create_action(
+            self,
+            _("Clear console"),
+            QKeySequence(CONF.get_shortcut('console', 'clear shell')),
+            triggered=self.clear_console)
+
+        quit_action = create_action(
+            self,
+            _("&Quit"),
+            icon=ima.icon('exit'),
+            triggered=self.exit_callback)
+
+        add_actions(menu, (None, inspect_action, clear_line_action,
+                           clear_console_action, reset_namespace_action,
+                           None, quit_action))
+        return menu
+
+    def set_font(self, font):
+        """Set IPython widget's font"""
+        self.shellwidget._control.setFont(font)
+        self.shellwidget.font = font
+
+    def set_color_scheme(self, color_scheme, reset=True):
+        """Set IPython color scheme."""
+        # Needed to handle not initialized kernel_client
+        # See spyder-ide/spyder#6996.
+        try:
+            self.shellwidget.set_color_scheme(color_scheme, reset)
+        except AttributeError:
+            pass
+
+    def shutdown(self):
+        """Shutdown kernel"""
+        if self.get_kernel() is not None and not self.slave:
+            self.shellwidget.shutdown()
+
+    def close(self):
+        """Close client"""
+        self.shellwidget.will_close(
+            self.get_kernel() is None or self.slave)
+        super(ClientWidget, self).close()
+
+    def interrupt_kernel(self):
+        """Interrupt the associanted Spyder kernel if it's running"""
+        # Needed to prevent a crash when a kernel is not running.
+        # See spyder-ide/spyder#6299.
+        try:
+            self.shellwidget.request_interrupt_kernel()
+        except RuntimeError:
+            pass
+
+    @Slot()
+    def restart_kernel(self):
+        """
+        Restart the associated kernel.
+
+        Took this code from the qtconsole project
+        Licensed under the BSD license
+        """
+        sw = self.shellwidget
+
+        if not running_under_pytest() and self.ask_before_restart:
+            message = _('Are you sure you want to restart the kernel?')
+            buttons = QMessageBox.Yes | QMessageBox.No
+            result = QMessageBox.question(self, _('Restart kernel?'),
+                                          message, buttons)
+        else:
+            result = None
+
+        if (result == QMessageBox.Yes or
+                running_under_pytest() or
+                not self.ask_before_restart):
+            if sw.kernel_manager:
+                if self.infowidget.isVisible():
+                    self.infowidget.hide()
+
+                if self._abort_kernel_restart():
+                    sw.spyder_kernel_comm.close()
+                    return
+
+                self._show_loading_page()
+
+                # Close comm
+                sw.spyder_kernel_comm.close()
+
+                # Stop autorestart mechanism
+                sw.kernel_manager.stop_restarter()
+                sw.kernel_manager.autorestart = False
+
+                # Create and run restarting thread
+                self.restart_thread = QThread()
+                self.restart_thread.run = self._restart_thread_main
+                self.restart_thread.error = None
+                self.restart_thread.finished.connect(
+                    lambda: self._finalise_restart(True))
+                self.restart_thread.start()
+
+            else:
+                sw._append_plain_text(
+                    _('Cannot restart a kernel not started by Spyder\n'),
+                    before_prompt=True
+                )
+                self._hide_loading_page()
+
+    def _restart_thread_main(self):
+        """Restart the kernel in a thread."""
+        try:
+            self.shellwidget.kernel_manager.restart_kernel(
+                stderr=self.stderr_handle)
+        except RuntimeError as e:
+            self.restart_thread.error = e
+
+    def _finalise_restart(self, reset=False):
+        """Finishes the restarting of the kernel."""
+        sw = self.shellwidget
+
+        if self._abort_kernel_restart():
+            sw.spyder_kernel_comm.close()
+            return
+
+        if self.restart_thread and self.restart_thread.error is not None:
+            sw._append_plain_text(
+                _('Error restarting kernel: %s\n') % self.restart_thread.error,
+                before_prompt=True
+            )
+        else:
+            # Reset Pdb state and reopen comm
+            sw._pdb_in_loop = False
+            sw.spyder_kernel_comm.close()
+            sw.spyder_kernel_comm.open_comm(sw.kernel_client)
+
+            # Start autorestart mechanism
+            sw.kernel_manager.autorestart = True
+            sw.kernel_manager.start_restarter()
+
+            # For spyder-ide/spyder#6235, IPython was changing the
+            # setting of %colors on windows by assuming it was using a
+            # dark background. This corrects it based on the scheme.
+            self.set_color_scheme(sw.syntax_style, reset=reset)
+            sw._append_html(_("<br>Restarting kernel...\n<hr><br>"),
+                            before_prompt=True)
+
+        self._hide_loading_page()
+        self.stop_button.setDisabled(True)
+        self.restart_thread = None
+
+    @Slot(str)
+    def kernel_restarted_message(self, msg):
+        """Show kernel restarted/died messages."""
+        if not self.is_error_shown:
+            # If there are kernel creation errors, jupyter_client will
+            # try to restart the kernel and qtconsole prints a
+            # message about it.
+            # So we read the kernel's stderr_file and display its
+            # contents in the client instead of the usual message shown
+            # by qtconsole.
+            stderr = self.get_stderr_contents()
+            if stderr:
+                self.show_kernel_error('<tt>%s</tt>' % stderr)
+        else:
+            self.shellwidget._append_html("<br>%s<hr><br>" % msg,
+                                          before_prompt=False)
+
+    @Slot()
+    def inspect_object(self):
+        """Show how to inspect an object with our Help plugin"""
+        self.shellwidget._control.inspect_current_object()
+
+    @Slot()
+    def clear_line(self):
+        """Clear a console line"""
+        self.shellwidget._keyboard_quit()
+
+    @Slot()
+    def clear_console(self):
+        """Clear the whole console"""
+        self.shellwidget.clear_console()
+
+    @Slot()
+    def reset_namespace(self):
+        """Resets the namespace by removing all names defined by the user"""
+        self.shellwidget.reset_namespace(warning=self.reset_warning,
+                                         message=True)
+
+    def update_history(self):
+        self.history = self.shellwidget._history
+
+    @Slot(object)
+    def show_syspath(self, syspath):
+        """Show sys.path contents."""
+        if syspath is not None:
+            editor = CollectionsEditor(self)
+            editor.setup(syspath, title="sys.path contents", readonly=True,
+                         icon=ima.icon('syspath'))
+            self.dialog_manager.show(editor)
+        else:
+            return
+
+    @Slot(object)
+    def show_env(self, env):
+        """Show environment variables."""
+        self.dialog_manager.show(RemoteEnvDialog(env, parent=self))
+
+    def create_time_label(self):
+        """Create elapsed time label widget (if necessary) and return it"""
+        if self.time_label is None:
+            self.time_label = QLabel()
+        return self.time_label
+
+    def show_time(self, end=False):
+        """Text to show in time_label."""
+        if self.time_label is None:
+            return
+
+        elapsed_time = time.monotonic() - self.t0
+        # System time changed to past date, so reset start.
+        if elapsed_time < 0:
+            self.t0 = time.monotonic()
+            elapsed_time = 0
+        if elapsed_time > 24 * 3600:  # More than a day...!
+            fmt = "%d %H:%M:%S"
+        else:
+            fmt = "%H:%M:%S"
+        if end:
+            color = "#AAAAAA"
+        else:
+            color = "#AA6655"
+        text = "<span style=\'color: %s\'><b>%s" \
+               "</b></span>" % (color,
+                                time.strftime(fmt, time.gmtime(elapsed_time)))
+        self.time_label.setText(text)
+
+    def update_time_label_visibility(self):
+        """Update elapsed time visibility."""
+        self.time_label.setVisible(self.show_elapsed_time)
+
+    @Slot(bool)
+    def set_elapsed_time_visible(self, state):
+        """Slot to show/hide elapsed time label."""
+        self.show_elapsed_time = state
+        if self.time_label is not None:
+            self.time_label.setVisible(state)
+
+    def set_info_page(self):
+        """Set current info_page."""
+        if self.info_page is not None:
+            self.infowidget.setHtml(
+                self.info_page,
+                QUrl.fromLocalFile(self.css_path)
+            )
+
+    #------ Private API -------------------------------------------------------
+    def _create_loading_page(self):
+        """Create html page to show while the kernel is starting"""
+        loading_template = Template(LOADING)
+        loading_img = get_image_path('loading_sprites.png')
+        if os.name == 'nt':
+            loading_img = loading_img.replace('\\', '/')
+        message = _("Connecting to kernel...")
+        page = loading_template.substitute(css_path=self.css_path,
+                                           loading_img=loading_img,
+                                           message=message)
+        return page
+
+    def _create_blank_page(self):
+        """Create html page to show while the kernel is starting"""
+        loading_template = Template(BLANK)
+        page = loading_template.substitute(css_path=self.css_path)
+        return page
+
+    def _show_loading_page(self):
+        """Show animation while the kernel is loading."""
+        self.shellwidget.hide()
+        self.infowidget.show()
+        self.info_page = self.loading_page
+        self.set_info_page()
+
+    def _hide_loading_page(self):
+        """Hide animation shown while the kernel is loading."""
+        self.infowidget.hide()
+        self.info_page = self.blank_page
+        self.set_info_page()
+        self.shellwidget.show()
+
+    def _read_stderr(self):
+        """Read the stderr file of the kernel."""
+        # We need to read stderr_file as bytes to be able to
+        # detect its encoding with chardet
+        f = open(self.stderr_file, 'rb')
+
+        try:
+            stderr_text = f.read()
+
+            # This is needed to avoid showing an empty error message
+            # when the kernel takes too much time to start.
+            # See spyder-ide/spyder#8581.
+            if not stderr_text:
+                return ''
+
+            # This is needed since the stderr file could be encoded
+            # in something different to utf-8.
+            # See spyder-ide/spyder#4191.
+            encoding = get_coding(stderr_text)
+            stderr_text = to_text_string(stderr_text, encoding)
+            return stderr_text
+        finally:
+            f.close()
+
+    def _show_mpl_backend_errors(self):
+        """
+        Show possible errors when setting the selected Matplotlib backend.
+        """
+        if not self.external_kernel:
+            self.shellwidget.call_kernel().show_mpl_backend_errors()
+
+    def _check_special_console_error(self):
+        """Check if the dependecies for special consoles are available."""
+        self.shellwidget.call_kernel(
+            callback=self._show_special_console_error
+            ).is_special_kernel_valid()
+
+    def _show_special_console_error(self, missing_dependency):
+        if missing_dependency is not None:
+            error_message = _(
+                "Your Python environment or installation doesn't have the "
+                "<tt>{missing_dependency}</tt> module installed or it "
+                "occurred a problem importing it. Due to that, it is not "
+                "possible for Spyder to create this special console for "
+                "you.".format(missing_dependency=missing_dependency)
+            )
+
+            self.show_kernel_error(error_message)
+
+    def _abort_kernel_restart(self):
+        """
+        Abort kernel restart if there are errors while starting it.
+
+        We also ignore errors about comms, which are irrelevant.
+        """
+        stderr = self.get_stderr_contents()
+        if stderr and 'No such comm' not in stderr:
+            return True
+        else:
+            return False