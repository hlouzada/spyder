# -*- coding: utf-8 -*-
# -----------------------------------------------------------------------------
# Copyright © Spyder Project Contributors
#
# Licensed under the terms of the MIT License
# (see spyder/__init__.py for details)
# -----------------------------------------------------------------------------

"""
Tests for the IPython console plugin.
"""

# Standard library imports
import codecs
from distutils.version import LooseVersion
import os
import os.path as osp
import shutil
import sys
import tempfile
from textwrap import dedent
try:
    from unittest.mock import Mock
except ImportError:
    from mock import Mock  # Python 2

# Third party imports
from IPython.core import release as ipy_release
from IPython.core.application import get_ipython_dir
from flaky import flaky
from pygments.token import Name
import pytest
from qtpy import PYQT5
from qtpy.QtCore import Qt
from qtpy.QtWebEngineWidgets import WEBENGINE
from qtpy.QtWidgets import QMessageBox, QMainWindow
import sympy

# Local imports
from spyder.config.base import get_home_dir
from spyder.config.gui import get_color_scheme
from spyder.config.manager import CONF
from spyder.py3compat import PY2, to_text_string
from spyder.plugins.help.tests.test_plugin import check_text
from spyder.plugins.ipythonconsole.plugin import IPythonConsole
from spyder.plugins.ipythonconsole.utils.style import create_style_class
from spyder.utils.programs import get_temp_dir
from spyder.utils.conda import is_conda_env


# =============================================================================
# Constants
# =============================================================================
SHELL_TIMEOUT = 20000
TEMP_DIRECTORY = tempfile.gettempdir()
NON_ASCII_DIR = osp.join(TEMP_DIRECTORY, u'測試', u'اختبار')
NEW_DIR = 'new_workingdir'


# =============================================================================
# Utillity Functions
# =============================================================================
def get_console_font_color(syntax_style):
    styles = create_style_class(syntax_style).styles
    font_color = styles[Name]
    return font_color


def get_console_background_color(style_sheet):
    background_color = style_sheet.split('background-color:')[1]
    background_color = background_color.split(';')[0]
    return background_color


def get_conda_test_env(test_env_name=u'spytest-ž'):
    """Return the full prefix path of the given `test_env_name`."""
    if 'envs' in sys.prefix:
        root_prefix = os.path.dirname(os.path.dirname(sys.prefix))
    else:
        root_prefix = sys.prefix

    test_env_prefix = os.path.join(root_prefix, 'envs', test_env_name)

    if os.name == 'nt':
        test_env_executable = os.path.join(test_env_prefix, 'python.exe')
    else:
        test_env_executable = os.path.join(test_env_prefix, 'bin', 'python')

    return test_env_executable


# =============================================================================
# Qt Test Fixtures
# =============================================================================
@pytest.fixture
def ipyconsole(qtbot, request):
    """IPython console fixture."""

    class MainWindowMock(QMainWindow):
        def __getattr__(self, attr):
            if attr == 'consoles_menu_actions':
                return []
            else:
                return Mock()

    # Tests assume inline backend
    CONF.set('ipython_console', 'pylab/backend', 0)

    # Start in a new working directory the console
    use_startup_wdir = request.node.get_closest_marker('use_startup_wdir')
    if use_startup_wdir:
        new_wdir = osp.join(os.getcwd(), NEW_DIR)
        if not osp.exists(new_wdir):
            os.mkdir(new_wdir)
        CONF.set('workingdir', 'console/use_fixed_directory', True)
        CONF.set('workingdir', 'console/fixed_directory', new_wdir)
    else:
        CONF.set('workingdir', 'console/use_fixed_directory', False)
        CONF.set('workingdir', 'console/fixed_directory', get_home_dir())

    # Test the console with a non-ascii temp dir
    non_ascii_dir = request.node.get_closest_marker('non_ascii_dir')
    if non_ascii_dir:
        test_dir = NON_ASCII_DIR
    else:
        test_dir = None

    # Instruct the console to not use a stderr file
    no_stderr_file = request.node.get_closest_marker('no_stderr_file')
    if no_stderr_file:
        test_no_stderr = True
    else:
        test_no_stderr = False

    # Use the automatic backend if requested
    auto_backend = request.node.get_closest_marker('auto_backend')
    if auto_backend:
        CONF.set('ipython_console', 'pylab/backend', 1)

    # Start a Pylab client if requested
    pylab_client = request.node.get_closest_marker('pylab_client')
    is_pylab = True if pylab_client else False

    # Start a Sympy client if requested
    sympy_client = request.node.get_closest_marker('sympy_client')
    is_sympy = True if sympy_client else False

    # Start a Cython client if requested
    cython_client = request.node.get_closest_marker('cython_client')
    is_cython = True if cython_client else False

    # Use an external interpreter if requested
    external_interpreter = request.node.get_closest_marker('external_interpreter')
    if external_interpreter:
        CONF.set('main_interpreter', 'default', False)
        CONF.set('main_interpreter', 'executable', sys.executable)
    else:
        CONF.set('main_interpreter', 'default', True)
        CONF.set('main_interpreter', 'executable', '')

    # Use the test environment interpreter if requested
    test_environment_interpreter = request.node.get_closest_marker(
        'test_environment_interpreter')

    if test_environment_interpreter:
        CONF.set('main_interpreter', 'default', False)
        CONF.set('main_interpreter', 'executable', get_conda_test_env())
    else:
        CONF.set('main_interpreter', 'default', True)
        CONF.set('main_interpreter', 'executable', '')


    # Create the console and a new client
    window = MainWindowMock()
    console = IPythonConsole(parent=window,
                             testing=True,
                             test_dir=test_dir,
                             test_no_stderr=test_no_stderr)
    console.dockwidget = Mock()
    console._toggle_view_action = Mock()
    console.create_new_client(is_pylab=is_pylab,
                              is_sympy=is_sympy,
                              is_cython=is_cython)
    window.setCentralWidget(console)

    # This segfaults on macOS
    if not sys.platform == "darwin":
        qtbot.addWidget(window)
    window.show()

    yield console

    # Print shell content if failed
    if request.node.rep_setup.passed:
        if request.node.rep_call.failed:
            # Print content of shellwidget and close window
            print(console.get_current_shellwidget(
                )._control.toPlainText())
            client = console.get_current_client()
            if client.info_page != client.blank_page:
                print('info_page')
                print(client.info_page)

    # Close
    console.closing_plugin()
    console.close()
    window.close()


# =============================================================================
# Tests
# =============================================================================
@pytest.mark.external_interpreter
def test_banners(ipyconsole, qtbot):
    """Test that console banners are generated correctly."""
    shell = ipyconsole.get_current_shellwidget()
    control = shell._control
    qtbot.waitUntil(lambda: shell._prompt_html is not None,
                    timeout=SHELL_TIMEOUT)

    # Long banner
    text = control.toPlainText().splitlines()
    py_ver = sys.version.splitlines()[0].strip()
    assert py_ver in text[0]  # Python version in first line
    assert 'license' in text[1]  # 'license' mention in second line
    assert '' == text[2]  # Third line is empty
    assert ipy_release.version in text[3]  # Fourth line is IPython

    # Short banner
    short_banner = shell.short_banner()
    py_ver = sys.version.split(' ')[0]
    expected = 'Python %s -- IPython %s' % (py_ver, ipy_release.version)
    assert expected == short_banner


@flaky(max_runs=3)
@pytest.mark.parametrize(
    "function,signature,documentation",
    [("arange",
      ["start", "stop"],
      ["Return evenly spaced values within a given interval.<br>",
       "<br>Python built-in `range` function, but returns an ndarray ..."]),
     ("vectorize",
      ["pyfunc", "otype", "signature"],
      ["Generalized function class.<br>",
       "Define a vectorized function which takes a nested sequence ..."]),
     ("absolute",
      ["x", "/", "out"],
      ["Parameters<br>", "x : array_like ..."])]
    )
@pytest.mark.skipif(not os.name == 'nt',
                    reason="Times out on macOS and fails on Linux")
def test_get_calltips(ipyconsole, qtbot, function, signature, documentation):
    """Test that calltips show the documentation."""
    shell = ipyconsole.get_current_shellwidget()
    control = shell._control
    qtbot.waitUntil(lambda: shell._prompt_html is not None,
                    timeout=SHELL_TIMEOUT)

    # Import numpy
    with qtbot.waitSignal(shell.executed):
        shell.execute('import numpy as np')

    # Write an object in the console that should generate a calltip
    # and wait for the kernel to send its response.
    with qtbot.waitSignal(shell.kernel_client.shell_channel.message_received):
        qtbot.keyClicks(control, 'np.' + function + '(')

    # Wait a little bit for the calltip to appear
    qtbot.waitUntil(lambda: control.calltip_widget.isVisible())

    # Assert we displayed a calltip
    assert control.calltip_widget.isVisible()

    # Hide the calltip to avoid focus problems on Linux
    control.calltip_widget.hide()

    # Check spected elements for signature and documentation
    for element in signature:
        assert element in control.calltip_widget.text()
    for element in documentation:
        assert element in control.calltip_widget.text()


@flaky(max_runs=3)
@pytest.mark.auto_backend
@pytest.mark.skipif(os.name == 'nt', reason="It times out sometimes on Windows")
def test_auto_backend(ipyconsole, qtbot):
    """Test that the automatic backend is working correctly."""
    # Wait until the window is fully up
    shell = ipyconsole.get_current_shellwidget()
    qtbot.waitUntil(lambda: shell._prompt_html is not None,
                    timeout=SHELL_TIMEOUT)

    # This is here to generate further errors
    with qtbot.waitSignal(shell.executed):
        shell.execute("%matplotlib qt5")

    # Assert there are no errors in the console
    control = ipyconsole.get_focus_widget()
    assert 'NOTE' not in control.toPlainText()
    assert 'Error' not in control.toPlainText()


@flaky(max_runs=3)
@pytest.mark.pylab_client
def test_pylab_client(ipyconsole, qtbot):
    """Test that the Pylab console is working correctly."""
    # Wait until the window is fully up
    shell = ipyconsole.get_current_shellwidget()
    qtbot.waitUntil(lambda: shell._prompt_html is not None,
                    timeout=SHELL_TIMEOUT)

    # This is here to generate further errors
    with qtbot.waitSignal(shell.executed):
        shell.execute("e")

    # Assert there are no errors in the console
    control = ipyconsole.get_focus_widget()
    assert 'Error' not in control.toPlainText()

    # Reset the console namespace
    shell.reset_namespace(warning=False)
    qtbot.wait(1000)

    # See that `e` is still defined from numpy after reset
    with qtbot.waitSignal(shell.executed):
        shell.execute("e")

    # Assert there are no errors after restting the console
    control = ipyconsole.get_focus_widget()
    assert 'Error' not in control.toPlainText()


@flaky(max_runs=3)
@pytest.mark.sympy_client
@pytest.mark.xfail('1.0' < sympy.__version__ < '1.2',
                   reason="A bug with sympy 1.1.1 and IPython-Qtconsole")
def test_sympy_client(ipyconsole, qtbot):
    """Test that the SymPy console is working correctly."""
    # Wait until the window is fully up
    shell = ipyconsole.get_current_shellwidget()
    qtbot.waitUntil(lambda: shell._prompt_html is not None,
                    timeout=SHELL_TIMEOUT)

    # This is here to generate further errors
    with qtbot.waitSignal(shell.executed):
        shell.execute("x")

    # Assert there are no errors in the console
    control = ipyconsole.get_focus_widget()
    assert 'NameError' not in control.toPlainText()

    # Reset the console namespace
    shell.reset_namespace(warning=False)
    qtbot.wait(1000)

    # See that `e` is still defined from sympy after reset
    with qtbot.waitSignal(shell.executed):
        shell.execute("x")

    # Assert there are no errors after restting the console
    control = ipyconsole.get_focus_widget()
    assert 'NameError' not in control.toPlainText()


@flaky(max_runs=3)
@pytest.mark.cython_client
@pytest.mark.skipif(
    (not sys.platform.startswith('linux') or
     LooseVersion(ipy_release.version) == LooseVersion('7.11.0')),
    reason="It only works reliably on Linux and fails for IPython 7.11.0")
def test_cython_client(ipyconsole, qtbot):
    """Test that the Cython console is working correctly."""
    # Wait until the window is fully up
    shell = ipyconsole.get_current_shellwidget()
    qtbot.waitUntil(lambda: shell._prompt_html is not None,
                    timeout=SHELL_TIMEOUT)

    # This is here to generate further errors
    with qtbot.waitSignal(shell.executed):
        shell.execute("%%cython\n"
                      "cdef int ctest(int x, int y):\n"
                      "    return x + y")

    # Assert there are no errors in the console
    control = ipyconsole.get_focus_widget()
    assert 'Error' not in control.toPlainText()

    # Reset the console namespace
    shell.reset_namespace(warning=False)
    qtbot.wait(1000)

    # See that cython is still enabled after reset
    with qtbot.waitSignal(shell.executed):
        shell.execute("%%cython\n"
                      "cdef int ctest(int x, int y):\n"
                      "    return x + y")

    # Assert there are no errors after restting the console
    control = ipyconsole.get_focus_widget()
    assert 'Error' not in control.toPlainText()


@flaky(max_runs=3)
def test_tab_rename_for_slaves(ipyconsole, qtbot):
    """Test slave clients are renamed correctly."""
    # Wait until the window is fully up
    shell = ipyconsole.get_current_shellwidget()
    qtbot.waitUntil(lambda: shell._prompt_html is not None,
                    timeout=SHELL_TIMEOUT)

    cf = ipyconsole.get_current_client().connection_file
    ipyconsole._create_client_for_kernel(cf, None, None, None)
    qtbot.waitUntil(lambda: len(ipyconsole.get_clients()) == 2)

    # Rename slave
    ipyconsole.rename_tabs_after_change('foo')

    # Assert both clients have the same name
    assert 'foo' in ipyconsole.get_clients()[0].get_name()
    assert 'foo' in ipyconsole.get_clients()[1].get_name()


@flaky(max_runs=3)
def test_no_repeated_tabs_name(ipyconsole, qtbot):
    """Test that tabs can't have repeated given names."""
    shell = ipyconsole.get_current_shellwidget()
    qtbot.waitUntil(lambda: shell._prompt_html is not None, timeout=SHELL_TIMEOUT)

    # Rename first client
    ipyconsole.rename_tabs_after_change('foo')

    # Create a new client and try to rename it
    ipyconsole.create_new_client()
    ipyconsole.rename_tabs_after_change('foo')

    # Assert the rename didn't take place
    client_name = ipyconsole.get_current_client().get_name()
    assert '2' in client_name


@flaky(max_runs=3)
def test_tabs_preserve_name_after_move(ipyconsole, qtbot):
    """Test that tabs preserve their names after they are moved."""
    shell = ipyconsole.get_current_shellwidget()
    qtbot.waitUntil(lambda: shell._prompt_html is not None, timeout=SHELL_TIMEOUT)

    # Create a new client
    ipyconsole.create_new_client()

    # Move tabs
    ipyconsole.tabwidget.tabBar().moveTab(0, 1)

    # Assert the second client is in the first position
    client_name = ipyconsole.get_clients()[0].get_name()
    assert '2' in client_name


@flaky(max_runs=3)
def test_conf_env_vars(ipyconsole, qtbot):
    """Test that kernels have env vars set by our kernel spec."""
    # Wait until the window is fully up
    shell = ipyconsole.get_current_shellwidget()
    qtbot.waitUntil(lambda: shell._prompt_html is not None,
                    timeout=SHELL_TIMEOUT)

    # Get a CONF env var
    with qtbot.waitSignal(shell.executed):
        shell.execute("import os; a = os.environ.get('SPY_SYMPY_O')")

    # Assert we get the assigned value correctly
    assert shell.get_value('a') == 'False'


@flaky(max_runs=3)
@pytest.mark.no_stderr_file
def test_no_stderr_file(ipyconsole, qtbot):
    """Test that consoles can run without an stderr."""
    # Wait until the window is fully up
    shell = ipyconsole.get_current_shellwidget()
    qtbot.waitUntil(lambda: shell._prompt_html is not None,
                    timeout=SHELL_TIMEOUT)

    # Execute a simple assignment
    with qtbot.waitSignal(shell.executed):
        shell.execute('a = 1')

    # Assert we get the assigned value correctly
    assert shell.get_value('a') == 1


@pytest.mark.non_ascii_dir
@flaky(max_runs=3)
@pytest.mark.skipif(os.name == 'nt', reason="It fails on Windows")
def test_non_ascii_stderr_file(ipyconsole, qtbot):
    """Test the creation of a console with a stderr file in a non-ascii dir."""
    # Wait until the window is fully up
    shell = ipyconsole.get_current_shellwidget()
    qtbot.waitUntil(lambda: shell._prompt_html is not None,
                    timeout=SHELL_TIMEOUT)

    # Execute a simple assignment
    with qtbot.waitSignal(shell.executed):
        shell.execute('a = 1')

    # Assert we get the assigned value
    assert shell.get_value('a') == 1


@flaky(max_runs=3)
@pytest.mark.skipif(PY2 and sys.platform == 'darwin',
                    reason="It hangs frequently on Python 2.7 and macOS")
def test_console_import_namespace(ipyconsole, qtbot):
    """Test an import of the form 'from foo import *'."""
    # Wait until the window is fully up
    shell = ipyconsole.get_current_shellwidget()
    qtbot.waitUntil(lambda: shell._prompt_html is not None,
                    timeout=SHELL_TIMEOUT)

    # Import numpy
    with qtbot.waitSignal(shell.executed):
        shell.execute('from numpy import *')

    # Assert we get the e value correctly
    assert shell.get_value('e') == 2.718281828459045


@flaky(max_runs=3)
def test_console_disambiguation(ipyconsole, qtbot):
    """Test the disambiguation of dedicated consoles."""
    shell = ipyconsole.get_current_shellwidget()
    qtbot.waitUntil(lambda: shell._prompt_html is not None, timeout=SHELL_TIMEOUT)

    # Create directories and file for TEMP_DIRECTORY/a/b/c.py
    # and TEMP_DIRECTORY/a/d/c.py
    dir_b = osp.join(TEMP_DIRECTORY, 'a', 'b')
    filename_b =  osp.join(dir_b, 'c.py')
    if not osp.isdir(dir_b):
        os.makedirs(dir_b)
    if not osp.isfile(filename_b):
        file_c = open(filename_b, 'w+')
        file_c.close()
    dir_d = osp.join(TEMP_DIRECTORY, 'a', 'd')
    filename_d =  osp.join(dir_d, 'c.py')
    if not osp.isdir(dir_d):
        os.makedirs(dir_d)
    if not osp.isfile(filename_d):
        file_e = open(filename_d, 'w+')
        file_e.close()

    # Create new client and assert name without disambiguation
    ipyconsole.create_client_for_file(filename_b)
    client = ipyconsole.get_current_client()
    assert client.get_name() == 'c.py/A'

    # Create new client and assert name with disambiguation
    ipyconsole.create_client_for_file(filename_d)
    client = ipyconsole.get_current_client()
    assert client.get_name() == 'c.py - d/A'
    ipyconsole.tabwidget.setCurrentIndex(1)
    client = ipyconsole.get_current_client()
    assert client.get_name() == 'c.py - b/A'


@flaky(max_runs=3)
def test_console_coloring(ipyconsole, qtbot):
    """Test that console gets the same coloring present in the Editor."""
    shell = ipyconsole.get_current_shellwidget()
    qtbot.waitUntil(lambda: shell._prompt_html is not None, timeout=SHELL_TIMEOUT)

    config_options = ipyconsole.config_options()

    syntax_style = config_options.JupyterWidget.syntax_style
    style_sheet = config_options.JupyterWidget.style_sheet
    console_font_color = get_console_font_color(syntax_style)
    console_background_color = get_console_background_color(style_sheet)

    selected_color_scheme = CONF.get('appearance', 'selected')
    color_scheme = get_color_scheme(selected_color_scheme)
    editor_background_color = color_scheme['background']
    editor_font_color = color_scheme['normal'][0]

    console_background_color = console_background_color.replace("'", "")
    editor_background_color = editor_background_color.replace("'", "")
    console_font_color = console_font_color.replace("'", "")
    editor_font_color = editor_font_color.replace("'", "")

    assert console_background_color.strip() == editor_background_color.strip()
    assert console_font_color.strip() == editor_font_color.strip()


@flaky(max_runs=3)
def test_set_cwd(ipyconsole, qtbot, tmpdir):
    """Test kernel when changing cwd."""
    # Wait until the window is fully up
    shell = ipyconsole.get_current_shellwidget()
    qtbot.waitUntil(lambda: shell._prompt_html is not None,
                    timeout=SHELL_TIMEOUT)

    # spyder-ide/spyder#6451.
    savetemp = shell._cwd
    tempdir = to_text_string(tmpdir.mkdir("queen's"))
    shell.set_cwd(tempdir)

    # Get current directory.
    with qtbot.waitSignal(shell.executed):
        shell.execute("import os; cwd = os.getcwd()")

    # Assert we get the assigned value correctly
    assert shell.get_value('cwd') == tempdir

    # Restore original.
    shell.set_cwd(savetemp)


@flaky(max_runs=3)
def test_get_cwd(ipyconsole, qtbot, tmpdir):
    """Test current working directory."""
    # Wait until the window is fully up
    shell = ipyconsole.get_current_shellwidget()
    qtbot.waitUntil(lambda: shell._prompt_html is not None,
                    timeout=SHELL_TIMEOUT)

    # spyder-ide/spyder#6451.
    savetemp = shell._cwd
    tempdir = to_text_string(tmpdir.mkdir("queen's"))
    assert shell._cwd != tempdir

    # Need to escape \ on Windows.
    if os.name == 'nt':
        tempdir = tempdir.replace(u"\\", u"\\\\")

    # Change directory in the console.
    with qtbot.waitSignal(shell.executed):
        shell.execute(u"import os; os.chdir(u'''{}''')".format(tempdir))

    # Ask for directory.
    with qtbot.waitSignal(shell.sig_change_cwd):
        shell.update_cwd()

    if os.name == 'nt':
        tempdir = tempdir.replace(u"\\\\", u"\\")

    assert shell._cwd == tempdir

    shell.set_cwd(savetemp)


@flaky(max_runs=3)
def test_request_env(ipyconsole, qtbot):
    """Test that getting env vars from the kernel is working as expected."""
    shell = ipyconsole.get_current_shellwidget()
    qtbot.waitUntil(lambda: shell._prompt_html is not None, timeout=SHELL_TIMEOUT)

    # Add a new entry to os.environ
    with qtbot.waitSignal(shell.executed):
        shell.execute("import os; os.environ['FOO'] = 'bar'" )

    # Ask for os.environ contents
    with qtbot.waitSignal(shell.sig_show_env) as blocker:
        shell.request_env()

    # Get env contents from the signal
    env_contents = blocker.args[0]

    # Assert that our added entry is part of os.environ
    assert env_contents['FOO'] == 'bar'


@flaky(max_runs=3)
@pytest.mark.skipif(os.name == 'nt',
                    reason="Fails due to differences in path handling")
def test_request_syspath(ipyconsole, qtbot, tmpdir):
    """
    Test that getting sys.path contents from the kernel is working as
    expected.
    """
    shell = ipyconsole.get_current_shellwidget()
    qtbot.waitUntil(lambda: shell._prompt_html is not None, timeout=SHELL_TIMEOUT)

    # Add a new entry to sys.path
    with qtbot.waitSignal(shell.executed):
        tmp_dir = to_text_string(tmpdir)
        shell.execute("import sys; sys.path.append('%s')" % tmp_dir)

    # Ask for sys.path contents
    with qtbot.waitSignal(shell.sig_show_syspath) as blocker:
        shell.request_syspath()

    # Get sys.path contents from the signal
    syspath_contents = blocker.args[0]

    # Assert that our added entry is part of sys.path
    assert tmp_dir in syspath_contents


@flaky(max_runs=10)
@pytest.mark.skipif(os.name == 'nt', reason="It doesn't work on Windows")
def test_save_history_dbg(ipyconsole, qtbot):
    """Test that browsing command history is working while debugging."""
    shell = ipyconsole.get_current_shellwidget()
    qtbot.waitUntil(lambda: shell._prompt_html is not None,
                    timeout=SHELL_TIMEOUT)

    # Give focus to the widget that's going to receive clicks
    control = ipyconsole.get_focus_widget()
    control.setFocus()

    # Generate a traceback and enter debugging mode
    with qtbot.waitSignal(shell.executed):
        shell.execute('1/0')

    shell.execute('%debug')
    qtbot.waitUntil(lambda: control.toPlainText().split()[-1] == 'ipdb>')

    # Enter an expression
    qtbot.keyClicks(control, '!aa = 10')
    qtbot.keyClick(control, Qt.Key_Enter)

    # Add a pdb command to make sure it is not saved
    qtbot.waitUntil(lambda: control.toPlainText().split()[-1] == 'ipdb>')
    qtbot.keyClicks(control, 'u')
    qtbot.keyClick(control, Qt.Key_Enter)

    # Add an empty line to make sure it is not saved
    qtbot.waitUntil(lambda: control.toPlainText().split()[-1] == 'ipdb>')
    qtbot.keyClick(control, Qt.Key_Enter)

    # Clear console (for some reason using shell.clear_console
    # doesn't work here)
    shell.reset(clear=True)
    qtbot.waitUntil(lambda: control.toPlainText().split()[-1] == 'ipdb>')

    # Press Up arrow button and assert we get the last
    # introduced command
    qtbot.keyClick(control, Qt.Key_Up)
    assert '!aa = 10' in control.toPlainText()

    # Open new widget
    ipyconsole.create_new_client()

    shell = ipyconsole.get_current_shellwidget()
    qtbot.waitUntil(lambda: shell._prompt_html is not None,
                    timeout=SHELL_TIMEOUT)

    # Give focus to the widget that's going to receive clicks
    control = ipyconsole.get_focus_widget()
    control.setFocus()

    # Generate a traceback and enter debugging mode
    with qtbot.waitSignal(shell.executed):
        shell.execute('1/0')

    shell.execute('%debug')
    qtbot.waitUntil(lambda: control.toPlainText().split()[-1] == 'ipdb>')

    # Press Up arrow button and assert we get the last
    # introduced command
    qtbot.keyClick(control, Qt.Key_Up)
    assert '!aa = 10' in control.toPlainText()

    qtbot.keyClick(control, Qt.Key_Enter)
    qtbot.waitUntil(lambda: control.toPlainText().split()[-1] == 'ipdb>')
    # Add a multiline statment and ckeck we can browse it correctly
    shell._pdb_history.append('if True:\n    print(1)')
    shell._pdb_history.append('print(2)')
    shell._pdb_history.append('if True:\n    print(10)')
    shell._pdb_history_index = len(shell._pdb_history)
    # The continuation prompt is here
    qtbot.keyClick(control, Qt.Key_Up)
    assert '...:     print(10)' in control.toPlainText()
    shell._control.set_cursor_position(shell._control.get_position('eof') - 25)
    qtbot.keyClick(control, Qt.Key_Up)
    assert '...:     print(1)' in control.toPlainText()


@flaky(max_runs=3)
@pytest.mark.skipif(PY2, reason="insert is not the same in py2")
def test_dbg_input(ipyconsole, qtbot):
    """Test that spyder doesn't send pdb commands to unrelated input calls."""
    shell = ipyconsole.get_current_shellwidget()
    qtbot.waitUntil(lambda: shell._prompt_html is not None,
                    timeout=SHELL_TIMEOUT)

    # Give focus to the widget that's going to receive clicks
    control = ipyconsole.get_focus_widget()
    control.setFocus()

    # Debug with input
    shell.execute("%debug print('Hello', input('name'))")
    qtbot.waitUntil(lambda: control.toPlainText().split()[-1] == 'ipdb>')

    # Reach the 'name' input
    shell.pdb_execute('n')
    qtbot.wait(100)
    qtbot.waitUntil(lambda: control.toPlainText().split()[-1] == 'ipdb>')
    shell.pdb_execute('n')
    qtbot.wait(100)
    qtbot.waitUntil(lambda: control.toPlainText().split()[-1] == 'name')

    # Execute some code and make sure that it doesn't work
    # as this is not a pdb prompt
    shell.pdb_execute('n')
    shell.pdb_execute('!aa = 10')
    qtbot.wait(500)
    assert control.toPlainText().split()[-1] == 'name'
    shell.kernel_client.input('test')
    qtbot.waitUntil(lambda: 'Hello test' in control.toPlainText())


@flaky(max_runs=3)
@pytest.mark.skipif(PY2, reason="It doesn't work on PY2")
def test_unicode_vars(ipyconsole, qtbot):
    """
    Test that the Variable Explorer Works with unicode variables.
    """
    # Wait until the window is fully up
    shell = ipyconsole.get_current_shellwidget()
    qtbot.waitUntil(lambda: shell._prompt_html is not None, timeout=SHELL_TIMEOUT)

    # Set value for a Unicode variable
    with qtbot.waitSignal(shell.executed):
        shell.execute('д = 10')

    # Assert we get its value correctly
    assert shell.get_value('д') == 10

    # Change its value and verify
    shell.set_value('д', 20)
    qtbot.waitUntil(lambda: shell.get_value('д') == 20)
    assert shell.get_value('д') == 20


@flaky(max_runs=3)
def test_read_stderr(ipyconsole, qtbot):
    """
    Test the read operation of the stderr file of the kernel
    """
    shell = ipyconsole.get_current_shellwidget()
    client = ipyconsole.get_current_client()
    qtbot.waitUntil(lambda: shell._prompt_html is not None, timeout=SHELL_TIMEOUT)

    # Set contents of the stderr file of the kernel
    content = 'Test text'
    stderr_file = client.stderr_file
    codecs.open(stderr_file, 'w', 'cp437').write(content)
    # Assert that content is correct
    assert content == client._read_stderr()


@flaky(max_runs=10)
@pytest.mark.no_xvfb
@pytest.mark.skipif(os.environ.get('CI', None) is not None and os.name == 'nt',
                    reason="It times out on AppVeyor.")
@pytest.mark.skipif(PY2, reason="It times out in Python 2.")
def test_values_dbg(ipyconsole, qtbot):
    """
    Test that getting, setting, copying and removing values is working while
    debugging.
    """
    shell = ipyconsole.get_current_shellwidget()
    qtbot.waitUntil(lambda: shell._prompt_html is not None, timeout=SHELL_TIMEOUT)

    # Give focus to the widget that's going to receive clicks
    control = ipyconsole.get_focus_widget()
    control.setFocus()

    # Generate a traceback and enter debugging mode
    with qtbot.waitSignal(shell.executed):
        shell.execute('1/0')
    shell.execute('%debug')
    qtbot.waitUntil(lambda: control.toPlainText().split()[-1] == 'ipdb>')

    # Get value
    qtbot.keyClicks(control, '!aa = 10')
    qtbot.keyClick(control, Qt.Key_Enter)
    qtbot.waitUntil(lambda: control.toPlainText().split()[-1] == 'ipdb>')
    assert shell.get_value('aa') == 10

    # Set value
    shell.set_value('aa', 20)
    qtbot.waitUntil(lambda: shell.get_value('aa') == 20)
    assert shell.get_value('aa') == 20

    # Copy value
    shell.copy_value('aa', 'bb')
    qtbot.waitUntil(lambda: shell.get_value('bb') == 20)
    assert shell.get_value('bb') == 20

    # Remove value
    shell.remove_value('aa')

    def is_defined(val):
        try:
            shell.get_value(val)
            return True
        except KeyError:
            return False

    qtbot.waitUntil(lambda: not is_defined('aa'))
    qtbot.keyClicks(control, '!aa')
    qtbot.keyClick(control, Qt.Key_Enter)
    qtbot.waitUntil(lambda: control.toPlainText().split()[-1] == 'ipdb>')
    assert "*** NameError: name 'aa' is not defined" in control.toPlainText()


@flaky(max_runs=3)
def test_execute_events_dbg(ipyconsole, qtbot):
    """Test execute events while debugging"""

    shell = ipyconsole.get_current_shellwidget()
    qtbot.waitUntil(lambda: shell._prompt_html is not None, timeout=SHELL_TIMEOUT)

    # Give focus to the widget that's going to receive clicks
    control = ipyconsole.get_focus_widget()
    control.setFocus()

    # Import Matplotlib
    with qtbot.waitSignal(shell.executed):
        shell.execute('import matplotlib.pyplot as plt')

    # Generate a traceback and enter debugging mode
    with qtbot.waitSignal(shell.executed):
        shell.execute('1/0')
    shell.execute('%debug')
    qtbot.waitUntil(lambda: control.toPlainText().split()[-1] == 'ipdb>')

    # Set processing events to True
    CONF.set('run', 'pdb_execute_events', True)
    ipyconsole.set_pdb_execute_events()

    # Test reset magic
    qtbot.keyClicks(control, 'plt.plot(range(10))')
    qtbot.keyClick(control, Qt.Key_Enter)
    qtbot.waitUntil(lambda: control.toPlainText().split()[-1] == 'ipdb>')

    # Assert that there's a plot in the console
    assert shell._control.toHtml().count('img src') == 1

    # Set processing events to False
    CONF.set('run', 'pdb_execute_events', False)
    ipyconsole.set_pdb_execute_events()

    # Test reset magic
    qtbot.keyClicks(control, 'plt.plot(range(10))')
    qtbot.keyClick(control, Qt.Key_Enter)
    qtbot.waitUntil(lambda: control.toPlainText().split()[-1] == 'ipdb>')

    # Assert that there's no new plots in the console
    assert shell._control.toHtml().count('img src') == 1

    # Test if the plot is shown with plt.show()
    qtbot.keyClicks(control, 'plt.show()')
    qtbot.keyClick(control, Qt.Key_Enter)
    qtbot.waitUntil(lambda: control.toPlainText().split()[-1] == 'ipdb>')

    # Assert that there's a new plots in the console
    assert shell._control.toHtml().count('img src') == 2


@flaky(max_runs=3)
def test_run_doctest(ipyconsole, qtbot):
    """
    Test that doctests can be run without problems
    """
    shell = ipyconsole.get_current_shellwidget()
    qtbot.waitUntil(lambda: shell._prompt_html is not None, timeout=SHELL_TIMEOUT)

    code = dedent('''
    def add(x, y):
        """
        >>> add(1, 2)
        3
        >>> add(5.1, 2.2)
        7.3
        """
        return x + y
    ''')

    # Run code
    with qtbot.waitSignal(shell.executed):
        shell.execute(code)

    # Import doctest
    with qtbot.waitSignal(shell.executed):
        shell.execute('import doctest')

    # Run doctest
    with qtbot.waitSignal(shell.executed):
        shell.execute('doctest.testmod()')

    # Assert that doctests were run correctly
    assert "TestResults(failed=0, attempted=2)" in shell._control.toPlainText()


@flaky(max_runs=3)
@pytest.mark.skipif(os.name == 'nt' or (PY2 and PYQT5),
                    reason="It times out frequently")
def test_mpl_backend_change(ipyconsole, qtbot):
    """
    Test that Matplotlib backend is changed correctly when
    using the %matplotlib magic
    """
    shell = ipyconsole.get_current_shellwidget()
    qtbot.waitUntil(lambda: shell._prompt_html is not None, timeout=SHELL_TIMEOUT)

    # Import Matplotlib
    with qtbot.waitSignal(shell.executed):
        shell.execute('import matplotlib.pyplot as plt')

    # Generate a plot
    with qtbot.waitSignal(shell.executed):
        shell.execute('plt.plot(range(10))')

    # Change backends
    with qtbot.waitSignal(shell.executed):
        shell.execute('%matplotlib tk')

    # Generate another plot
    with qtbot.waitSignal(shell.executed):
        shell.execute('plt.plot(range(10))')

    # Assert that there's a single inline plot in the console
    assert shell._control.toHtml().count('img src') == 1


@flaky(max_runs=10)
@pytest.mark.skipif(os.environ.get('CI', None) is not None or PYQT5,
                    reason="It fails frequently in PyQt5 and our CIs")
def test_ctrl_c_dbg(ipyconsole, qtbot):
    """
    Test that Ctrl+C works while debugging
    """
    shell = ipyconsole.get_current_shellwidget()
    qtbot.waitUntil(lambda: shell._prompt_html is not None, timeout=SHELL_TIMEOUT)

    # Give focus to the widget that's going to receive clicks
    control = ipyconsole.get_focus_widget()
    control.setFocus()

    # Generate a traceback and enter debugging mode
    with qtbot.waitSignal(shell.executed):
        shell.execute('1/0')

    shell.execute('%debug')
    qtbot.waitUntil(lambda: control.toPlainText().split()[-1] == 'ipdb>')

    # Test Ctrl+C
    qtbot.keyClick(control, Qt.Key_C, modifier=Qt.ControlModifier)
    qtbot.waitUntil(
        lambda: 'For copying text while debugging, use Ctrl+Shift+C' in
        control.toPlainText(), timeout=2000)

    assert 'For copying text while debugging, use Ctrl+Shift+C' in control.toPlainText()


@flaky(max_runs=10)
@pytest.mark.skipif(os.name == 'nt', reason="It doesn't work on Windows")
def test_clear_and_reset_magics_dbg(ipyconsole, qtbot):
    """
    Test that clear and reset magics are working while debugging
    """
    shell = ipyconsole.get_current_shellwidget()
    qtbot.waitUntil(lambda: shell._prompt_html is not None, timeout=SHELL_TIMEOUT)

    # Give focus to the widget that's going to receive clicks
    control = ipyconsole.get_focus_widget()
    control.setFocus()

    # Generate a traceback and enter debugging mode
    with qtbot.waitSignal(shell.executed):
        shell.execute('1/0')

    shell.execute('%debug')
    qtbot.waitUntil(lambda: control.toPlainText().split()[-1] == 'ipdb>')

    # Test clear magic
    shell.clear_console()
    qtbot.waitUntil(lambda: '\nipdb> ' == control.toPlainText())
    assert '\nipdb> ' == control.toPlainText()

    # Test reset magic
    qtbot.keyClicks(control, '!bb = 10')
    qtbot.keyClick(control, Qt.Key_Enter)
    qtbot.waitUntil(lambda: control.toPlainText().split()[-1] == 'ipdb>')
    assert shell.get_value('bb') == 10

    shell.reset_namespace(warning=False)
    qtbot.wait(1000)

    qtbot.keyClicks(control, '!bb')
    qtbot.keyClick(control, Qt.Key_Enter)
    qtbot.waitUntil(lambda: control.toPlainText().split()[-1] == 'ipdb>')

    assert "*** NameError: name 'bb' is not defined" in control.toPlainText()


@flaky(max_runs=3)
def test_restart_kernel(ipyconsole, qtbot):
    """
    Test that kernel is restarted correctly
    """
    shell = ipyconsole.get_current_shellwidget()
    qtbot.waitUntil(lambda: shell._prompt_html is not None, timeout=SHELL_TIMEOUT)

    # Do an assignment to verify that it's not there after restarting
    with qtbot.waitSignal(shell.executed):
        shell.execute('a = 10')

    # Restart kernel and wait until it's up again
    shell._prompt_html = None
    ipyconsole.restart_kernel()
    qtbot.waitUntil(lambda: shell._prompt_html is not None, timeout=SHELL_TIMEOUT)

    assert 'Restarting kernel...' in shell._control.toPlainText()
    assert not shell.is_defined('a')


@flaky(max_runs=3)
def test_load_kernel_file_from_id(ipyconsole, qtbot):
    """
    Test that a new client is created using its id
    """
    shell = ipyconsole.get_current_shellwidget()
    client = ipyconsole.get_current_client()
    qtbot.waitUntil(lambda: shell._prompt_html is not None, timeout=SHELL_TIMEOUT)

    connection_file = osp.basename(client.connection_file)
    id_ = connection_file.split('kernel-')[-1].split('.json')[0]

    ipyconsole._create_client_for_kernel(id_, None, None, None)
    qtbot.waitUntil(lambda: len(ipyconsole.get_clients()) == 2)

    new_client = ipyconsole.get_clients()[1]
    assert new_client.id_ == dict(int_id='1', str_id='B')


@flaky(max_runs=3)
def test_load_kernel_file_from_location(ipyconsole, qtbot, tmpdir):
    """
    Test that a new client is created using a connection file
    placed in a different location from jupyter_runtime_dir
    """
    shell = ipyconsole.get_current_shellwidget()
    client = ipyconsole.get_current_client()
    qtbot.waitUntil(lambda: shell._prompt_html is not None, timeout=SHELL_TIMEOUT)

    fname = osp.basename(client.connection_file)
    connection_file = to_text_string(tmpdir.join(fname))
    shutil.copy2(client.connection_file, connection_file)

    ipyconsole._create_client_for_kernel(connection_file, None, None, None)
    qtbot.waitUntil(lambda: len(ipyconsole.get_clients()) == 2)

    assert len(ipyconsole.get_clients()) == 2


@flaky(max_runs=3)
def test_load_kernel_file(ipyconsole, qtbot, tmpdir):
    """
    Test that a new client is created using the connection file
    of an existing client
    """
    shell = ipyconsole.get_current_shellwidget()
    client = ipyconsole.get_current_client()
    qtbot.waitUntil(lambda: shell._prompt_html is not None,
                    timeout=SHELL_TIMEOUT)

    ipyconsole._create_client_for_kernel(client.connection_file,
                                         None, None, None)
    qtbot.waitUntil(lambda: len(ipyconsole.get_clients()) == 2)

    new_client = ipyconsole.get_clients()[1]
    new_shell = new_client.shellwidget
    qtbot.waitUntil(lambda: new_shell._prompt_html is not None,
                    timeout=SHELL_TIMEOUT)

    with qtbot.waitSignal(new_shell.executed):
        new_shell.execute('a = 10')

    assert new_client.id_ == dict(int_id='1', str_id='B')
    assert shell.get_value('a') == new_shell.get_value('a')


@flaky(max_runs=3)
def test_sys_argv_clear(ipyconsole, qtbot):
    """Test that sys.argv is cleared up correctly"""
    shell = ipyconsole.get_current_shellwidget()
    qtbot.waitUntil(lambda: shell._prompt_html is not None, timeout=SHELL_TIMEOUT)

    with qtbot.waitSignal(shell.executed):
        shell.execute('import sys; A = sys.argv')
    argv = shell.get_value("A")

    assert argv == ['']


@flaky(max_runs=5)
@pytest.mark.skipif(os.name == 'nt', reason="Fails on Windows")
def test_set_elapsed_time(ipyconsole, qtbot):
    """Test that the IPython console elapsed timer is set correctly."""
    shell = ipyconsole.get_current_shellwidget()
    client = ipyconsole.get_current_client()
    qtbot.waitUntil(lambda: shell._prompt_html is not None,
                    timeout=SHELL_TIMEOUT)

    # Set time to 2 minutes ago.
    client.t0 -= 120
    with qtbot.waitSignal(client.timer.timeout, timeout=5000):
        ipyconsole.set_elapsed_time(client)
    assert ('00:02:00' in client.time_label.text() or
            '00:02:01' in client.time_label.text())

    # Wait for a second to pass, to ensure timer is counting up
    with qtbot.waitSignal(client.timer.timeout, timeout=5000):
        pass
    assert ('00:02:01' in client.time_label.text() or
            '00:02:02' in client.time_label.text())

    # Make previous time later than current time.
    client.t0 += 2000
    with qtbot.waitSignal(client.timer.timeout, timeout=5000):
        pass
    assert '00:00:00' in client.time_label.text()

    client.timer.timeout.disconnect(client.show_time)


@flaky(max_runs=3)
@pytest.mark.skipif(os.name == 'nt', reason="Doesn't work on Windows")
def test_stderr_file_is_removed_one_kernel(ipyconsole, qtbot, monkeypatch):
    """Test that consoles removes stderr when client is closed."""
    # Wait until the window is fully up
    shell = ipyconsole.get_current_shellwidget()
    client = ipyconsole.get_current_client()
    qtbot.waitUntil(lambda: shell._prompt_html is not None,
                    timeout=SHELL_TIMEOUT)

    # In a normal situation file should exist
    monkeypatch.setattr(QMessageBox, 'question',
                        classmethod(lambda *args: QMessageBox.Yes))
    assert osp.exists(client.stderr_file)
    ipyconsole.close_client(client=client)
    assert not osp.exists(client.stderr_file)


@flaky(max_runs=3)
@pytest.mark.skipif(os.name == 'nt', reason="Doesn't work on Windows")
def test_stderr_file_is_removed_two_kernels(ipyconsole, qtbot, monkeypatch):
    """Test that console removes stderr when client and related clients
    are closed."""
    # Wait until the window is fully up
    shell = ipyconsole.get_current_shellwidget()
    client = ipyconsole.get_current_client()
    qtbot.waitUntil(lambda: shell._prompt_html is not None,
                    timeout=SHELL_TIMEOUT)

    # New client with the same kernel
    ipyconsole._create_client_for_kernel(client.connection_file, None, None,
                                         None)

    assert len(ipyconsole.get_related_clients(client)) == 1
    other_client = ipyconsole.get_related_clients(client)[0]
    assert client.stderr_file == other_client.stderr_file

    # In a normal situation file should exist
    monkeypatch.setattr(QMessageBox, 'question',
                        classmethod(lambda *args: QMessageBox.Yes))
    assert osp.exists(client.stderr_file)
    ipyconsole.close_client(client=client)
    assert not osp.exists(client.stderr_file)


@flaky(max_runs=3)
@pytest.mark.skipif(os.name == 'nt', reason="Doesn't work on Windows")
def test_stderr_file_remains_two_kernels(ipyconsole, qtbot, monkeypatch):
    """Test that console doesn't remove stderr when a related client is not
    closed."""
    # Wait until the window is fully up
    shell = ipyconsole.get_current_shellwidget()
    client = ipyconsole.get_current_client()
    qtbot.waitUntil(lambda: shell._prompt_html is not None,
                    timeout=SHELL_TIMEOUT)

    # New client with the same kernel
    ipyconsole._create_client_for_kernel(client.connection_file, None, None,
                                         None)

    assert len(ipyconsole.get_related_clients(client)) == 1
    other_client = ipyconsole.get_related_clients(client)[0]
    assert client.stderr_file == other_client.stderr_file

    # In a normal situation file should exist
    monkeypatch.setattr(QMessageBox, "question",
                        classmethod(lambda *args: QMessageBox.No))
    assert osp.exists(client.stderr_file)
    ipyconsole.close_client(client=client)
    assert osp.exists(client.stderr_file)


@flaky(max_runs=3)
def test_kernel_crash(ipyconsole, qtbot):
    """Test that we show an error message when a kernel crash occurs."""
    # Create an IPython kernel config file with a bad config
    ipy_kernel_cfg = osp.join(get_ipython_dir(), 'profile_default',
                              'ipython_kernel_config.py')
    with open(ipy_kernel_cfg, 'w') as f:
        # This option must be a string, not an int
        f.write("c.InteractiveShellApp.extra_extension = 1")

    ipyconsole.create_new_client()

    # Assert that the console is showing an error
    qtbot.waitUntil(lambda: ipyconsole.get_clients()[-1].is_error_shown,
                    timeout=6000)
    error_client = ipyconsole.get_clients()[-1]
    assert error_client.is_error_shown

    # Assert the error contains the text we expect
    webview = error_client.infowidget
    if WEBENGINE:
        webpage = webview.page()
    else:
        webpage = webview.page().mainFrame()
    qtbot.waitUntil(
        lambda: check_text(webpage, "Bad config encountered"),
        timeout=6000)

    # Remove bad kernel config file
    os.remove(ipy_kernel_cfg)


@pytest.mark.skipif(not os.name == 'nt', reason="Only works on Windows")
def test_remove_old_stderr_files(ipyconsole, qtbot):
    """Test that we are removing old stderr files."""
    # Create empty stderr file in our temp dir to see
    # if it's removed correctly.
    tmpdir = get_temp_dir()
    open(osp.join(tmpdir, 'foo.stderr'), 'a').close()

    # Assert that only that file is removed
    ipyconsole._remove_old_stderr_files()
    assert not osp.isfile(osp.join(tmpdir, 'foo.stderr'))


@pytest.mark.use_startup_wdir
def test_console_working_directory(ipyconsole, qtbot):
    """Test for checking the working directory."""
    shell = ipyconsole.get_current_shellwidget()
    qtbot.waitUntil(lambda: shell._prompt_html is not None,
                    timeout=SHELL_TIMEOUT)
    with qtbot.waitSignal(shell.executed):
        shell.execute('import os; cwd = os.getcwd()')

    current_wdir = shell.get_value('cwd')
    folders = osp.split(current_wdir)
    assert folders[-1] == NEW_DIR


@flaky(max_runs=3)
@pytest.mark.skipif(not sys.platform.startswith('linux') or PY2,
                    reason="It only works on Linux with python 3.")
def test_console_complete(ipyconsole, qtbot, tmpdir):
    """Test for checking the working directory."""
    shell = ipyconsole.get_current_shellwidget()
    qtbot.waitUntil(lambda: shell._prompt_html is not None,
                    timeout=SHELL_TIMEOUT)

    # Give focus to the widget that's going to receive clicks
    control = ipyconsole.get_focus_widget()
    control.setFocus()

    def check_value(name, value):
        try:
            return shell.get_value(name) == value
        except KeyError:
            return False

    # test complete with one result
    with qtbot.waitSignal(shell.executed):
        shell.execute('cbs = 1')
    qtbot.waitUntil(lambda: check_value('cbs', 1))
    qtbot.wait(500)

    qtbot.keyClicks(control, 'cb')
    qtbot.keyClick(control, Qt.Key_Tab)
    # Jedi completion takes time to start up the first time
    qtbot.waitUntil(lambda: control.toPlainText().split()[-1] == 'cbs',
                    timeout=6000)

    # test complete with several result
    with qtbot.waitSignal(shell.executed):
        shell.execute('cbba = 1')
    qtbot.waitUntil(lambda: check_value('cbba', 1))
    qtbot.keyClicks(control, 'cb')
    qtbot.keyClick(control, Qt.Key_Tab)
    qtbot.waitUntil(shell._completion_widget.isVisible)
    # cbs is another solution, so not completed yet
    assert control.toPlainText().split()[-1] == 'cb'
    qtbot.keyClick(shell._completion_widget, Qt.Key_Tab)
    qtbot.waitUntil(lambda: control.toPlainText().split()[-1] == 'cbba')

    # Generate a traceback and enter debugging mode
    with qtbot.waitSignal(shell.executed):
        shell.execute('1/0')

    shell.execute('%debug')
    qtbot.waitUntil(lambda: control.toPlainText().split()[-1] == 'ipdb>')

    # Test complete in debug mode
    # check abs is completed twice (as the cursor moves)
    qtbot.keyClicks(control, '!ab')
    qtbot.keyClick(control, Qt.Key_Tab)
    qtbot.waitUntil(lambda: control.toPlainText().split()[-1] == '!abs')
    qtbot.keyClick(control, Qt.Key_Enter)
    qtbot.waitUntil(lambda: control.toPlainText().split()[-1] == 'ipdb>')

    # A second time to check a function call doesn't cause a problem
    qtbot.keyClicks(control, 'print(ab')
    qtbot.keyClick(control, Qt.Key_Tab)
    qtbot.waitUntil(
        lambda: control.toPlainText().split()[-1] == 'print(abs')
    qtbot.keyClicks(control, ')')
    qtbot.keyClick(control, Qt.Key_Enter)
    qtbot.waitUntil(lambda: control.toPlainText().split()[-1] == 'ipdb>')

    # Enter an expression
    qtbot.keyClicks(control, 'baab = 10')
    qtbot.keyClick(control, Qt.Key_Enter)
    qtbot.wait(100)
    qtbot.waitUntil(lambda: control.toPlainText().split()[-1] == 'ipdb>')
    qtbot.waitUntil(lambda: check_value('baab', 10))

    # Check baab is completed
    qtbot.keyClicks(control, 'baa')
    qtbot.keyClick(control, Qt.Key_Tab)
    qtbot.waitUntil(lambda: control.toPlainText().split()[-1] == 'baab')
    qtbot.keyClick(control, Qt.Key_Enter)
    qtbot.waitUntil(lambda: control.toPlainText().split()[-1] == 'ipdb>')

    # Check the completion widget is shown for abba, abs
    qtbot.keyClicks(control, 'abba = 10')
    qtbot.keyClick(control, Qt.Key_Enter)
    qtbot.wait(100)
    qtbot.waitUntil(lambda: control.toPlainText().split()[-1] == 'ipdb>')
    qtbot.waitUntil(lambda: check_value('abba', 10))
    qtbot.keyClicks(control, 'ab')
    qtbot.keyClick(control, Qt.Key_Tab)
    qtbot.waitUntil(shell._completion_widget.isVisible)
    assert control.toPlainText().split()[-1] == 'ab'
    qtbot.keyClick(shell._completion_widget, Qt.Key_Tab)
    qtbot.waitUntil(lambda: control.toPlainText().split()[-1] == 'abba')
    qtbot.keyClick(control, Qt.Key_Enter)
    qtbot.waitUntil(lambda: control.toPlainText().split()[-1] == 'ipdb>')

    # Create a class
    qtbot.keyClicks(control, '!class A(): baba = 1')
    qtbot.keyClick(control, Qt.Key_Enter)
    qtbot.wait(100)
    qtbot.waitUntil(lambda: control.toPlainText().split()[-1] == 'ipdb>')
    qtbot.waitUntil(lambda: shell.is_defined('A'))
    qtbot.keyClicks(control, '!a = A()')
    qtbot.keyClick(control, Qt.Key_Enter)
    qtbot.wait(100)
    qtbot.waitUntil(lambda: control.toPlainText().split()[-1] == 'ipdb>')
    qtbot.waitUntil(lambda: shell.is_defined('a'))

    # Check we can complete attributes
    qtbot.keyClicks(control, '!a.ba')
    qtbot.keyClick(control, Qt.Key_Tab)
    qtbot.waitUntil(lambda: control.toPlainText().split()[-1] == '!a.baba')
    qtbot.keyClick(control, Qt.Key_Enter)
    qtbot.waitUntil(lambda: control.toPlainText().split()[-1] == 'ipdb>')

    # Check we can complete pdb command names
    qtbot.keyClicks(control, 'longl')
    qtbot.keyClick(control, Qt.Key_Tab)
    qtbot.waitUntil(lambda: control.toPlainText().split()[-1] == 'longlist')

    qtbot.keyClick(control, Qt.Key_Enter)
    qtbot.waitUntil(lambda: control.toPlainText().split()[-1] == 'ipdb>')

    # Check we can use custom complete for pdb
    test_file = tmpdir.join('test.py')
    test_file.write('stuff\n')
    # Set a breakpoint in the new file
    qtbot.keyClicks(control, 'b ' + str(test_file) + ':1')
    qtbot.keyClick(control, Qt.Key_Enter)
    qtbot.waitUntil(lambda: control.toPlainText().split()[-1] == 'ipdb>')
    # Check we can complete the breakpoint number
    qtbot.keyClicks(control, 'ignore ')
    qtbot.keyClick(control, Qt.Key_Tab)
    qtbot.waitUntil(lambda: control.toPlainText().split()[-1] == '1')


@pytest.mark.use_startup_wdir
def test_pdb_multiline(ipyconsole, qtbot):
    """Test entering a multiline statment into pdb"""
    shell = ipyconsole.get_current_shellwidget()
    qtbot.waitUntil(lambda: shell._prompt_html is not None,
                    timeout=SHELL_TIMEOUT)

    # Give focus to the widget that's going to receive clicks
    control = ipyconsole.get_focus_widget()
    control.setFocus()

    shell.execute('%debug print()')
    qtbot.waitUntil(lambda: control.toPlainText().split()[-1] == 'ipdb>')

    assert '\nipdb> ' in control.toPlainText()

    # Test reset magic
    qtbot.keyClicks(control, 'if True:')
    qtbot.keyClick(control, Qt.Key_Enter)
    qtbot.wait(500)
    qtbot.keyClicks(control, 'bb = 10')
    qtbot.keyClick(control, Qt.Key_Enter)
    qtbot.wait(500)
    qtbot.keyClick(control, Qt.Key_Enter)
    qtbot.wait(500)

    assert shell.get_value('bb') == 10
    assert "if True:\n   ...:     bb = 10\n" in control.toPlainText()


@flaky(max_runs=3)
@pytest.mark.parametrize(
    "show_lib", [True, False])
def test_pdb_ignore_lib(ipyconsole, qtbot, show_lib):
    """Test that pdb can avoid closed files."""
    shell = ipyconsole.get_current_shellwidget()
    qtbot.waitUntil(lambda: shell._prompt_html is not None,
                    timeout=SHELL_TIMEOUT)

    # Give focus to the widget that's going to receive clicks
    control = ipyconsole.get_focus_widget()
    control.setFocus()

    # Tests assume inline backend
    CONF.set('run', 'pdb_ignore_lib', not show_lib)
    with qtbot.waitSignal(shell.executed):
        shell.execute('%debug print()')
        qtbot.waitUntil(lambda: control.toPlainText().split()[-1] == 'ipdb>')

        qtbot.keyClicks(control, 's')
        qtbot.keyClick(control, Qt.Key_Enter)
        qtbot.wait(500)
        qtbot.waitUntil(lambda: control.toPlainText().split()[-1] == 'ipdb>')

        qtbot.keyClicks(control, 'q')
        qtbot.keyClick(control, Qt.Key_Enter)

    if show_lib:
        assert 'iostream.py' in control.toPlainText()
    else:
        assert 'iostream.py' not in control.toPlainText()
    CONF.set('run', 'pdb_ignore_lib', True)


@flaky(max_runs=3)
@pytest.mark.skipif(sys.platform == 'darwin', reason="Times out on macOS")
def test_calltip(ipyconsole, qtbot):
    """
    Test Calltip.

    See spyder-ide/spyder#10842
    """
    shell = ipyconsole.get_current_shellwidget()
    qtbot.waitUntil(lambda: shell._prompt_html is not None,
                    timeout=SHELL_TIMEOUT)

    # Give focus to the widget that's going to receive clicks
    control = ipyconsole.get_focus_widget()
    control.setFocus()
    with qtbot.waitSignal(shell.executed):
        shell.execute('a = {"a": 1}')
    qtbot.keyClicks(control, 'a.keys(', delay=100)
    qtbot.wait(1000)
    assert control.calltip_widget.isVisible()


@flaky(max_runs=3)
@pytest.mark.first
@pytest.mark.test_environment_interpreter
def test_conda_env_activation(ipyconsole, qtbot):
    """
    Test that the conda environment associated with an external interpreter
    is activated before a kernel is created for it.
    """
    # Wait until the window is fully up
    shell = ipyconsole.get_current_shellwidget()
    qtbot.waitUntil(lambda: shell._prompt_html is not None,
                    timeout=SHELL_TIMEOUT)

    # Get conda activation environment variable
    with qtbot.waitSignal(shell.executed):
        shell.execute(
            "import os; conda_prefix = os.environ.get('CONDA_PREFIX')")

    expected_output = get_conda_test_env().replace('\\', '/')
    if is_conda_env(expected_output):
        output = shell.get_value('conda_prefix').replace('\\', '/')
        assert expected_output == output


@flaky(max_runs=3)
@pytest.mark.skipif(os.name == 'nt', reason="no SIGTERM on Windows")
def test_kernel_kill(ipyconsole, qtbot):
    """
    Test that the kernel correctly restarts after a kill.
    """
    shell = ipyconsole.get_current_shellwidget()
    qtbot.waitUntil(lambda: shell._prompt_html is not None,
                    timeout=SHELL_TIMEOUT)
    # Wait for the restarter to start
    qtbot.wait(3000)
    crash_string = 'import os, signal; os.kill(os.getpid(), signal.SIGTERM)'
    # Check only one comm is open
    old_open_comms = list(shell.spyder_kernel_comm._comms.keys())
    assert len(old_open_comms) == 1
    with qtbot.waitSignal(shell.sig_prompt_ready, timeout=30000):
        shell.execute(crash_string)
    assert crash_string in shell._control.toPlainText()
    assert "Restarting kernel..." in shell._control.toPlainText()
    # Check a new comm replaced the old one
    new_open_comms = list(shell.spyder_kernel_comm._comms.keys())
    assert len(new_open_comms) == 1
    assert old_open_comms[0] != new_open_comms[0]
    # Wait until the comm replies
    qtbot.waitUntil(
        lambda: shell.spyder_kernel_comm._comms[new_open_comms[0]][
            'status'] == 'ready')
    assert shell.spyder_kernel_comm._comms[new_open_comms[0]][
        'status'] == 'ready'


@flaky(max_runs=3)
def test_wrong_std_module(ipyconsole, qtbot):
    """
    Test that a file with the same name of a standard library module in
    the current working directory doesn't break the console.
    """
    # Create an empty file called random.py in the cwd
    wrong_random_mod = osp.join(os.getcwd(), 'random.py')
    with open(wrong_random_mod, 'w') as f:
        f.write('')

    # Create a new client to see if its kernel starts despite the
    # faulty module.
    ipyconsole.create_new_client()

    # A prompt should be created if the kernel didn't crash.
    shell = ipyconsole.get_current_shellwidget()
    qtbot.waitUntil(lambda: shell._prompt_html is not None,
                    timeout=SHELL_TIMEOUT)

    # Remove wrong module
    os.remove(wrong_random_mod)


<<<<<<< HEAD
def test_stderr_poll(ipyconsole, qtbot):
    """Test if the content of stderr is printed to the console."""
    shell = ipyconsole.get_current_shellwidget()
    qtbot.waitUntil(lambda: shell._prompt_html is not None,
                    timeout=SHELL_TIMEOUT)
    client = ipyconsole.get_current_client()
    with open(client.stderr_file, 'w') as f:
        f.write("test_test")
    # Wait for the poll
    qtbot.wait(2000)
    assert "test_test" in ipyconsole.get_focus_widget().toPlainText()
=======
@flaky(max_runs=3)
@pytest.mark.skipif(os.name == 'nt', reason="no SIGTERM on Windows")
def test_kernel_restart_after_manual_restart_and_crash(ipyconsole, qtbot):
    """
    Test that the kernel restarts correctly after being restarted
    manually and then it crashes.

    This is a regresion for spyder-ide/spyder#12972.
    """
    shell = ipyconsole.get_current_shellwidget()
    qtbot.waitUntil(lambda: shell._prompt_html is not None,
                    timeout=SHELL_TIMEOUT)

    # Restart kernel and wait until it's up again
    shell._prompt_html = None
    ipyconsole.restart_kernel()
    qtbot.waitUntil(lambda: shell._prompt_html is not None,
                    timeout=SHELL_TIMEOUT)

    # Wait for the restarter to start
    qtbot.wait(3000)

    # Generate a crash
    crash_string = 'import os, signal; os.kill(os.getpid(), signal.SIGTERM)'
    with qtbot.waitSignal(shell.sig_prompt_ready, timeout=30000):
        shell.execute(crash_string)
    assert crash_string in shell._control.toPlainText()

    # Evaluate an expression to be sure the restart was successful
    with qtbot.waitSignal(shell.executed):
        shell.execute('a = 10')
    assert shell.is_defined('a')

    # Wait until the comm replies
    open_comms = list(shell.spyder_kernel_comm._comms.keys())
    qtbot.waitUntil(
        lambda: shell.spyder_kernel_comm._comms[open_comms[0]][
            'status'] == 'ready')
>>>>>>> 65013778


if __name__ == "__main__":
    pytest.main()<|MERGE_RESOLUTION|>--- conflicted
+++ resolved
@@ -1659,7 +1659,46 @@
     os.remove(wrong_random_mod)
 
 
-<<<<<<< HEAD
+@flaky(max_runs=3)
+@pytest.mark.skipif(os.name == 'nt', reason="no SIGTERM on Windows")
+def test_kernel_restart_after_manual_restart_and_crash(ipyconsole, qtbot):
+    """
+    Test that the kernel restarts correctly after being restarted
+    manually and then it crashes.
+
+    This is a regresion for spyder-ide/spyder#12972.
+    """
+    shell = ipyconsole.get_current_shellwidget()
+    qtbot.waitUntil(lambda: shell._prompt_html is not None,
+                    timeout=SHELL_TIMEOUT)
+
+    # Restart kernel and wait until it's up again
+    shell._prompt_html = None
+    ipyconsole.restart_kernel()
+    qtbot.waitUntil(lambda: shell._prompt_html is not None,
+                    timeout=SHELL_TIMEOUT)
+
+    # Wait for the restarter to start
+    qtbot.wait(3000)
+
+    # Generate a crash
+    crash_string = 'import os, signal; os.kill(os.getpid(), signal.SIGTERM)'
+    with qtbot.waitSignal(shell.sig_prompt_ready, timeout=30000):
+        shell.execute(crash_string)
+    assert crash_string in shell._control.toPlainText()
+
+    # Evaluate an expression to be sure the restart was successful
+    with qtbot.waitSignal(shell.executed):
+        shell.execute('a = 10')
+    assert shell.is_defined('a')
+
+    # Wait until the comm replies
+    open_comms = list(shell.spyder_kernel_comm._comms.keys())
+    qtbot.waitUntil(
+        lambda: shell.spyder_kernel_comm._comms[open_comms[0]][
+            'status'] == 'ready')
+
+
 def test_stderr_poll(ipyconsole, qtbot):
     """Test if the content of stderr is printed to the console."""
     shell = ipyconsole.get_current_shellwidget()
@@ -1671,46 +1710,6 @@
     # Wait for the poll
     qtbot.wait(2000)
     assert "test_test" in ipyconsole.get_focus_widget().toPlainText()
-=======
-@flaky(max_runs=3)
-@pytest.mark.skipif(os.name == 'nt', reason="no SIGTERM on Windows")
-def test_kernel_restart_after_manual_restart_and_crash(ipyconsole, qtbot):
-    """
-    Test that the kernel restarts correctly after being restarted
-    manually and then it crashes.
-
-    This is a regresion for spyder-ide/spyder#12972.
-    """
-    shell = ipyconsole.get_current_shellwidget()
-    qtbot.waitUntil(lambda: shell._prompt_html is not None,
-                    timeout=SHELL_TIMEOUT)
-
-    # Restart kernel and wait until it's up again
-    shell._prompt_html = None
-    ipyconsole.restart_kernel()
-    qtbot.waitUntil(lambda: shell._prompt_html is not None,
-                    timeout=SHELL_TIMEOUT)
-
-    # Wait for the restarter to start
-    qtbot.wait(3000)
-
-    # Generate a crash
-    crash_string = 'import os, signal; os.kill(os.getpid(), signal.SIGTERM)'
-    with qtbot.waitSignal(shell.sig_prompt_ready, timeout=30000):
-        shell.execute(crash_string)
-    assert crash_string in shell._control.toPlainText()
-
-    # Evaluate an expression to be sure the restart was successful
-    with qtbot.waitSignal(shell.executed):
-        shell.execute('a = 10')
-    assert shell.is_defined('a')
-
-    # Wait until the comm replies
-    open_comms = list(shell.spyder_kernel_comm._comms.keys())
-    qtbot.waitUntil(
-        lambda: shell.spyder_kernel_comm._comms[open_comms[0]][
-            'status'] == 'ready')
->>>>>>> 65013778
 
 
 if __name__ == "__main__":
