# -*- coding: utf-8 -*-
#
# Copyright © Spyder Project Contributors
# Licensed under the terms of the MIT License
# (see spyder/__init__.py for details)

"""Editor Plugin"""

# pylint: disable=C0103
# pylint: disable=R0903
# pylint: disable=R0911
# pylint: disable=R0201

# Standard library imports
import logging
import os
import os.path as osp
import re
import sys
import time

# Third party imports
from qtpy.compat import from_qvariant, getopenfilenames, to_qvariant
from qtpy.QtCore import QByteArray, Qt, Signal, Slot
from qtpy.QtPrintSupport import QAbstractPrintDialog, QPrintDialog, QPrinter
from qtpy.QtWidgets import (QAction, QActionGroup, QApplication, QDialog,
                            QFileDialog, QInputDialog, QMenu, QSplitter,
                            QToolBar, QVBoxLayout, QWidget)

# Local imports
from spyder import dependencies
from spyder.config.base import _, get_conf_path, running_under_pytest
from spyder.config.gui import get_shortcut
from spyder.config.manager import CONF
from spyder.config.utils import (get_edit_filetypes, get_edit_filters,
                                 get_filter)
from spyder.py3compat import PY2, qbytearray_to_str, to_text_string
from spyder.utils import encoding, programs, sourcecode
from spyder.utils import icon_manager as ima
from spyder.utils.qthelpers import create_action, add_actions, MENU_SEPARATOR
from spyder.utils.misc import getcwd_or_home
from spyder.widgets.findreplace import FindReplace
from spyder.plugins.editor.confpage import EditorConfigPage
from spyder.plugins.editor.utils.autosave import AutosaveForPlugin
from spyder.plugins.editor.widgets.editor import (EditorMainWindow, Printer,
                                                  EditorSplitter, EditorStack,)
from spyder.plugins.editor.widgets.codeeditor import CodeEditor
from spyder.plugins.editor.utils.bookmarks import (load_bookmarks,
                                                   save_bookmarks)
from spyder.plugins.editor.utils.debugger import (clear_all_breakpoints,
                                                  clear_breakpoint)
from spyder.plugins.editor.widgets.status import (CursorPositionStatus,
                                                  EncodingStatus, EOLStatus,
                                                  ReadWriteStatus, VCSStatus)
from spyder.api.plugins import SpyderPluginWidget
from spyder.preferences.runconfig import (ALWAYS_OPEN_FIRST_RUN_OPTION,
                                          get_run_configuration,
                                          RunConfigDialog, RunConfigOneDialog)


logger = logging.getLogger(__name__)


# Dependencies
PYLS_REQVER = '>=0.27.0'
dependencies.add('pyls', 'python-language-server',
                 _("Editor's code completion, go-to-definition, help and "
                   "real-time code analysis"),
                 required_version=PYLS_REQVER)

NBCONVERT_REQVER = ">=4.0"
dependencies.add("nbconvert", "nbconvert",
                 _("Manipulate Jupyter notebooks on the Editor"),
                 required_version=NBCONVERT_REQVER)

WINPDB_PATH = programs.find_program('winpdb')


class Editor(SpyderPluginWidget):
    """
    Multi-file Editor widget
    """
    CONF_SECTION = 'editor'
    CONFIGWIDGET_CLASS = EditorConfigPage
    TEMPFILE_PATH = get_conf_path('temp.py')
    TEMPLATE_PATH = get_conf_path('template.py')
    DISABLE_ACTIONS_WHEN_HIDDEN = False  # SpyderPluginWidget class attribute

    # Signals
    run_in_current_ipyclient = Signal(str, str, str,
                                      bool, bool, bool, bool, bool)
    run_cell_in_ipyclient = Signal(str, object, str, bool)
    debug_cell_in_ipyclient = Signal(str, object, str, bool)
    exec_in_extconsole = Signal(str, bool)
    redirect_stdio = Signal(bool)
    open_dir = Signal(str)
    breakpoints_saved = Signal()
    run_in_current_extconsole = Signal(str, str, str, bool, bool)
    open_file_update = Signal(str)

    # This signal is fired for any focus change among all editor stacks
    sig_editor_focus_changed = Signal()

    def __init__(self, parent, ignore_last_opened_files=False):
        SpyderPluginWidget.__init__(self, parent)

        self.__set_eol_chars = True

        # Creating template if it doesn't already exist
        if not osp.isfile(self.TEMPLATE_PATH):
            if os.name == "nt":
                shebang = []
            else:
                shebang = ['#!/usr/bin/env python' + ('2' if PY2 else '3')]
            header = shebang + [
                '# -*- coding: utf-8 -*-',
                '"""', 'Created on %(date)s', '',
                '@author: %(username)s', '"""', '', '']
            try:
                encoding.write(os.linesep.join(header), self.TEMPLATE_PATH,
                               'utf-8')
            except EnvironmentError:
                pass

        self.projects = None
        self.outlineexplorer = None
        self.help = None

        self.file_dependent_actions = []
        self.pythonfile_dependent_actions = []
        self.dock_toolbar_actions = None
        self.edit_menu_actions = None #XXX: find another way to notify Spyder
        self.stack_menu_actions = None
        self.checkable_actions = {}

        self.__first_open_files_setup = True
        self.editorstacks = []
        self.last_focus_editorstack = {}
        self.editorwindows = []
        self.editorwindows_to_be_created = []
        self.toolbar_list = None
        self.menu_list = None

        # We need to call this here to create self.dock_toolbar_actions,
        # which is used below.
        self._setup()
        self.options_button.hide()

        # Configuration dialog size
        self.dialog_size = None

        statusbar = parent.statusBar()  # Create a status bar
        self.vcs_status = VCSStatus(self, statusbar)
        self.cursorpos_status = CursorPositionStatus(self, statusbar)
        self.encoding_status = EncodingStatus(self, statusbar)
        self.eol_status = EOLStatus(self, statusbar)
        self.readwrite_status = ReadWriteStatus(self, statusbar)

        layout = QVBoxLayout()
        self.dock_toolbar = QToolBar(self)
        add_actions(self.dock_toolbar, self.dock_toolbar_actions)
        layout.addWidget(self.dock_toolbar)

        self.last_edit_cursor_pos = None
        self.cursor_pos_history = []
        self.cursor_pos_index = None
        self.__ignore_cursor_position = True

        # Completions setup
        self.completion_editor_settings = {}

        # Setup new windows:
        self.main.all_actions_defined.connect(self.setup_other_windows)

        # Change module completions when PYTHONPATH changes
        self.main.sig_pythonpath_changed.connect(self.set_path)

        # Find widget
        self.find_widget = FindReplace(self, enable_replace=True)
        self.find_widget.hide()
        self.find_widget.visibility_changed.connect(
                                          lambda vs: self.rehighlight_cells())
        self.register_widget_shortcuts(self.find_widget)

        # Start autosave component
        # (needs to be done before EditorSplitter)
        self.autosave = AutosaveForPlugin(self)
        self.autosave.try_recover_from_autosave()
        # Multiply by 1000 to convert seconds to milliseconds
        self.autosave.interval = self.get_option('autosave_interval') * 1000
        self.autosave.enabled = self.get_option('autosave_enabled')

        # Tabbed editor widget + Find/Replace widget
        editor_widgets = QWidget(self)
        editor_layout = QVBoxLayout()
        editor_layout.setContentsMargins(0, 0, 0, 0)
        editor_widgets.setLayout(editor_layout)
        self.editorsplitter = EditorSplitter(self, self,
                                         self.stack_menu_actions, first=True)
        editor_layout.addWidget(self.editorsplitter)
        editor_layout.addWidget(self.find_widget)

        # Splitter: editor widgets (see above) + outline explorer
        self.splitter = QSplitter(self)
        self.splitter.setContentsMargins(0, 0, 0, 0)
        self.splitter.addWidget(editor_widgets)
        self.splitter.setStretchFactor(0, 5)
        self.splitter.setStretchFactor(1, 1)
        layout.addWidget(self.splitter)
        self.setLayout(layout)
        self.setFocusPolicy(Qt.ClickFocus)

        # Editor's splitter state
        state = self.get_option('splitter_state', None)
        if state is not None:
            self.splitter.restoreState( QByteArray().fromHex(
                    str(state).encode('utf-8')) )

        self.recent_files = self.get_option('recent_files', [])
        self.untitled_num = 0

        # Parameters of last file execution:
        self.__last_ic_exec = None # internal console
        self.__last_ec_exec = None # external console

        # File types and filters used by the Open dialog
        self.edit_filetypes = None
        self.edit_filters = None

        self.__ignore_cursor_position = False
        current_editor = self.get_current_editor()
        if current_editor is not None:
            filename = self.get_current_filename()
            position = current_editor.get_position('cursor')
            self.add_cursor_position_to_history(filename, position)
        self.update_cursorpos_actions()
        self.set_path()

    def set_projects(self, projects):
        self.projects = projects

    @Slot()
    def show_hide_projects(self):
        if self.projects is not None:
            dw = self.projects.dockwidget
            if dw.isVisible():
                dw.hide()
            else:
                dw.show()
                dw.raise_()
            self.switch_to_plugin()

    def set_outlineexplorer(self, outlineexplorer):
        self.outlineexplorer = outlineexplorer
        for editorstack in self.editorstacks:
            # Pass the OutlineExplorer widget to the stacks because they
            # don't need the plugin
            editorstack.set_outlineexplorer(self.outlineexplorer.explorer)
        self.editorstacks[0].initialize_outlineexplorer()
        self.outlineexplorer.explorer.edit_goto.connect(
                           lambda filenames, goto, word:
                           self.load(filenames=filenames, goto=goto, word=word,
                                     editorwindow=self))
        self.outlineexplorer.explorer.edit.connect(
                             lambda filenames:
                             self.load(filenames=filenames, editorwindow=self))

    def set_help(self, help_plugin):
        self.help = help_plugin
        for editorstack in self.editorstacks:
            editorstack.set_help(self.help)

    #------ Private API --------------------------------------------------------
    def restore_scrollbar_position(self):
        """Restoring scrollbar position after main window is visible"""
        # Widget is now visible, we may center cursor on top level editor:
        try:
            self.get_current_editor().centerCursor()
        except AttributeError:
            pass

    @Slot(dict)
    def report_open_file(self, options):
        """Request to start a completion server to attend a language."""
        filename = options['filename']
        language = options['language']
        logger.debug('Start completion server for %s [%s]' % (
            filename, language))
        codeeditor = options['codeeditor']
        status = self.main.completions.start_client(language.lower())
        self.main.completions.register_file(
            language.lower(), filename, codeeditor)
        if status:
            logger.debug('{0} completion server is ready'.format(language))
            codeeditor.start_completion_services()
            if language.lower() in self.completion_editor_settings:
                codeeditor.update_completion_configuration(
                    self.completion_editor_settings[language.lower()])
        else:
            if codeeditor.language == language.lower():
                logger.debug('Setting {0} completions off'.format(filename))
                codeeditor.completions_available = False

    @Slot(dict, str)
    def register_completion_server_settings(self, settings, language):
        """Register completion server settings."""
        self.completion_editor_settings[language] = dict(settings)
        logger.debug('Completion server settings for {!s} are: {!r}'.format(
            language, settings))
        self.completion_server_settings_ready(
            language, self.completion_editor_settings[language])

    def stop_completion_services(self, language):
        """Notify all editorstacks about LSP server unavailability."""
        for editorstack in self.editorstacks:
            editorstack.notify_server_down(language)

    def completion_server_ready(self, language):
        for editorstack in self.editorstacks:
            editorstack.completion_server_ready(language)

    def completion_server_settings_ready(self, language, configuration):
        """Notify all stackeditors about LSP server availability."""
        for editorstack in self.editorstacks:
            editorstack.update_server_configuration(language, configuration)

    def send_completion_request(self, language, request, params):
        logger.debug("%s completion server request: %r" % (language, request))
        self.main.completions.send_request(language, request, params)

    #------ SpyderPluginWidget API ---------------------------------------------
    def get_plugin_title(self):
        """Return widget title"""
        title = _('Editor')
        return title

    def get_plugin_icon(self):
        """Return widget icon."""
        return ima.icon('edit')

    def get_focus_widget(self):
        """
        Return the widget to give focus to.

        This happens when plugin's dockwidget is raised on top-level.
        """
        return self.get_current_editor()

    def _visibility_changed(self, enable):
        """DockWidget visibility has changed"""
        SpyderPluginWidget._visibility_changed(self, enable)
        if self.dockwidget is None:
            return
        if self.dockwidget.isWindow():
            self.dock_toolbar.show()
        else:
            self.dock_toolbar.hide()
        if enable:
            self.refresh_plugin()
        self.sig_update_plugin_title.emit()

    def refresh_plugin(self):
        """Refresh editor plugin"""
        editorstack = self.get_current_editorstack()
        editorstack.refresh()
        self.refresh_save_all_action()

    def closing_plugin(self, cancelable=False):
        """Perform actions before parent main window is closed"""
        state = self.splitter.saveState()
        self.set_option('splitter_state', qbytearray_to_str(state))
        editorstack = self.editorstacks[0]

        active_project_path = None
        if self.projects is not None:
            active_project_path = self.projects.get_active_project_path()
        if not active_project_path:
            self.set_open_filenames()
        else:
            self.projects.set_project_filenames(
                [finfo.filename for finfo in editorstack.data])

        self.set_option('layout_settings',
                        self.editorsplitter.get_layout_settings())
        self.set_option('windows_layout_settings',
                    [win.get_layout_settings() for win in self.editorwindows])
#        self.set_option('filenames', filenames)
        self.set_option('recent_files', self.recent_files)

        # Stop autosave timer before closing windows
        self.autosave.stop_autosave_timer()

        try:
            if not editorstack.save_if_changed(cancelable) and cancelable:
                return False
            else:
                for win in self.editorwindows[:]:
                    win.close()
                return True
        except IndexError:
            return True

    def get_plugin_actions(self):
        """Return a list of actions related to plugin"""
        # ---- File menu and toolbar ----
        self.new_action = create_action(
                self,
                _("&New file..."),
                icon=ima.icon('filenew'), tip=_("New file"),
                triggered=self.new,
                context=Qt.WidgetShortcut
        )
        self.register_shortcut(self.new_action, context="Editor",
                               name="New file", add_shortcut_to_tip=True)

        self.open_last_closed_action = create_action(
                self,
                _("O&pen last closed"),
                tip=_("Open last closed"),
                triggered=self.open_last_closed
        )
        self.register_shortcut(self.open_last_closed_action, context="Editor",
                               name="Open last closed")

        self.open_action = create_action(self, _("&Open..."),
                icon=ima.icon('fileopen'), tip=_("Open file"),
                triggered=self.load,
                context=Qt.WidgetShortcut)
        self.register_shortcut(self.open_action, context="Editor",
                               name="Open file", add_shortcut_to_tip=True)

        self.revert_action = create_action(self, _("&Revert"),
                icon=ima.icon('revert'), tip=_("Revert file from disk"),
                triggered=self.revert)

        self.save_action = create_action(self, _("&Save"),
                icon=ima.icon('filesave'), tip=_("Save file"),
                triggered=self.save,
                context=Qt.WidgetShortcut)
        self.register_shortcut(self.save_action, context="Editor",
                               name="Save file", add_shortcut_to_tip=True)

        self.save_all_action = create_action(self, _("Sav&e all"),
                icon=ima.icon('save_all'), tip=_("Save all files"),
                triggered=self.save_all,
                context=Qt.WidgetShortcut)
        self.register_shortcut(self.save_all_action, context="Editor",
                               name="Save all", add_shortcut_to_tip=True)

        save_as_action = create_action(self, _("Save &as..."), None,
                ima.icon('filesaveas'), tip=_("Save current file as..."),
                triggered=self.save_as,
                context=Qt.WidgetShortcut)
        self.register_shortcut(save_as_action, "Editor", "Save As")

        save_copy_as_action = create_action(self, _("Save copy as..."), None,
                ima.icon('filesaveas'), _("Save copy of current file as..."),
                triggered=self.save_copy_as)

        print_preview_action = create_action(self, _("Print preview..."),
                tip=_("Print preview..."), triggered=self.print_preview)
        self.print_action = create_action(self, _("&Print..."),
                icon=ima.icon('print'), tip=_("Print current file..."),
                triggered=self.print_file)
        # Shortcut for close_action is defined in widgets/editor.py
        self.close_action = create_action(self, _("&Close"),
                icon=ima.icon('fileclose'), tip=_("Close current file"),
                triggered=self.close_file)

        self.close_all_action = create_action(self, _("C&lose all"),
                icon=ima.icon('filecloseall'), tip=_("Close all opened files"),
                triggered=self.close_all_files,
                context=Qt.WidgetShortcut)
        self.register_shortcut(self.close_all_action, context="Editor",
                               name="Close all")

        # ---- Find menu and toolbar ----
        _text = _("&Find text")
        find_action = create_action(self, _text, icon=ima.icon('find'),
                                    tip=_text, triggered=self.find,
                                    context=Qt.WidgetShortcut)
        self.register_shortcut(find_action, context="find_replace",
                               name="Find text", add_shortcut_to_tip=True)
        find_next_action = create_action(self, _("Find &next"),
                                         icon=ima.icon('findnext'),
                                         triggered=self.find_next,
                                         context=Qt.WidgetShortcut)
        self.register_shortcut(find_next_action, context="find_replace",
                               name="Find next")
        find_previous_action = create_action(self, _("Find &previous"),
                                             icon=ima.icon('findprevious'),
                                             triggered=self.find_previous,
                                             context=Qt.WidgetShortcut)
        self.register_shortcut(find_previous_action, context="find_replace",
                               name="Find previous")
        _text = _("&Replace text")
        replace_action = create_action(self, _text, icon=ima.icon('replace'),
                                       tip=_text, triggered=self.replace,
                                       context=Qt.WidgetShortcut)
        self.register_shortcut(replace_action, context="find_replace",
                               name="Replace text")

        # ---- Debug menu and toolbar ----
        set_clear_breakpoint_action = create_action(self,
                                    _("Set/Clear breakpoint"),
                                    icon=ima.icon('breakpoint_big'),
                                    triggered=self.set_or_clear_breakpoint,
                                    context=Qt.WidgetShortcut)
        self.register_shortcut(set_clear_breakpoint_action, context="Editor",
                               name="Breakpoint")
        set_cond_breakpoint_action = create_action(self,
                            _("Set/Edit conditional breakpoint"),
                            icon=ima.icon('breakpoint_cond_big'),
                            triggered=self.set_or_edit_conditional_breakpoint,
                            context=Qt.WidgetShortcut)
        self.register_shortcut(set_cond_breakpoint_action, context="Editor",
                               name="Conditional breakpoint")
        clear_all_breakpoints_action = create_action(self,
                                    _('Clear breakpoints in all files'),
                                    triggered=self.clear_all_breakpoints)
        self.winpdb_action = create_action(self, _("Debug with winpdb"),
                                           triggered=self.run_winpdb)
        self.winpdb_action.setEnabled(WINPDB_PATH is not None and PY2)

        # --- Debug toolbar ---
        debug_action = create_action(self, _("&Debug"),
                                     icon=ima.icon('debug'),
                                     tip=_("Debug file"),
                                     triggered=self.debug_file)
        self.register_shortcut(debug_action, context="_", name="Debug",
                               add_shortcut_to_tip=True)

        debug_next_action = create_action(self, _("Step"),
               icon=ima.icon('arrow-step-over'), tip=_("Run current line"),
               triggered=lambda: self.debug_command("next"))
        self.register_shortcut(debug_next_action, "_", "Debug Step Over",
                               add_shortcut_to_tip=True)

        debug_continue_action = create_action(self, _("Continue"),
               icon=ima.icon('arrow-continue'),
               tip=_("Continue execution until next breakpoint"),
               triggered=lambda: self.debug_command("continue"))
        self.register_shortcut(debug_continue_action, "_", "Debug Continue",
                               add_shortcut_to_tip=True)

        debug_step_action = create_action(self, _("Step Into"),
               icon=ima.icon('arrow-step-in'),
               tip=_("Step into function or method of current line"),
               triggered=lambda: self.debug_command("step"))
        self.register_shortcut(debug_step_action, "_", "Debug Step Into",
                               add_shortcut_to_tip=True)

        debug_return_action = create_action(self, _("Step Return"),
               icon=ima.icon('arrow-step-out'),
               tip=_("Run until current function or method returns"),
               triggered=lambda: self.debug_command("return"))
        self.register_shortcut(debug_return_action, "_", "Debug Step Return",
                               add_shortcut_to_tip=True)

        debug_exit_action = create_action(self, _("Stop"),
               icon=ima.icon('stop_debug'), tip=_("Stop debugging"),
               triggered=lambda: self.debug_command("exit"))
        self.register_shortcut(debug_exit_action, "_", "Debug Exit",
                               add_shortcut_to_tip=True)

        # --- Run toolbar ---
        run_action = create_action(self, _("&Run"), icon=ima.icon('run'),
                                   tip=_("Run file"),
                                   triggered=self.run_file)
        self.register_shortcut(run_action, context="_", name="Run",
                               add_shortcut_to_tip=True)

        configure_action = create_action(self, _("&Configuration per file..."),
                                         icon=ima.icon('run_settings'),
                               tip=_("Run settings"),
                               menurole=QAction.NoRole,
                               triggered=self.edit_run_configurations)
        self.register_shortcut(configure_action, context="_",
                               name="Configure", add_shortcut_to_tip=True)

        re_run_action = create_action(self, _("Re-run &last script"),
                                      icon=ima.icon('run_again'),
                            tip=_("Run again last file"),
                            triggered=self.re_run_file)
        self.register_shortcut(re_run_action, context="_",
                               name="Re-run last script",
                               add_shortcut_to_tip=True)

        run_selected_action = create_action(self, _("Run &selection or "
                                                    "current line"),
                                            icon=ima.icon('run_selection'),
                                            tip=_("Run selection or "
                                                  "current line"),
                                            triggered=self.run_selection,
                                            context=Qt.WidgetShortcut)
        self.register_shortcut(run_selected_action, context="Editor",
                               name="Run selection", add_shortcut_to_tip=True)

        run_cell_action = create_action(self,
                            _("Run cell"),
                            icon=ima.icon('run_cell'),
                            shortcut=get_shortcut('editor', 'run cell'),
                            tip=_("Run current cell \n"
                                  "[Use #%% to create cells]"),
                            triggered=self.run_cell,
                            context=Qt.WidgetShortcut)

        run_cell_advance_action = create_action(self,
                   _("Run cell and advance"),
                   icon=ima.icon('run_cell_advance'),
                   shortcut=get_shortcut('editor', 'run cell and advance'),
                   tip=_("Run current cell and go to the next one "),
                   triggered=self.run_cell_and_advance,
                   context=Qt.WidgetShortcut)

        debug_cell_action = create_action(
            self,
            _("Debug cell"),
            icon=ima.icon('debug_cell'),
            shortcut=get_shortcut('editor', 'debug cell'),
            tip=_("Debug current cell "
                  "(Alt+Shift+Enter)"),
            triggered=self.debug_cell,
            context=Qt.WidgetShortcut)

        re_run_last_cell_action = create_action(self,
                   _("Re-run last cell"),
                   tip=_("Re run last cell "),
                   triggered=self.re_run_last_cell,
                   context=Qt.WidgetShortcut)
        self.register_shortcut(re_run_last_cell_action,
                               context="Editor",
                               name='re-run last cell',
                               add_shortcut_to_tip=True)

        # --- Source code Toolbar ---
        self.todo_list_action = create_action(self,
                _("Show todo list"), icon=ima.icon('todo_list'),
                tip=_("Show comments list (TODO/FIXME/XXX/HINT/TIP/@todo/"
                      "HACK/BUG/OPTIMIZE/!!!/???)"),
                triggered=self.go_to_next_todo)
        self.todo_menu = QMenu(self)
        self.todo_menu.setStyleSheet("QMenu {menu-scrollable: 1;}")
        self.todo_list_action.setMenu(self.todo_menu)
        self.todo_menu.aboutToShow.connect(self.update_todo_menu)

        self.warning_list_action = create_action(self,
                _("Show warning/error list"), icon=ima.icon('wng_list'),
                tip=_("Show code analysis warnings/errors"),
                triggered=self.go_to_next_warning)
        self.warning_menu = QMenu(self)
        self.warning_menu.setStyleSheet("QMenu {menu-scrollable: 1;}")
        self.warning_list_action.setMenu(self.warning_menu)
        self.warning_menu.aboutToShow.connect(self.update_warning_menu)
        self.previous_warning_action = create_action(self,
                _("Previous warning/error"), icon=ima.icon('prev_wng'),
                tip=_("Go to previous code analysis warning/error"),
                triggered=self.go_to_previous_warning,
                context=Qt.WidgetShortcut)
        self.register_shortcut(self.previous_warning_action,
                               context="Editor",
                               name="Previous warning",
                               add_shortcut_to_tip=True)
        self.next_warning_action = create_action(self,
                _("Next warning/error"), icon=ima.icon('next_wng'),
                tip=_("Go to next code analysis warning/error"),
                triggered=self.go_to_next_warning,
                context=Qt.WidgetShortcut)
        self.register_shortcut(self.next_warning_action,
                               context="Editor",
                               name="Next warning",
                               add_shortcut_to_tip=True)

        self.previous_edit_cursor_action = create_action(self,
                _("Last edit location"), icon=ima.icon('last_edit_location'),
                tip=_("Go to last edit location"),
                triggered=self.go_to_last_edit_location,
                context=Qt.WidgetShortcut)
        self.register_shortcut(self.previous_edit_cursor_action,
                               context="Editor",
                               name="Last edit location",
                               add_shortcut_to_tip=True)
        self.previous_cursor_action = create_action(self,
                _("Previous cursor position"), icon=ima.icon('prev_cursor'),
                tip=_("Go to previous cursor position"),
                triggered=self.go_to_previous_cursor_position,
                context=Qt.WidgetShortcut)
        self.register_shortcut(self.previous_cursor_action,
                               context="Editor",
                               name="Previous cursor position",
                               add_shortcut_to_tip=True)
        self.next_cursor_action = create_action(self,
                _("Next cursor position"), icon=ima.icon('next_cursor'),
                tip=_("Go to next cursor position"),
                triggered=self.go_to_next_cursor_position,
                context=Qt.WidgetShortcut)
        self.register_shortcut(self.next_cursor_action,
                               context="Editor",
                               name="Next cursor position",
                               add_shortcut_to_tip=True)

        # --- Edit Toolbar ---
        self.toggle_comment_action = create_action(self,
                _("Comment")+"/"+_("Uncomment"), icon=ima.icon('comment'),
                tip=_("Comment current line or selection"),
                triggered=self.toggle_comment, context=Qt.WidgetShortcut)
        self.register_shortcut(self.toggle_comment_action, context="Editor",
                               name="Toggle comment")
        blockcomment_action = create_action(self, _("Add &block comment"),
                tip=_("Add block comment around "
                            "current line or selection"),
                triggered=self.blockcomment, context=Qt.WidgetShortcut)
        self.register_shortcut(blockcomment_action, context="Editor",
                               name="Blockcomment")
        unblockcomment_action = create_action(self,
                _("R&emove block comment"),
                tip = _("Remove comment block around "
                              "current line or selection"),
                triggered=self.unblockcomment, context=Qt.WidgetShortcut)
        self.register_shortcut(unblockcomment_action, context="Editor",
                               name="Unblockcomment")

        # ----------------------------------------------------------------------
        # The following action shortcuts are hard-coded in CodeEditor
        # keyPressEvent handler (the shortcut is here only to inform user):
        # (context=Qt.WidgetShortcut -> disable shortcut for other widgets)
        self.indent_action = create_action(self,
                _("Indent"), "Tab", icon=ima.icon('indent'),
                tip=_("Indent current line or selection"),
                triggered=self.indent, context=Qt.WidgetShortcut)
        self.unindent_action = create_action(self,
                _("Unindent"), "Shift+Tab", icon=ima.icon('unindent'),
                tip=_("Unindent current line or selection"),
                triggered=self.unindent, context=Qt.WidgetShortcut)

        self.text_uppercase_action = create_action(self,
                _("Toggle Uppercase"), icon=ima.icon('toggle_uppercase'),
                tip=_("Change to uppercase current line or selection"),
                triggered=self.text_uppercase, context=Qt.WidgetShortcut)
        self.register_shortcut(self.text_uppercase_action, context="Editor",
                               name="transform to uppercase")

        self.text_lowercase_action = create_action(self,
                _("Toggle Lowercase"), icon=ima.icon('toggle_lowercase'),
                tip=_("Change to lowercase current line or selection"),
                triggered=self.text_lowercase, context=Qt.WidgetShortcut)
        self.register_shortcut(self.text_lowercase_action, context="Editor",
                               name="transform to lowercase")
        # ----------------------------------------------------------------------

        self.win_eol_action = create_action(self,
                           _("Carriage return and line feed (Windows)"),
                           toggled=lambda checked: self.toggle_eol_chars('nt', checked))
        self.linux_eol_action = create_action(self,
                           _("Line feed (UNIX)"),
                           toggled=lambda checked: self.toggle_eol_chars('posix', checked))
        self.mac_eol_action = create_action(self,
                           _("Carriage return (Mac)"),
                           toggled=lambda checked: self.toggle_eol_chars('mac', checked))
        eol_action_group = QActionGroup(self)
        eol_actions = (self.win_eol_action, self.linux_eol_action,
                       self.mac_eol_action)
        add_actions(eol_action_group, eol_actions)
        eol_menu = QMenu(_("Convert end-of-line characters"), self)
        add_actions(eol_menu, eol_actions)

        trailingspaces_action = create_action(
            self,
            _("Remove trailing spaces"),
            triggered=self.remove_trailing_spaces)

        # Checkable actions
        showblanks_action = self._create_checkable_action(
            _("Show blank spaces"), 'blank_spaces', 'set_blanks_enabled')

        scrollpastend_action = self._create_checkable_action(
            _("Scroll past the end"), 'scroll_past_end',
            'set_scrollpastend_enabled')

        showindentguides_action = self._create_checkable_action(
            _("Show indent guides"), 'indent_guides', 'set_indent_guides')

        show_classfunc_dropdown_action = self._create_checkable_action(
            _("Show selector for classes and functions"),
            'show_class_func_dropdown', 'set_classfunc_dropdown_visible')

        show_codestyle_warnings_action = self._create_checkable_action(
            _("Show code style warnings"), 'pycodestyle',)

        show_docstring_warnings_action = self._create_checkable_action(
            _("Show docstring style warnings"), 'pydocstyle')

        underline_errors = self._create_checkable_action(
            _("Underline errors and warnings"),
            'underline_errors', 'set_underline_errors_enabled')

        self.checkable_actions = {
                'blank_spaces': showblanks_action,
                'scroll_past_end': scrollpastend_action,
                'indent_guides': showindentguides_action,
                'show_class_func_dropdown': show_classfunc_dropdown_action,
                'pycodestyle': show_codestyle_warnings_action,
                'pydocstyle': show_docstring_warnings_action,
                'underline_errors': underline_errors}

        fixindentation_action = create_action(self, _("Fix indentation"),
                      tip=_("Replace tab characters by space characters"),
                      triggered=self.fix_indentation)

        gotoline_action = create_action(self, _("Go to line..."),
                                        icon=ima.icon('gotoline'),
                                        triggered=self.go_to_line,
                                        context=Qt.WidgetShortcut)
        self.register_shortcut(gotoline_action, context="Editor",
                               name="Go to line")

        workdir_action = create_action(self,
                _("Set console working directory"),
                icon=ima.icon('DirOpenIcon'),
                tip=_("Set current console (and file explorer) working "
                            "directory to current script directory"),
                triggered=self.__set_workdir)

        self.max_recent_action = create_action(self,
            _("Maximum number of recent files..."),
            triggered=self.change_max_recent_files)
        self.clear_recent_action = create_action(self,
            _("Clear this list"), tip=_("Clear recent files list"),
            triggered=self.clear_recent_files)

        # Fixes spyder-ide/spyder#6055.
        # See: https://bugreports.qt.io/browse/QTBUG-8596
        self.tab_navigation_actions = []
        if sys.platform == 'darwin':
            self.go_to_next_file_action = create_action(
                self,
                _("Go to next file"),
                shortcut=get_shortcut('editor', 'go to previous file'),
                triggered=self.go_to_next_file,
            )
            self.go_to_previous_file_action = create_action(
                self,
                _("Go to previous file"),
                shortcut=get_shortcut('editor', 'go to next file'),
                triggered=self.go_to_previous_file,
            )
            self.register_shortcut(
                self.go_to_next_file_action,
                context="Editor",
                name="Go to next file",
            )
            self.register_shortcut(
                self.go_to_previous_file_action,
                context="Editor",
                name="Go to previous file",
            )
            self.tab_navigation_actions = [
                MENU_SEPARATOR,
                self.go_to_previous_file_action,
                self.go_to_next_file_action,
            ]

        # ---- File menu/toolbar construction ----
        self.recent_file_menu = QMenu(_("Open &recent"), self)
        self.recent_file_menu.aboutToShow.connect(self.update_recent_file_menu)

        file_menu_actions = [
            self.new_action,
            MENU_SEPARATOR,
            self.open_action,
            self.open_last_closed_action,
            self.recent_file_menu,
            MENU_SEPARATOR,
            MENU_SEPARATOR,
            self.save_action,
            self.save_all_action,
            save_as_action,
            save_copy_as_action,
            self.revert_action,
            MENU_SEPARATOR,
            print_preview_action,
            self.print_action,
            MENU_SEPARATOR,
            self.close_action,
            self.close_all_action,
            MENU_SEPARATOR,
        ]

        self.main.file_menu_actions += file_menu_actions
        file_toolbar_actions = ([self.new_action, self.open_action,
                                self.save_action, self.save_all_action] +
                                self.main.file_toolbar_actions)

        self.main.file_toolbar_actions = file_toolbar_actions

        # ---- Find menu/toolbar construction ----
        self.main.search_menu_actions = [find_action,
                                         find_next_action,
                                         find_previous_action,
                                         replace_action]
        self.main.search_toolbar_actions = [find_action,
                                            find_next_action,
                                            replace_action]

        # ---- Edit menu/toolbar construction ----
        self.edit_menu_actions = [self.toggle_comment_action,
                                  blockcomment_action, unblockcomment_action,
                                  self.indent_action, self.unindent_action,
                                  self.text_uppercase_action,
                                  self.text_lowercase_action]
        self.main.edit_menu_actions += [MENU_SEPARATOR] + self.edit_menu_actions
        edit_toolbar_actions = [self.toggle_comment_action,
                                self.unindent_action, self.indent_action]
        self.main.edit_toolbar_actions += edit_toolbar_actions

        # ---- Search menu/toolbar construction ----
        self.main.search_menu_actions += [gotoline_action]
        self.main.search_toolbar_actions += [gotoline_action]

        # ---- Run menu/toolbar construction ----
        run_menu_actions = [run_action, run_cell_action,
                            run_cell_advance_action,
                            re_run_last_cell_action, MENU_SEPARATOR,
                            run_selected_action, re_run_action,
                            configure_action, MENU_SEPARATOR]
        self.main.run_menu_actions += run_menu_actions
        run_toolbar_actions = [run_action, run_cell_action,
                               run_cell_advance_action, run_selected_action,
                               re_run_action]
        self.main.run_toolbar_actions += run_toolbar_actions

        # ---- Debug menu/toolbar construction ----
        # NOTE: 'list_breakpoints' is used by the breakpoints
        # plugin to add its "List breakpoints" action to this
        # menu
        debug_menu_actions = [
            debug_action,
            debug_cell_action,
            debug_next_action,
            debug_step_action,
            debug_return_action,
            debug_continue_action,
            debug_exit_action,
            MENU_SEPARATOR,
            set_clear_breakpoint_action,
            set_cond_breakpoint_action,
            clear_all_breakpoints_action,
            'list_breakpoints',
            MENU_SEPARATOR,
            self.winpdb_action
        ]
        self.main.debug_menu_actions += debug_menu_actions
        debug_toolbar_actions = [
            debug_action,
            debug_next_action,
            debug_step_action,
            debug_return_action,
            debug_continue_action,
            debug_exit_action
        ]
        self.main.debug_toolbar_actions += debug_toolbar_actions

        # ---- Source menu/toolbar construction ----
        source_menu_actions = [
            showblanks_action,
            scrollpastend_action,
            showindentguides_action,
            show_classfunc_dropdown_action,
            show_codestyle_warnings_action,
            show_docstring_warnings_action,
            underline_errors,
            MENU_SEPARATOR,
            self.todo_list_action,
            self.warning_list_action,
            self.previous_warning_action,
            self.next_warning_action,
            MENU_SEPARATOR,
            self.previous_edit_cursor_action,
            self.previous_cursor_action,
            self.next_cursor_action,
            MENU_SEPARATOR,
            eol_menu,
            trailingspaces_action,
            fixindentation_action
        ]
        self.main.source_menu_actions += source_menu_actions

        source_toolbar_actions = [
            self.todo_list_action,
            self.warning_list_action,
            self.previous_warning_action,
            self.next_warning_action,
            MENU_SEPARATOR,
            self.previous_edit_cursor_action,
            self.previous_cursor_action,
            self.next_cursor_action
        ]
        self.main.source_toolbar_actions += source_toolbar_actions

        # ---- Dock widget and file dependent actions ----
        self.dock_toolbar_actions = (
            file_toolbar_actions +
            [MENU_SEPARATOR] +
            source_toolbar_actions +
            [MENU_SEPARATOR] +
            run_toolbar_actions +
            [MENU_SEPARATOR] +
            debug_toolbar_actions +
            [MENU_SEPARATOR] +
            edit_toolbar_actions
        )
        self.pythonfile_dependent_actions = [
            run_action,
            configure_action,
            set_clear_breakpoint_action,
            set_cond_breakpoint_action,
            debug_action,
            debug_cell_action,
            run_selected_action,
            run_cell_action,
            run_cell_advance_action,
            re_run_last_cell_action,
            blockcomment_action,
            unblockcomment_action,
            self.winpdb_action
        ]
        self.cythonfile_compatible_actions = [run_action, configure_action]
        self.file_dependent_actions = (
            self.pythonfile_dependent_actions +
            [
                self.save_action,
                save_as_action,
                save_copy_as_action,
                print_preview_action,
                self.print_action,
                self.save_all_action,
                gotoline_action,
                workdir_action,
                self.close_action,
                self.close_all_action,
                self.toggle_comment_action,
                self.revert_action,
                self.indent_action,
                self.unindent_action
            ]
        )
        self.stack_menu_actions = [gotoline_action, workdir_action]

        return self.file_dependent_actions

    def register_plugin(self):
        """Register plugin in Spyder's main window"""
        self.main.restore_scrollbar_position.connect(
            self.restore_scrollbar_position)
        self.main.console.edit_goto.connect(self.load)
        self.exec_in_extconsole.connect(self.main.execute_in_external_console)
        self.redirect_stdio.connect(self.main.redirect_internalshell_stdio)
        self.open_dir.connect(self.main.workingdirectory.chdir)
        self.set_help(self.main.help)
        if self.main.outlineexplorer is not None:
            self.set_outlineexplorer(self.main.outlineexplorer)
        editorstack = self.get_current_editorstack()
        if not editorstack.data:
            self.__load_temp_file()
        self.add_dockwidget()
        self.main.add_to_fileswitcher(self, editorstack.tabs, editorstack.data,
                                      ima.icon('TextFileIcon'))

    def update_font(self):
        """Update font from Preferences"""
        font = self.get_font()
        color_scheme = self.get_color_scheme()
        for editorstack in self.editorstacks:
            editorstack.set_default_font(font, color_scheme)
            completion_size = CONF.get('main', 'completion/size')
            for finfo in editorstack.data:
                comp_widget = finfo.editor.completion_widget
                comp_widget.setup_appearance(completion_size, font)

    def _create_checkable_action(self, text, conf_name, method=''):
        """Helper function to create a checkable action.

        Args:
            text (str): Text to be displayed in the action.
            conf_name (str): configuration setting associated with the
                action
            method (str): name of EditorStack class that will be used
                to update the changes in each editorstack.
        """
        def toogle(checked):
            self.switch_to_plugin()
            self._toggle_checkable_action(checked, method, conf_name)

        action = create_action(self, text, toggled=toogle)
        action.blockSignals(True)

        if conf_name not in ['pycodestyle', 'pydocstyle']:
            action.setChecked(self.get_option(conf_name))
        else:
            action.setChecked(CONF.get('lsp-server', conf_name))

        action.blockSignals(False)

        return action

    @Slot(bool, str, str)
    def _toggle_checkable_action(self, checked, method_name, conf_name):
        """
        Handle the toogle of a checkable action.

        Update editorstacks, PyLS and CONF.

        Args:
            checked (bool): State of the action.
            method_name (str): name of EditorStack class that will be used
                to update the changes in each editorstack.
            conf_name (str): configuration setting associated with the
                action.
        """
        if method_name:
            if self.editorstacks:
                for editorstack in self.editorstacks:
                    try:
                        method = getattr(editorstack, method_name)
                        method(checked)
                    except AttributeError as e:
                        logger.error(e, exc_info=True)
            self.set_option(conf_name, checked)
        else:
            if conf_name in ('pycodestyle', 'pydocstyle'):
                CONF.set('lsp-server', conf_name, checked)
            lsp = self.main.completions.get_client('lsp')
            lsp.update_server_list()

    #------ Focus tabwidget
    def __get_focus_editorstack(self):
        fwidget = QApplication.focusWidget()
        if isinstance(fwidget, EditorStack):
            return fwidget
        else:
            for editorstack in self.editorstacks:
                if editorstack.isAncestorOf(fwidget):
                    return editorstack

    def set_last_focus_editorstack(self, editorwindow, editorstack):
        self.last_focus_editorstack[editorwindow] = editorstack
        self.last_focus_editorstack[None] = editorstack # very last editorstack

    def get_last_focus_editorstack(self, editorwindow=None):
        return self.last_focus_editorstack[editorwindow]

    def remove_last_focus_editorstack(self, editorstack):
        for editorwindow, widget in list(self.last_focus_editorstack.items()):
            if widget is editorstack:
                self.last_focus_editorstack[editorwindow] = None

    def save_focus_editorstack(self):
        editorstack = self.__get_focus_editorstack()
        if editorstack is not None:
            for win in [self]+self.editorwindows:
                if win.isAncestorOf(editorstack):
                    self.set_last_focus_editorstack(win, editorstack)

    # ------ Handling editorstacks
    def register_editorstack(self, editorstack):
        self.editorstacks.append(editorstack)
        self.register_widget_shortcuts(editorstack)
        if len(self.editorstacks) > 1 and self.main is not None:
            # The first editostack is registered automatically with Spyder's
            # main window through the `register_plugin` method. Only additional
            # editors added by splitting need to be registered.
            # See spyder-ide/spyder#5057.
            self.main.fileswitcher.sig_goto_file.connect(
                      editorstack.set_stack_index)

        if self.isAncestorOf(editorstack):
            # editorstack is a child of the Editor plugin
            self.set_last_focus_editorstack(self, editorstack)
            editorstack.set_closable( len(self.editorstacks) > 1 )
            if self.outlineexplorer is not None:
                editorstack.set_outlineexplorer(self.outlineexplorer.explorer)
            editorstack.set_find_widget(self.find_widget)
            editorstack.reset_statusbar.connect(self.readwrite_status.hide)
            editorstack.reset_statusbar.connect(self.encoding_status.hide)
            editorstack.reset_statusbar.connect(self.cursorpos_status.hide)
            editorstack.readonly_changed.connect(
                                        self.readwrite_status.update_readonly)
            editorstack.encoding_changed.connect(
                                         self.encoding_status.update_encoding)
            editorstack.sig_editor_cursor_position_changed.connect(
                                 self.cursorpos_status.update_cursor_position)
            editorstack.sig_refresh_eol_chars.connect(
                self.eol_status.update_eol)
            editorstack.current_file_changed.connect(
                self.vcs_status.update_vcs)
            editorstack.file_saved.connect(
                self.vcs_status.update_vcs_state)

        editorstack.set_help(self.help)
        editorstack.set_io_actions(self.new_action, self.open_action,
                                   self.save_action, self.revert_action)
        editorstack.set_tempfile_path(self.TEMPFILE_PATH)

        settings = (
            ('set_todolist_enabled',                'todo_list'),
            ('set_blanks_enabled',                  'blank_spaces'),
            ('set_underline_errors_enabled',        'underline_errors'),
            ('set_scrollpastend_enabled',           'scroll_past_end'),
            ('set_linenumbers_enabled',             'line_numbers'),
            ('set_edgeline_enabled',                'edge_line'),
            ('set_edgeline_columns',                'edge_line_columns'),
            ('set_indent_guides',                   'indent_guides'),
            ('set_focus_to_editor',                 'focus_to_editor'),
            ('set_run_cell_copy',                   'run_cell_copy'),
            ('set_close_parentheses_enabled',       'close_parentheses'),
            ('set_close_quotes_enabled',            'close_quotes'),
            ('set_add_colons_enabled',              'add_colons'),
            ('set_auto_unindent_enabled',           'auto_unindent'),
            ('set_indent_chars',                    'indent_chars'),
            ('set_tab_stop_width_spaces',           'tab_stop_width_spaces'),
            ('set_wrap_enabled',                    'wrap'),
            ('set_tabmode_enabled',                 'tab_always_indent'),
            ('set_stripmode_enabled',               'strip_trailing_spaces_on_modify'),
            ('set_intelligent_backspace_enabled',   'intelligent_backspace'),
            ('set_automatic_completions_enabled',   'automatic_completions'),
<<<<<<< HEAD
            ('set_code_snippets_enabled',           'code_snippets'),
=======
            ('set_completions_hint_enabled',        'completions_hint'),
>>>>>>> e21ae70e
            ('set_highlight_current_line_enabled',  'highlight_current_line'),
            ('set_highlight_current_cell_enabled',  'highlight_current_cell'),
            ('set_occurrence_highlighting_enabled',  'occurrence_highlighting'),
            ('set_occurrence_highlighting_timeout',  'occurrence_highlighting/timeout'),
            ('set_checkeolchars_enabled',           'check_eol_chars'),
            ('set_tabbar_visible',                  'show_tab_bar'),
            ('set_classfunc_dropdown_visible',      'show_class_func_dropdown'),
            ('set_always_remove_trailing_spaces',   'always_remove_trailing_spaces'),
            ('set_convert_eol_on_save',             'convert_eol_on_save'),
            ('set_convert_eol_on_save_to',          'convert_eol_on_save_to'),
                    )
        for method, setting in settings:
            getattr(editorstack, method)(self.get_option(setting))
        editorstack.set_help_enabled(CONF.get('help', 'connect/editor'))
        color_scheme = self.get_color_scheme()
        editorstack.set_default_font(self.get_font(), color_scheme)

        editorstack.starting_long_process.connect(self.starting_long_process)
        editorstack.ending_long_process.connect(self.ending_long_process)

        # Redirect signals
        editorstack.sig_option_changed.connect(self.sig_option_changed)
        editorstack.redirect_stdio.connect(
                                 lambda state: self.redirect_stdio.emit(state))
        editorstack.exec_in_extconsole.connect(
                                    lambda text, option:
                                    self.exec_in_extconsole.emit(text, option))
        editorstack.run_cell_in_ipyclient.connect(
            lambda code, cell_name, filename, run_cell_copy:
            self.run_cell_in_ipyclient.emit(code, cell_name, filename,
                                            run_cell_copy))
        editorstack.debug_cell_in_ipyclient.connect(
            lambda code, cell_name, filename, run_cell_copy:
            self.debug_cell_in_ipyclient.emit(code, cell_name, filename,
                                              run_cell_copy))
        editorstack.update_plugin_title.connect(
                                   lambda: self.sig_update_plugin_title.emit())
        editorstack.editor_focus_changed.connect(self.save_focus_editorstack)
        editorstack.editor_focus_changed.connect(self.main.plugin_focus_changed)
        editorstack.editor_focus_changed.connect(self.sig_editor_focus_changed)
        editorstack.zoom_in.connect(lambda: self.zoom(1))
        editorstack.zoom_out.connect(lambda: self.zoom(-1))
        editorstack.zoom_reset.connect(lambda: self.zoom(0))
        editorstack.sig_open_file.connect(self.report_open_file)
        editorstack.sig_new_file.connect(lambda s: self.new(text=s))
        editorstack.sig_new_file[()].connect(self.new)
        editorstack.sig_close_file.connect(self.close_file_in_all_editorstacks)
        editorstack.file_saved.connect(self.file_saved_in_editorstack)
        editorstack.file_renamed_in_data.connect(
                                      self.file_renamed_in_data_in_editorstack)
        editorstack.opened_files_list_changed.connect(
                                                self.opened_files_list_changed)
        editorstack.active_languages_stats.connect(
            self.update_active_languages)
        editorstack.sig_go_to_definition.connect(
            lambda fname, line, col: self.load(
                fname, line, start_column=col))
        editorstack.sig_perform_completion_request.connect(
            self.send_completion_request)
        editorstack.todo_results_changed.connect(self.todo_results_changed)
        editorstack.update_code_analysis_actions.connect(
            self.update_code_analysis_actions)
        editorstack.update_code_analysis_actions.connect(
            self.update_todo_actions)
        editorstack.refresh_file_dependent_actions.connect(
                                           self.refresh_file_dependent_actions)
        editorstack.refresh_save_all_action.connect(self.refresh_save_all_action)
        editorstack.sig_refresh_eol_chars.connect(self.refresh_eol_chars)
        editorstack.sig_breakpoints_saved.connect(self.breakpoints_saved)
        editorstack.text_changed_at.connect(self.text_changed_at)
        editorstack.current_file_changed.connect(self.current_file_changed)
        editorstack.plugin_load.connect(self.load)
        editorstack.plugin_load[()].connect(self.load)
        editorstack.edit_goto.connect(self.load)
        editorstack.sig_save_as.connect(self.save_as)
        editorstack.sig_prev_edit_pos.connect(self.go_to_last_edit_location)
        editorstack.sig_prev_cursor.connect(self.go_to_previous_cursor_position)
        editorstack.sig_next_cursor.connect(self.go_to_next_cursor_position)
        editorstack.sig_prev_warning.connect(self.go_to_previous_warning)
        editorstack.sig_next_warning.connect(self.go_to_next_warning)
        editorstack.sig_save_bookmark.connect(self.save_bookmark)
        editorstack.sig_load_bookmark.connect(self.load_bookmark)
        editorstack.sig_save_bookmarks.connect(self.save_bookmarks)

        # Register editorstack's autosave component with plugin's autosave
        # component
        self.autosave.register_autosave_for_stack(editorstack.autosave)

    def unregister_editorstack(self, editorstack):
        """Removing editorstack only if it's not the last remaining"""
        self.remove_last_focus_editorstack(editorstack)
        if len(self.editorstacks) > 1:
            index = self.editorstacks.index(editorstack)
            self.editorstacks.pop(index)
            return True
        else:
            # editorstack was not removed!
            return False

    def clone_editorstack(self, editorstack):
        editorstack.clone_from(self.editorstacks[0])
        for finfo in editorstack.data:
            self.register_widget_shortcuts(finfo.editor)

    @Slot(str, str)
    def close_file_in_all_editorstacks(self, editorstack_id_str, filename):
        for editorstack in self.editorstacks:
            if str(id(editorstack)) != editorstack_id_str:
                editorstack.blockSignals(True)
                index = editorstack.get_index_from_filename(filename)
                editorstack.close_file(index, force=True)
                editorstack.blockSignals(False)

    @Slot(str, str, str)
    def file_saved_in_editorstack(self, editorstack_id_str,
                                  original_filename, filename):
        """A file was saved in editorstack, this notifies others"""
        for editorstack in self.editorstacks:
            if str(id(editorstack)) != editorstack_id_str:
                editorstack.file_saved_in_other_editorstack(original_filename,
                                                            filename)

    @Slot(str, str, str)
    def file_renamed_in_data_in_editorstack(self, editorstack_id_str,
                                            original_filename, filename):
        """A file was renamed in data in editorstack, this notifies others"""
        for editorstack in self.editorstacks:
            if str(id(editorstack)) != editorstack_id_str:
                editorstack.rename_in_data(original_filename, filename)

    #------ Handling editor windows
    def setup_other_windows(self):
        """Setup toolbars and menus for 'New window' instances"""

        self.toolbar_list = ((_("File toolbar"), "file_toolbar",
                              self.main.file_toolbar_actions),
                             (_("Search toolbar"), "search_toolbar",
                              self.main.search_menu_actions),
                             (_("Source toolbar"), "source_toolbar",
                              self.main.source_toolbar_actions),
                             (_("Run toolbar"), "run_toolbar",
                              self.main.run_toolbar_actions),
                             (_("Debug toolbar"), "debug_toolbar",
                              self.main.debug_toolbar_actions),
                             (_("Edit toolbar"), "edit_toolbar",
                              self.main.edit_toolbar_actions))
        self.menu_list = ((_("&File"), self.main.file_menu_actions),
                          (_("&Edit"), self.main.edit_menu_actions),
                          (_("&Search"), self.main.search_menu_actions),
                          (_("Sour&ce"), self.main.source_menu_actions),
                          (_("&Run"), self.main.run_menu_actions),
                          (_("&Tools"), self.main.tools_menu_actions),
                          (_("&View"), []),
                          (_("&Help"), self.main.help_menu_actions))
        # Create pending new windows:
        for layout_settings in self.editorwindows_to_be_created:
            win = self.create_new_window()
            win.set_layout_settings(layout_settings)

    def switch_to_plugin(self):
        """
        Reimplemented method to deactivate shortcut when
        opening a new window.
        """
        if not self.editorwindows:
            super(Editor, self).switch_to_plugin()

    def create_new_window(self):
        oe_options = self.outlineexplorer.explorer.get_options()
        window = EditorMainWindow(
            self, self.stack_menu_actions, self.toolbar_list, self.menu_list,
            outline_explorer_options=oe_options)
        window.add_toolbars_to_menu("&View", window.get_toolbars())
        window.load_toolbars()
        window.resize(self.size())
        window.show()
        window.editorwidget.editorsplitter.editorstack.new_window = True
        self.register_editorwindow(window)
        window.destroyed.connect(lambda: self.unregister_editorwindow(window))
        return window

    def register_editorwindow(self, window):
        self.editorwindows.append(window)

    def unregister_editorwindow(self, window):
        self.editorwindows.pop(self.editorwindows.index(window))


    #------ Accessors
    def get_filenames(self):
        return [finfo.filename for finfo in self.editorstacks[0].data]

    def get_filename_index(self, filename):
        return self.editorstacks[0].has_filename(filename)

    def get_current_editorstack(self, editorwindow=None):
        if self.editorstacks is not None:
            if len(self.editorstacks) == 1:
                editorstack = self.editorstacks[0]
            else:
                editorstack = self.__get_focus_editorstack()
                if editorstack is None or editorwindow is not None:
                    editorstack = self.get_last_focus_editorstack(editorwindow)
                    if editorstack is None:
                        editorstack = self.editorstacks[0]
            return editorstack

    def get_current_editor(self):
        editorstack = self.get_current_editorstack()
        if editorstack is not None:
            return editorstack.get_current_editor()

    def get_current_finfo(self):
        editorstack = self.get_current_editorstack()
        if editorstack is not None:
            return editorstack.get_current_finfo()

    def get_current_filename(self):
        editorstack = self.get_current_editorstack()
        if editorstack is not None:
            return editorstack.get_current_filename()

    def is_file_opened(self, filename=None):
        return self.editorstacks[0].is_file_opened(filename)

    def set_current_filename(self, filename, editorwindow=None, focus=True):
        """Set focus to *filename* if this file has been opened.

        Return the editor instance associated to *filename*.
        """
        editorstack = self.get_current_editorstack(editorwindow)
        return editorstack.set_current_filename(filename, focus)

    def set_path(self):
        # TODO: Fix this
        for finfo in self.editorstacks[0].data:
            finfo.path = self.main.get_spyder_pythonpath()
        #if self.introspector:
        #    self.introspector.change_extra_path(
        #            self.main.get_spyder_pythonpath())

    #------ FileSwitcher API
    def get_current_tab_manager(self):
        """Get the widget with the TabWidget attribute."""
        return self.get_current_editorstack()

    #------ Refresh methods
    def refresh_file_dependent_actions(self):
        """Enable/disable file dependent actions
        (only if dockwidget is visible)"""
        if self.dockwidget and self.dockwidget.isVisible():
            enable = self.get_current_editor() is not None
            for action in self.file_dependent_actions:
                action.setEnabled(enable)

    def refresh_save_all_action(self):
        """Enable 'Save All' if there are files to be saved"""
        editorstack = self.get_current_editorstack()
        if editorstack:
            state = any(finfo.editor.document().isModified() or finfo.newly_created
                        for finfo in editorstack.data)
            self.save_all_action.setEnabled(state)

    def update_warning_menu(self):
        """Update warning list menu"""
        editor = self.get_current_editor()
        check_results = editor.get_current_warnings()
        self.warning_menu.clear()
        filename = self.get_current_filename()
        for message, line_number in check_results:
            error = 'syntax' in message
            text = message[:1].upper() + message[1:]
            icon = ima.icon('error') if error else ima.icon('warning')
            slot = lambda _checked, _l=line_number: self.load(filename, goto=_l)
            action = create_action(self, text=text, icon=icon, triggered=slot)
            self.warning_menu.addAction(action)

    def update_todo_menu(self):
        """Update todo list menu"""
        editorstack = self.get_current_editorstack()
        results = editorstack.get_todo_results()
        self.todo_menu.clear()
        filename = self.get_current_filename()
        for text, line0 in results:
            icon = ima.icon('todo')
            slot = lambda _checked, _l=line0: self.load(filename, goto=_l)
            action = create_action(self, text=text, icon=icon, triggered=slot)
            self.todo_menu.addAction(action)
        self.update_todo_actions()

    def todo_results_changed(self):
        """
        Synchronize todo results between editorstacks
        Refresh todo list navigation buttons
        """
        editorstack = self.get_current_editorstack()
        results = editorstack.get_todo_results()
        index = editorstack.get_stack_index()
        if index != -1:
            filename = editorstack.data[index].filename
            for other_editorstack in self.editorstacks:
                if other_editorstack is not editorstack:
                    other_editorstack.set_todo_results(filename, results)
        self.update_todo_actions()

    def refresh_eol_chars(self, os_name):
        os_name = to_text_string(os_name)
        self.__set_eol_chars = False
        if os_name == 'nt':
            self.win_eol_action.setChecked(True)
        elif os_name == 'posix':
            self.linux_eol_action.setChecked(True)
        else:
            self.mac_eol_action.setChecked(True)
        self.__set_eol_chars = True

    #------ Slots
    def opened_files_list_changed(self):
        """
        Opened files list has changed:
        --> open/close file action
        --> modification ('*' added to title)
        --> current edited file has changed
        """
        # Refresh Python file dependent actions:
        editor = self.get_current_editor()
        if editor:
            python_enable = editor.is_python()
            cython_enable = python_enable or (
                programs.is_module_installed('Cython') and editor.is_cython())
            for action in self.pythonfile_dependent_actions:
                if action in self.cythonfile_compatible_actions:
                    enable = cython_enable
                else:
                    enable = python_enable
                if action is self.winpdb_action:
                    action.setEnabled(enable and WINPDB_PATH is not None)
                else:
                    action.setEnabled(enable)
            self.open_file_update.emit(self.get_current_filename())

    def update_code_analysis_actions(self):
        """Update actions in the warnings menu."""
        editor = self.get_current_editor()
        # To fix an error at startup
        if editor is None:
            return
        results = editor.get_current_warnings()
        # Update code analysis actions
        state = results is not None and len(results)
        for action in (self.warning_list_action, self.previous_warning_action,
                       self.next_warning_action):
            if state is not None:
                action.setEnabled(state)

    def update_todo_actions(self):
        editorstack = self.get_current_editorstack()
        results = editorstack.get_todo_results()
        state = (self.get_option('todo_list') and
                 results is not None and len(results))
        if state is not None:
            self.todo_list_action.setEnabled(state)

    def rehighlight_cells(self):
        """Rehighlight cells of current editor"""
        editor = self.get_current_editor()
        editor.rehighlight_cells()
        QApplication.processEvents()

    @Slot(set)
    def update_active_languages(self, languages):
        self.main.completions.update_client_status(languages)


    # ------ Bookmarks
    def save_bookmarks(self, filename, bookmarks):
        """Receive bookmark changes and save them."""
        filename = to_text_string(filename)
        bookmarks = to_text_string(bookmarks)
        filename = osp.normpath(osp.abspath(filename))
        bookmarks = eval(bookmarks)
        save_bookmarks(filename, bookmarks)

    #------ File I/O
    def __load_temp_file(self):
        """Load temporary file from a text file in user home directory"""
        if not osp.isfile(self.TEMPFILE_PATH):
            # Creating temporary file
            default = ['# -*- coding: utf-8 -*-',
                       '"""', _("Spyder Editor"), '',
                       _("This is a temporary script file."),
                       '"""', '', '']
            text = os.linesep.join([encoding.to_unicode(qstr)
                                    for qstr in default])
            try:
                encoding.write(to_text_string(text), self.TEMPFILE_PATH,
                               'utf-8')
            except EnvironmentError:
                self.new()
                return

        self.load(self.TEMPFILE_PATH)

    @Slot()
    def __set_workdir(self):
        """Set current script directory as working directory"""
        fname = self.get_current_filename()
        if fname is not None:
            directory = osp.dirname(osp.abspath(fname))
            self.open_dir.emit(directory)

    def __add_recent_file(self, fname):
        """Add to recent file list"""
        if fname is None:
            return
        if fname in self.recent_files:
            self.recent_files.remove(fname)
        self.recent_files.insert(0, fname)
        if len(self.recent_files) > self.get_option('max_recent_files'):
            self.recent_files.pop(-1)

    def _clone_file_everywhere(self, finfo):
        """Clone file (*src_editor* widget) in all editorstacks
        Cloning from the first editorstack in which every single new editor
        is created (when loading or creating a new file)"""
        for editorstack in self.editorstacks[1:]:
            editor = editorstack.clone_editor_from(finfo, set_current=False)
            self.register_widget_shortcuts(editor)


    @Slot()
    @Slot(str)
    def new(self, fname=None, editorstack=None, text=None):
        """
        Create a new file - Untitled

        fname=None --> fname will be 'untitledXX.py' but do not create file
        fname=<basestring> --> create file
        """
        # If no text is provided, create default content
        empty = False
        try:
            if text is None:
                default_content = True
                text, enc = encoding.read(self.TEMPLATE_PATH)
                enc_match = re.search(r'-*- coding: ?([a-z0-9A-Z\-]*) -*-',
                                      text)
                if enc_match:
                    enc = enc_match.group(1)
                # Initialize template variables
                # Windows
                username = encoding.to_unicode_from_fs(
                                os.environ.get('USERNAME', ''))
                # Linux, Mac OS X
                if not username:
                    username = encoding.to_unicode_from_fs(
                                   os.environ.get('USER', '-'))
                VARS = {
                    'date': time.ctime(),
                    'username': username,
                }
                try:
                    text = text % VARS
                except Exception:
                    pass
            else:
                default_content = False
                enc = encoding.read(self.TEMPLATE_PATH)[1]
        except (IOError, OSError):
            text = ''
            enc = 'utf-8'
            default_content = True
            empty = True

        create_fname = lambda n: to_text_string(_("untitled")) + ("%d.py" % n)
        # Creating editor widget
        if editorstack is None:
            current_es = self.get_current_editorstack()
        else:
            current_es = editorstack
        created_from_here = fname is None
        if created_from_here:
            while True:
                fname = create_fname(self.untitled_num)
                self.untitled_num += 1
                if not osp.isfile(fname):
                    break
            basedir = getcwd_or_home()

            if self.main.projects.get_active_project() is not None:
                basedir = self.main.projects.get_active_project_path()
            else:
                c_fname = self.get_current_filename()
                if c_fname is not None and c_fname != self.TEMPFILE_PATH:
                    basedir = osp.dirname(c_fname)
            fname = osp.abspath(osp.join(basedir, fname))
        else:
            # QString when triggered by a Qt signal
            fname = osp.abspath(to_text_string(fname))
            index = current_es.has_filename(fname)
            if index is not None and not current_es.close_file(index):
                return

        # Creating the editor widget in the first editorstack (the one that
        # can't be destroyed), then cloning this editor widget in all other
        # editorstacks:
        finfo = self.editorstacks[0].new(fname, enc, text, default_content,
                                         empty)
        finfo.path = self.main.get_spyder_pythonpath()
        self._clone_file_everywhere(finfo)
        current_editor = current_es.set_current_filename(finfo.filename)
        self.register_widget_shortcuts(current_editor)
        if not created_from_here:
            self.save(force=True)

    def edit_template(self):
        """Edit new file template"""
        self.load(self.TEMPLATE_PATH)

    def update_recent_file_menu(self):
        """Update recent file menu"""
        recent_files = []
        for fname in self.recent_files:
            if osp.isfile(fname):
                recent_files.append(fname)
        self.recent_file_menu.clear()
        if recent_files:
            for fname in recent_files:
                action = create_action(
                    self, fname,
                    icon=ima.get_icon_by_extension_or_type(
                        fname, scale_factor=1.0),
                    triggered=self.load)
                action.setData(to_qvariant(fname))
                self.recent_file_menu.addAction(action)
        self.clear_recent_action.setEnabled(len(recent_files) > 0)
        add_actions(self.recent_file_menu, (None, self.max_recent_action,
                                            self.clear_recent_action))

    @Slot()
    def clear_recent_files(self):
        """Clear recent files list"""
        self.recent_files = []

    @Slot()
    def change_max_recent_files(self):
        "Change max recent files entries"""
        editorstack = self.get_current_editorstack()
        mrf, valid = QInputDialog.getInt(editorstack, _('Editor'),
                               _('Maximum number of recent files'),
                               self.get_option('max_recent_files'), 1, 35)
        if valid:
            self.set_option('max_recent_files', mrf)

    @Slot()
    @Slot(str)
    @Slot(str, int, str)
    @Slot(str, int, str, object)
    def load(self, filenames=None, goto=None, word='',
             editorwindow=None, processevents=True, start_column=None,
             set_focus=True, add_where='end'):
        """
        Load a text file
        editorwindow: load in this editorwindow (useful when clicking on
        outline explorer with multiple editor windows)
        processevents: determines if processEvents() should be called at the
        end of this method (set to False to prevent keyboard events from
        creeping through to the editor during debugging)
        """
        # Switch to editor before trying to load a file
        try:
            self.switch_to_plugin()
        except AttributeError:
            pass

        editor0 = self.get_current_editor()
        if editor0 is not None:
            position0 = editor0.get_position('cursor')
            filename0 = self.get_current_filename()
        else:
            position0, filename0 = None, None
        if not filenames:
            # Recent files action
            action = self.sender()
            if isinstance(action, QAction):
                filenames = from_qvariant(action.data(), to_text_string)
        if not filenames:
            basedir = getcwd_or_home()
            if self.edit_filetypes is None:
                self.edit_filetypes = get_edit_filetypes()
            if self.edit_filters is None:
                self.edit_filters = get_edit_filters()

            c_fname = self.get_current_filename()
            if c_fname is not None and c_fname != self.TEMPFILE_PATH:
                basedir = osp.dirname(c_fname)
            self.redirect_stdio.emit(False)
            parent_widget = self.get_current_editorstack()
            if filename0 is not None:
                selectedfilter = get_filter(self.edit_filetypes,
                                            osp.splitext(filename0)[1])
            else:
                selectedfilter = ''
            if not running_under_pytest():
                filenames, _sf = getopenfilenames(
                                    parent_widget,
                                    _("Open file"), basedir,
                                    self.edit_filters,
                                    selectedfilter=selectedfilter,
                                    options=QFileDialog.HideNameFilterDetails)
            else:
                # Use a Qt (i.e. scriptable) dialog for pytest
                dialog = QFileDialog(parent_widget, _("Open file"),
                                     options=QFileDialog.DontUseNativeDialog)
                if dialog.exec_():
                    filenames = dialog.selectedFiles()
            self.redirect_stdio.emit(True)
            if filenames:
                filenames = [osp.normpath(fname) for fname in filenames]
            else:
                return

        focus_widget = QApplication.focusWidget()
        if self.editorwindows and not self.dockwidget.isVisible():
            # We override the editorwindow variable to force a focus on
            # the editor window instead of the hidden editor dockwidget.
            # See spyder-ide/spyder#5742.
            if editorwindow not in self.editorwindows:
                editorwindow = self.editorwindows[0]
            editorwindow.setFocus()
            editorwindow.raise_()
        elif (self.dockwidget and not self._ismaximized
              and not self.dockwidget.isAncestorOf(focus_widget)
              and not isinstance(focus_widget, CodeEditor)):
            self.switch_to_plugin()

        def _convert(fname):
            fname = osp.abspath(encoding.to_unicode_from_fs(fname))
            if os.name == 'nt' and len(fname) >= 2 and fname[1] == ':':
                fname = fname[0].upper()+fname[1:]
            return fname

        if hasattr(filenames, 'replaceInStrings'):
            # This is a QStringList instance (PyQt API #1), converting to list:
            filenames = list(filenames)
        if not isinstance(filenames, list):
            filenames = [_convert(filenames)]
        else:
            filenames = [_convert(fname) for fname in list(filenames)]
        if isinstance(goto, int):
            goto = [goto]
        elif goto is not None and len(goto) != len(filenames):
            goto = None

        for index, filename in enumerate(filenames):
            # -- Do not open an already opened file
            focus = set_focus and index == 0
            current_editor = self.set_current_filename(filename,
                                                       editorwindow,
                                                       focus=focus)
            if current_editor is None:
                # -- Not a valid filename:
                if not osp.isfile(filename):
                    continue
                # --
                current_es = self.get_current_editorstack(editorwindow)
                # Creating the editor widget in the first editorstack
                # (the one that can't be destroyed), then cloning this
                # editor widget in all other editorstacks:
                finfo = self.editorstacks[0].load(
                    filename, set_current=False, add_where=add_where)
                finfo.path = self.main.get_spyder_pythonpath()
                self._clone_file_everywhere(finfo)
                current_editor = current_es.set_current_filename(filename,
                                                                 focus=focus)
                current_editor.debugger.load_breakpoints()
                current_editor.set_bookmarks(load_bookmarks(filename))
                self.register_widget_shortcuts(current_editor)
                current_es.analyze_script()
                self.__add_recent_file(filename)
            if goto is not None: # 'word' is assumed to be None as well
                current_editor.go_to_line(goto[index], word=word,
                                          start_column=start_column)
                position = current_editor.get_position('cursor')
                self.cursor_moved(filename0, position0, filename, position)
            current_editor.clearFocus()
            current_editor.setFocus()
            current_editor.window().raise_()
            if processevents:
                QApplication.processEvents()
            else:
                # processevents is false only when calling from debugging
                current_editor.sig_debug_stop.emit(goto[index])
                current_sw = self.main.ipyconsole.get_current_shellwidget()
                current_sw.sig_prompt_ready.connect(
                    current_editor.sig_debug_stop[()].emit)

    @Slot()
    def print_file(self):
        """Print current file"""
        editor = self.get_current_editor()
        filename = self.get_current_filename()
        printer = Printer(mode=QPrinter.HighResolution,
                          header_font=self.get_font())
        printDialog = QPrintDialog(printer, editor)
        if editor.has_selected_text():
            printDialog.setOption(QAbstractPrintDialog.PrintSelection, True)
        self.redirect_stdio.emit(False)
        answer = printDialog.exec_()
        self.redirect_stdio.emit(True)
        if answer == QDialog.Accepted:
            self.starting_long_process(_("Printing..."))
            printer.setDocName(filename)
            editor.print_(printer)
            self.ending_long_process()

    @Slot()
    def print_preview(self):
        """Print preview for current file"""
        from qtpy.QtPrintSupport import QPrintPreviewDialog

        editor = self.get_current_editor()
        printer = Printer(mode=QPrinter.HighResolution,
                          header_font=self.get_font())
        preview = QPrintPreviewDialog(printer, self)
        preview.setWindowFlags(Qt.Window)
        preview.paintRequested.connect(lambda printer: editor.print_(printer))
        self.redirect_stdio.emit(False)
        preview.exec_()
        self.redirect_stdio.emit(True)

    @Slot()
    def close_file(self):
        """Close current file"""
        editorstack = self.get_current_editorstack()
        editorstack.close_file()
    @Slot()
    def close_all_files(self):
        """Close all opened scripts"""
        self.editorstacks[0].close_all_files()

    @Slot()
    def save(self, index=None, force=False):
        """Save file"""
        editorstack = self.get_current_editorstack()
        return editorstack.save(index=index, force=force)

    @Slot()
    def save_as(self):
        """Save *as* the currently edited file"""
        editorstack = self.get_current_editorstack()
        if editorstack.save_as():
            fname = editorstack.get_current_filename()
            self.__add_recent_file(fname)

    @Slot()
    def save_copy_as(self):
        """Save *copy as* the currently edited file"""
        editorstack = self.get_current_editorstack()
        editorstack.save_copy_as()

    @Slot()
    def save_all(self):
        """Save all opened files"""
        self.get_current_editorstack().save_all()

    @Slot()
    def revert(self):
        """Revert the currently edited file from disk"""
        editorstack = self.get_current_editorstack()
        editorstack.revert()

    @Slot()
    def find(self):
        """Find slot"""
        editorstack = self.get_current_editorstack()
        editorstack.find_widget.show()
        editorstack.find_widget.search_text.setFocus()

    @Slot()
    def find_next(self):
        """Fnd next slot"""
        editorstack = self.get_current_editorstack()
        editorstack.find_widget.find_next()

    @Slot()
    def find_previous(self):
        """Find previous slot"""
        editorstack = self.get_current_editorstack()
        editorstack.find_widget.find_previous()

    @Slot()
    def replace(self):
        """Replace slot"""
        editorstack = self.get_current_editorstack()
        editorstack.find_widget.show_replace()

    def open_last_closed(self):
        """ Reopens the last closed tab."""
        editorstack = self.get_current_editorstack()
        last_closed_files = editorstack.get_last_closed_files()
        if (len(last_closed_files) > 0):
            file_to_open = last_closed_files[0]
            last_closed_files.remove(file_to_open)
            editorstack.set_last_closed_files(last_closed_files)
            self.load(file_to_open)

    #------ Explorer widget
    def close_file_from_name(self, filename):
        """Close file from its name"""
        filename = osp.abspath(to_text_string(filename))
        index = self.editorstacks[0].has_filename(filename)
        if index is not None:
            self.editorstacks[0].close_file(index)

    def removed(self, filename):
        """File was removed in file explorer widget or in project explorer"""
        self.close_file_from_name(filename)

    def removed_tree(self, dirname):
        """Directory was removed in project explorer widget"""
        dirname = osp.abspath(to_text_string(dirname))
        for fname in self.get_filenames():
            if osp.abspath(fname).startswith(dirname):
                self.close_file_from_name(fname)

    def renamed(self, source, dest):
        """
        Propagate file rename to editor stacks and autosave component.

        This function is called when a file is renamed in the file explorer
        widget or the project explorer.
        """
        filename = osp.abspath(to_text_string(source))
        index = self.editorstacks[0].has_filename(filename)
        if index is not None:
            for editorstack in self.editorstacks:
                editorstack.rename_in_data(filename,
                                           new_filename=to_text_string(dest))
        self.editorstacks[0].autosave.file_renamed(
            filename, to_text_string(dest))

    def renamed_tree(self, source, dest):
        """Directory was renamed in file explorer or in project explorer."""
        dirname = osp.abspath(to_text_string(source))
        tofile = to_text_string(dest)
        for fname in self.get_filenames():
            if osp.abspath(fname).startswith(dirname):
                new_filename = fname.replace(dirname, tofile)
                self.renamed(source=fname, dest=new_filename)

    #------ Source code
    @Slot()
    def indent(self):
        """Indent current line or selection"""
        editor = self.get_current_editor()
        if editor is not None:
            editor.indent()

    @Slot()
    def unindent(self):
        """Unindent current line or selection"""
        editor = self.get_current_editor()
        if editor is not None:
            editor.unindent()

    @Slot()
    def text_uppercase (self):
        """Change current line or selection to uppercase."""
        editor = self.get_current_editor()
        if editor is not None:
            editor.transform_to_uppercase()

    @Slot()
    def text_lowercase(self):
        """Change current line or selection to lowercase."""
        editor = self.get_current_editor()
        if editor is not None:
            editor.transform_to_lowercase()

    @Slot()
    def toggle_comment(self):
        """Comment current line or selection"""
        editor = self.get_current_editor()
        if editor is not None:
            editor.toggle_comment()

    @Slot()
    def blockcomment(self):
        """Block comment current line or selection"""
        editor = self.get_current_editor()
        if editor is not None:
            editor.blockcomment()

    @Slot()
    def unblockcomment(self):
        """Un-block comment current line or selection"""
        editor = self.get_current_editor()
        if editor is not None:
            editor.unblockcomment()
    @Slot()
    def go_to_next_todo(self):
        self.switch_to_plugin()
        editor = self.get_current_editor()
        position = editor.go_to_next_todo()
        filename = self.get_current_filename()
        self.add_cursor_position_to_history(filename, position)

    @Slot()
    def go_to_next_warning(self):
        self.switch_to_plugin()
        editor = self.get_current_editor()
        position = editor.go_to_next_warning()
        filename = self.get_current_filename()
        self.add_cursor_position_to_history(filename, position)

    @Slot()
    def go_to_previous_warning(self):
        self.switch_to_plugin()
        editor = self.get_current_editor()
        position = editor.go_to_previous_warning()
        filename = self.get_current_filename()
        self.add_cursor_position_to_history(filename, position)

    @Slot()
    def run_winpdb(self):
        """Run winpdb to debug current file"""
        if self.save():
            fname = self.get_current_filename()
            runconf = get_run_configuration(fname)
            if runconf is None:
                args = []
                wdir = None
            else:
                args = runconf.get_arguments().split()
                wdir = runconf.get_working_directory()
            # Handle the case where wdir comes back as an empty string
            # when the working directory dialog checkbox is unchecked.
            # (subprocess "cwd" default is None, so empty str
            # must be changed to None in this case.)
            programs.run_program(WINPDB_PATH, [fname] + args, cwd=wdir or None)

    def toggle_eol_chars(self, os_name, checked):
        if checked:
            editor = self.get_current_editor()
            if self.__set_eol_chars:
                self.switch_to_plugin()
                editor.set_eol_chars(sourcecode.get_eol_chars_from_os_name(os_name))

    @Slot()
    def remove_trailing_spaces(self):
        self.switch_to_plugin()
        editorstack = self.get_current_editorstack()
        editorstack.remove_trailing_spaces()

    @Slot()
    def fix_indentation(self):
        self.switch_to_plugin()
        editorstack = self.get_current_editorstack()
        editorstack.fix_indentation()

    #------ Cursor position history management
    def update_cursorpos_actions(self):
        self.previous_edit_cursor_action.setEnabled(
                                        self.last_edit_cursor_pos is not None)
        self.previous_cursor_action.setEnabled(
               self.cursor_pos_index is not None and self.cursor_pos_index > 0)
        self.next_cursor_action.setEnabled(self.cursor_pos_index is not None \
                    and self.cursor_pos_index < len(self.cursor_pos_history)-1)

    def add_cursor_position_to_history(self, filename, position, fc=False):
        if self.__ignore_cursor_position:
            return
        for index, (fname, pos) in enumerate(self.cursor_pos_history[:]):
            if fname == filename:
                if pos == position or pos == 0:
                    if fc:
                        self.cursor_pos_history[index] = (filename, position)
                        self.cursor_pos_index = index
                        self.update_cursorpos_actions()
                        return
                    else:
                        if self.cursor_pos_index >= index:
                            self.cursor_pos_index -= 1
                        self.cursor_pos_history.pop(index)
                        break
        if self.cursor_pos_index is not None:
            self.cursor_pos_history = \
                        self.cursor_pos_history[:self.cursor_pos_index+1]
        self.cursor_pos_history.append((filename, position))
        self.cursor_pos_index = len(self.cursor_pos_history)-1
        self.update_cursorpos_actions()

    def cursor_moved(self, filename0, position0, filename1, position1):
        """Cursor was just moved: 'go to'"""
        if position0 is not None:
            self.add_cursor_position_to_history(filename0, position0)
        self.add_cursor_position_to_history(filename1, position1)

    def text_changed_at(self, filename, position):
        self.last_edit_cursor_pos = (to_text_string(filename), position)

    def current_file_changed(self, filename, position):
        self.add_cursor_position_to_history(to_text_string(filename), position,
                                            fc=True)
        # Hide any open tooltips
        current_stack = self.get_current_editorstack()
        if current_stack is not None:
            current_stack.hide_tooltip()

    @Slot()
    def go_to_last_edit_location(self):
        if self.last_edit_cursor_pos is not None:
            filename, position = self.last_edit_cursor_pos
            if not osp.isfile(filename):
                self.last_edit_cursor_pos = None
                return
            else:
                self.load(filename)
                editor = self.get_current_editor()
                if position < editor.document().characterCount():
                    editor.set_cursor_position(position)

    def __move_cursor_position(self, index_move):
        """
        Move the cursor position forward or backward in the cursor
        position history by the specified index increment.
        """
        if self.cursor_pos_index is None:
            return
        filename, _position = self.cursor_pos_history[self.cursor_pos_index]
        self.cursor_pos_history[self.cursor_pos_index] = (
            filename, self.get_current_editor().get_position('cursor'))
        self.__ignore_cursor_position = True
        old_index = self.cursor_pos_index
        self.cursor_pos_index = min(len(self.cursor_pos_history) - 1,
                                    max(0, self.cursor_pos_index + index_move))
        filename, position = self.cursor_pos_history[self.cursor_pos_index]
        filenames = self.get_current_editorstack().get_filenames()
        if not osp.isfile(filename) and filename not in filenames:
            self.cursor_pos_history.pop(self.cursor_pos_index)
            if self.cursor_pos_index <= old_index:
                old_index -= 1
            self.cursor_pos_index = old_index
        else:
            self.load(filename)
            editor = self.get_current_editor()
            if position < editor.document().characterCount():
                editor.set_cursor_position(position)
        self.__ignore_cursor_position = False
        self.update_cursorpos_actions()

    @Slot()
    def go_to_previous_cursor_position(self):
        self.switch_to_plugin()
        self.__move_cursor_position(-1)

    @Slot()
    def go_to_next_cursor_position(self):
        self.switch_to_plugin()
        self.__move_cursor_position(1)

    @Slot()
    def go_to_line(self, line=None):
        """Open 'go to line' dialog"""
        editorstack = self.get_current_editorstack()
        if editorstack is not None:
            editorstack.go_to_line(line)

    @Slot()
    def set_or_clear_breakpoint(self):
        """Set/Clear breakpoint"""
        editorstack = self.get_current_editorstack()
        if editorstack is not None:
            self.switch_to_plugin()
            editorstack.set_or_clear_breakpoint()

    @Slot()
    def set_or_edit_conditional_breakpoint(self):
        """Set/Edit conditional breakpoint"""
        editorstack = self.get_current_editorstack()
        if editorstack is not None:
            self.switch_to_plugin()
            editorstack.set_or_edit_conditional_breakpoint()

    @Slot()
    def clear_all_breakpoints(self):
        """Clear breakpoints in all files"""
        self.switch_to_plugin()
        clear_all_breakpoints()
        self.breakpoints_saved.emit()
        editorstack = self.get_current_editorstack()
        if editorstack is not None:
            for data in editorstack.data:
                data.editor.debugger.clear_breakpoints()
        self.refresh_plugin()

    def clear_breakpoint(self, filename, lineno):
        """Remove a single breakpoint"""
        clear_breakpoint(filename, lineno)
        self.breakpoints_saved.emit()
        editorstack = self.get_current_editorstack()
        if editorstack is not None:
            index = self.is_file_opened(filename)
            if index is not None:
                editorstack.data[index].editor.debugger.toogle_breakpoint(
                        lineno)

    def debug_command(self, command):
        """Debug actions"""
        self.switch_to_plugin()
        self.main.ipyconsole.write_to_stdin(command)
        focus_widget = self.main.ipyconsole.get_focus_widget()
        if focus_widget:
            focus_widget.setFocus()

    #------ Run Python script
    @Slot()
    def edit_run_configurations(self):
        dialog = RunConfigDialog(self)
        dialog.size_change.connect(lambda s: self.set_dialog_size(s))
        if self.dialog_size is not None:
            dialog.resize(self.dialog_size)
        fname = osp.abspath(self.get_current_filename())
        dialog.setup(fname)
        if dialog.exec_():
            fname = dialog.file_to_run
            if fname is not None:
                self.load(fname)
                self.run_file()

    @Slot()
    def run_file(self, debug=False):
        """Run script inside current interpreter or in a new one"""
        editorstack = self.get_current_editorstack()
        if editorstack.save():
            editor = self.get_current_editor()
            fname = osp.abspath(self.get_current_filename())

            # Get fname's dirname before we escape the single and double
            # quotes. Fixes spyder-ide/spyder#6771.
            dirname = osp.dirname(fname)

            # Escape single and double quotes in fname and dirname.
            # Fixes spyder-ide/spyder#2158.
            fname = fname.replace("'", r"\'").replace('"', r'\"')
            dirname = dirname.replace("'", r"\'").replace('"', r'\"')

            runconf = get_run_configuration(fname)
            if runconf is None:
                dialog = RunConfigOneDialog(self)
                dialog.size_change.connect(lambda s: self.set_dialog_size(s))
                if self.dialog_size is not None:
                    dialog.resize(self.dialog_size)
                dialog.setup(fname)
                if CONF.get('run', 'open_at_least_once',
                            not running_under_pytest()):
                    # Open Run Config dialog at least once: the first time
                    # a script is ever run in Spyder, so that the user may
                    # see it at least once and be conscious that it exists
                    show_dlg = True
                    CONF.set('run', 'open_at_least_once', False)
                else:
                    # Open Run Config dialog only
                    # if ALWAYS_OPEN_FIRST_RUN_OPTION option is enabled
                    show_dlg = CONF.get('run', ALWAYS_OPEN_FIRST_RUN_OPTION)
                if show_dlg and not dialog.exec_():
                    return
                runconf = dialog.get_configuration()

            args = runconf.get_arguments()
            python_args = runconf.get_python_arguments()
            interact = runconf.interact
            post_mortem = runconf.post_mortem
            current = runconf.current
            systerm = runconf.systerm
            clear_namespace = runconf.clear_namespace
            console_namespace = runconf.console_namespace

            if runconf.file_dir:
                wdir = dirname
            elif runconf.cw_dir:
                wdir = ''
            elif osp.isdir(runconf.dir):
                wdir = runconf.dir
            else:
                wdir = ''

            python = True # Note: in the future, it may be useful to run
            # something in a terminal instead of a Python interp.
            self.__last_ec_exec = (fname, wdir, args, interact, debug,
                                   python, python_args, current, systerm,
                                   post_mortem, clear_namespace,
                                   console_namespace)
            self.re_run_file()
            if not interact and not debug:
                # If external console dockwidget is hidden, it will be
                # raised in top-level and so focus will be given to the
                # current external shell automatically
                # (see SpyderPluginWidget.visibility_changed method)
                editor.setFocus()

    def set_dialog_size(self, size):
        self.dialog_size = size

    @Slot()
    def debug_file(self):
        """Debug current script"""
        self.switch_to_plugin()
        current_editor = self.get_current_editor()
        if current_editor is not None:
            current_editor.sig_debug_start.emit()
        self.run_file(debug=True)

    @Slot()
    def re_run_file(self):
        """Re-run last script"""
        if self.get_option('save_all_before_run'):
            self.save_all()
        if self.__last_ec_exec is None:
            return
        (fname, wdir, args, interact, debug,
         python, python_args, current, systerm,
         post_mortem, clear_namespace,
         console_namespace) = self.__last_ec_exec
        if not systerm:
            self.run_in_current_ipyclient.emit(fname, wdir, args,
                                               debug, post_mortem,
                                               current, clear_namespace,
                                               console_namespace)
        else:
            self.main.open_external_console(fname, wdir, args, interact,
                                            debug, python, python_args,
                                            systerm, post_mortem)

    @Slot()
    def run_selection(self):
        """Run selection or current line in external console"""
        editorstack = self.get_current_editorstack()
        editorstack.run_selection()

    @Slot()
    def run_cell(self):
        """Run current cell"""
        editorstack = self.get_current_editorstack()
        editorstack.run_cell()

    @Slot()
    def run_cell_and_advance(self):
        """Run current cell and advance to the next one"""
        editorstack = self.get_current_editorstack()
        editorstack.run_cell_and_advance()

    @Slot()
    def debug_cell(self):
        '''Debug Current cell.'''
        editorstack = self.get_current_editorstack()
        editorstack.debug_cell()

    @Slot()
    def re_run_last_cell(self):
        """Run last executed cell."""
        editorstack = self.get_current_editorstack()
        editorstack.re_run_last_cell()

    # ------ Code bookmarks
    @Slot(int)
    def save_bookmark(self, slot_num):
        """Save current line and position as bookmark."""
        bookmarks = CONF.get('editor', 'bookmarks')
        editorstack = self.get_current_editorstack()
        if slot_num in bookmarks:
            filename, line_num, column = bookmarks[slot_num]
            if osp.isfile(filename):
                index = editorstack.has_filename(filename)
                if index is not None:
                    block = (editorstack.tabs.widget(index).document()
                             .findBlockByNumber(line_num))
                    block.userData().bookmarks.remove((slot_num, column))
        if editorstack is not None:
            self.switch_to_plugin()
            editorstack.set_bookmark(slot_num)

    @Slot(int)
    def load_bookmark(self, slot_num):
        """Set cursor to bookmarked file and position."""
        bookmarks = CONF.get('editor', 'bookmarks')
        if slot_num in bookmarks:
            filename, line_num, column = bookmarks[slot_num]
        else:
            return
        if not osp.isfile(filename):
            self.last_edit_cursor_pos = None
            return
        self.load(filename)
        editor = self.get_current_editor()
        if line_num < editor.document().lineCount():
            linelength = len(editor.document()
                             .findBlockByNumber(line_num).text())
            if column <= linelength:
                editor.go_to_line(line_num + 1, column)
            else:
                # Last column
                editor.go_to_line(line_num + 1, linelength)

    #------ Zoom in/out/reset
    def zoom(self, factor):
        """Zoom in/out/reset"""
        editor = self.get_current_editorstack().get_current_editor()
        if factor == 0:
            font = self.get_font()
            editor.set_font(font)
        else:
            font = editor.font()
            size = font.pointSize() + factor
            if size > 0:
                font.setPointSize(size)
                editor.set_font(font)
        editor.update_tab_stop_width_spaces()

    #------ Options
    def apply_plugin_settings(self, options):
        """Apply configuration file's plugin settings"""
        if self.editorstacks is not None:
            # --- syntax highlight and text rendering settings
            color_scheme_n = 'color_scheme_name'
            color_scheme_o = self.get_color_scheme()
            currentline_n = 'highlight_current_line'
            currentline_o = self.get_option(currentline_n)
            currentcell_n = 'highlight_current_cell'
            currentcell_o = self.get_option(currentcell_n)
            occurrence_n = 'occurrence_highlighting'
            occurrence_o = self.get_option(occurrence_n)
            occurrence_timeout_n = 'occurrence_highlighting/timeout'
            occurrence_timeout_o = self.get_option(occurrence_timeout_n)
            focus_to_editor_n = 'focus_to_editor'
            focus_to_editor_o = self.get_option(focus_to_editor_n)

            for editorstack in self.editorstacks:
                if color_scheme_n in options:
                    editorstack.set_color_scheme(color_scheme_o)
                if currentline_n in options:
                    editorstack.set_highlight_current_line_enabled(
                                                                currentline_o)
                if currentcell_n in options:
                    editorstack.set_highlight_current_cell_enabled(
                                                                currentcell_o)
                if occurrence_n in options:
                    editorstack.set_occurrence_highlighting_enabled(occurrence_o)
                if occurrence_timeout_n in options:
                    editorstack.set_occurrence_highlighting_timeout(
                                                           occurrence_timeout_o)
                if focus_to_editor_n in options:
                    editorstack.set_focus_to_editor(focus_to_editor_o)

            # --- everything else
            tabbar_n = 'show_tab_bar'
            tabbar_o = self.get_option(tabbar_n)
            classfuncdropdown_n = 'show_class_func_dropdown'
            classfuncdropdown_o = self.get_option(classfuncdropdown_n)
            linenb_n = 'line_numbers'
            linenb_o = self.get_option(linenb_n)
            blanks_n = 'blank_spaces'
            blanks_o = self.get_option(blanks_n)
            scrollpastend_n = 'scroll_past_end'
            scrollpastend_o = self.get_option(scrollpastend_n)
            edgeline_n = 'edge_line'
            edgeline_o = self.get_option(edgeline_n)
            edgelinecols_n = 'edge_line_columns'
            edgelinecols_o = self.get_option(edgelinecols_n)
            wrap_n = 'wrap'
            wrap_o = self.get_option(wrap_n)
            indentguides_n = 'indent_guides'
            indentguides_o = self.get_option(indentguides_n)
            tabindent_n = 'tab_always_indent'
            tabindent_o = self.get_option(tabindent_n)
            stripindent_n = 'strip_trailing_spaces_on_modify'
            stripindent_o = self.get_option(stripindent_n)
            ibackspace_n = 'intelligent_backspace'
            ibackspace_o = self.get_option(ibackspace_n)
            autocompletions_n = 'automatic_completions'
            autocompletions_o = self.get_option(autocompletions_n)
<<<<<<< HEAD
            codesnippets_n = 'code_snippets'
            codesnippets_o = self.get_option(codesnippets_n)
=======
            completionshint_n = 'completions_hint'
            completionshint_o = self.get_option(completionshint_n)
>>>>>>> e21ae70e
            removetrail_n = 'always_remove_trailing_spaces'
            removetrail_o = self.get_option(removetrail_n)
            converteol_n = 'convert_eol_on_save'
            converteol_o = self.get_option(converteol_n)
            converteolto_n = 'convert_eol_on_save_to'
            converteolto_o = self.get_option(converteolto_n)
            runcellcopy_n = 'run_cell_copy'
            runcellcopy_o = self.get_option(runcellcopy_n)
            closepar_n = 'close_parentheses'
            closepar_o = self.get_option(closepar_n)
            close_quotes_n = 'close_quotes'
            close_quotes_o = self.get_option(close_quotes_n)
            add_colons_n = 'add_colons'
            add_colons_o = self.get_option(add_colons_n)
            autounindent_n = 'auto_unindent'
            autounindent_o = self.get_option(autounindent_n)
            indent_chars_n = 'indent_chars'
            indent_chars_o = self.get_option(indent_chars_n)
            tab_stop_width_spaces_n = 'tab_stop_width_spaces'
            tab_stop_width_spaces_o = self.get_option(tab_stop_width_spaces_n)
            help_n = 'connect_to_oi'
            help_o = CONF.get('help', 'connect/editor')
            todo_n = 'todo_list'
            todo_o = self.get_option(todo_n)

            finfo = self.get_current_finfo()


            for editorstack in self.editorstacks:
                if tabbar_n in options:
                    editorstack.set_tabbar_visible(tabbar_o)
                if linenb_n in options:
                    editorstack.set_linenumbers_enabled(linenb_o,
                                                        current_finfo=finfo)
                if autocompletions_n in options:
                    editorstack.set_automatic_completions_enabled(
                        autocompletions_o)
<<<<<<< HEAD
                if codesnippets_n in options:
                    lsp = self.main.completions.get_client('lsp')
                    lsp.update_server_list()
                    editorstack.set_code_snippets_enabled(codesnippets_o)
=======
                if completionshint_n in options:
                    editorstack.set_completions_hint_enabled(completionshint_o)
>>>>>>> e21ae70e
                if edgeline_n in options:
                    editorstack.set_edgeline_enabled(edgeline_o)
                if edgelinecols_n in options:
                    editorstack.set_edgeline_columns(edgelinecols_o)
                if wrap_n in options:
                    editorstack.set_wrap_enabled(wrap_o)
                if tabindent_n in options:
                    editorstack.set_tabmode_enabled(tabindent_o)
                if stripindent_n in options:
                    editorstack.set_stripmode_enabled(stripindent_o)
                if ibackspace_n in options:
                    editorstack.set_intelligent_backspace_enabled(ibackspace_o)
                if removetrail_n in options:
                    editorstack.set_always_remove_trailing_spaces(removetrail_o)
                if converteol_n in options:
                    editorstack.set_convert_eol_on_save(converteol_o)
                if converteolto_n in options:
                    editorstack.set_convert_eol_on_save_to(converteolto_o)
                if runcellcopy_n in options:
                    editorstack.set_run_cell_copy(runcellcopy_o)
                if closepar_n in options:
                    editorstack.set_close_parentheses_enabled(closepar_o)
                if close_quotes_n in options:
                    editorstack.set_close_quotes_enabled(close_quotes_o)
                if add_colons_n in options:
                    editorstack.set_add_colons_enabled(add_colons_o)
                if autounindent_n in options:
                    editorstack.set_auto_unindent_enabled(autounindent_o)
                if indent_chars_n in options:
                    editorstack.set_indent_chars(indent_chars_o)
                if tab_stop_width_spaces_n in options:
                    editorstack.set_tab_stop_width_spaces(tab_stop_width_spaces_o)
                if help_n in options:
                    editorstack.set_help_enabled(help_o)
                if todo_n in options:
                    editorstack.set_todolist_enabled(todo_o,
                                                     current_finfo=finfo)

            for name, action in self.checkable_actions.items():
                if name in options:
                    # Avoid triggering the action when this action changes state
                    action.blockSignals(True)
                    state = self.get_option(name)
                    action.setChecked(state)
                    action.blockSignals(False)
                    # See: spyder-ide/spyder#9915
                    # action.trigger()

            # Multiply by 1000 to convert seconds to milliseconds
            self.autosave.interval = (
                    self.get_option('autosave_interval') * 1000)
            self.autosave.enabled = self.get_option('autosave_enabled')

            # We must update the current editor after the others:
            # (otherwise, code analysis buttons state would correspond to the
            #  last editor instead of showing the one of the current editor)
            if finfo is not None:
                # TODO: Connect this to the LSP
                if todo_n in options and todo_o:
                    finfo.run_todo_finder()

    # --- Open files
    def get_open_filenames(self):
        """Get the list of open files in the current stack"""
        editorstack = self.editorstacks[0]
        filenames = []
        filenames += [finfo.filename for finfo in editorstack.data]
        return filenames

    def set_open_filenames(self):
        """
        Set the recent opened files on editor based on active project.

        If no project is active, then editor filenames are saved, otherwise
        the opened filenames are stored in the project config info.
        """
        if self.projects is not None:
            if not self.projects.get_active_project():
                filenames = self.get_open_filenames()
                self.set_option('filenames', filenames)

    def setup_open_files(self):
        """
        Open the list of saved files per project.

        Also open any files that the user selected in the recovery dialog.
        """
        self.set_create_new_file_if_empty(False)
        active_project_path = None
        if self.projects is not None:
            active_project_path = self.projects.get_active_project_path()

        if active_project_path:
            filenames = self.projects.get_project_filenames()
        else:
            filenames = self.get_option('filenames', default=[])
        self.close_all_files()

        all_filenames = self.autosave.recover_files_to_open + filenames
        if all_filenames and any([osp.isfile(f) for f in all_filenames]):
            layout = self.get_option('layout_settings', None)
            # Check if no saved layout settings exist, e.g. clean prefs file.
            # If not, load with default focus/layout, to fix
            # spyder-ide/spyder#8458.
            if layout:
                is_vertical, cfname, clines = layout.get('splitsettings')[0]
                if cfname in filenames:
                    index = filenames.index(cfname)
                    # First we load the last focused file.
                    self.load(filenames[index], goto=clines[index], set_focus=True)
                    # Then we load the files located to the left of the last
                    # focused file in the tabbar, while keeping the focus on
                    # the last focused file.
                    if index > 0:
                        self.load(filenames[index::-1], goto=clines[index::-1],
                                  set_focus=False, add_where='start')
                    # Then we load the files located to the right of the last
                    # focused file in the tabbar, while keeping the focus on
                    # the last focused file.
                    if index < (len(filenames) - 1):
                        self.load(filenames[index+1:], goto=clines[index:],
                                  set_focus=False, add_where='end')
                    # Finally we load any recovered files at the end of the tabbar,
                    # while keeping focus on the last focused file.
                    if self.autosave.recover_files_to_open:
                        self.load(self.autosave.recover_files_to_open,
                                  set_focus=False, add_where='end')
                else:
                    if filenames:
                        self.load(filenames, goto=clines)
                    if self.autosave.recover_files_to_open:
                        self.load(self.autosave.recover_files_to_open)
            else:
                if filenames:
                    self.load(filenames)
                if self.autosave.recover_files_to_open:
                    self.load(self.autosave.recover_files_to_open)

            if self.__first_open_files_setup:
                self.__first_open_files_setup = False
                if layout is not None:
                    self.editorsplitter.set_layout_settings(
                        layout,
                        dont_goto=filenames[0])
                win_layout = self.get_option('windows_layout_settings', [])
                if win_layout:
                    for layout_settings in win_layout:
                        self.editorwindows_to_be_created.append(
                            layout_settings)
                self.set_last_focus_editorstack(self, self.editorstacks[0])
        else:
            self.__load_temp_file()
        self.set_create_new_file_if_empty(True)

    def save_open_files(self):
        """Save the list of open files"""
        self.set_option('filenames', self.get_open_filenames())

    def set_create_new_file_if_empty(self, value):
        """Change the value of create_new_file_if_empty"""
        for editorstack in self.editorstacks:
            editorstack.create_new_file_if_empty = value

    # --- File Menu actions (Mac only)
    @Slot()
    def go_to_next_file(self):
        """Switch to next file tab on the current editor stack."""
        editorstack = self.get_current_editorstack()
        editorstack.tabs.tab_navigate(+1)

    @Slot()
    def go_to_previous_file(self):
        """Switch to previous file tab on the current editor stack."""
        editorstack = self.get_current_editorstack()
        editorstack.tabs.tab_navigate(-1)
<|MERGE_RESOLUTION|>--- conflicted
+++ resolved
@@ -1,2840 +1,2818 @@
-# -*- coding: utf-8 -*-
-#
-# Copyright © Spyder Project Contributors
-# Licensed under the terms of the MIT License
-# (see spyder/__init__.py for details)
-
-"""Editor Plugin"""
-
-# pylint: disable=C0103
-# pylint: disable=R0903
-# pylint: disable=R0911
-# pylint: disable=R0201
-
-# Standard library imports
-import logging
-import os
-import os.path as osp
-import re
-import sys
-import time
-
-# Third party imports
-from qtpy.compat import from_qvariant, getopenfilenames, to_qvariant
-from qtpy.QtCore import QByteArray, Qt, Signal, Slot
-from qtpy.QtPrintSupport import QAbstractPrintDialog, QPrintDialog, QPrinter
-from qtpy.QtWidgets import (QAction, QActionGroup, QApplication, QDialog,
-                            QFileDialog, QInputDialog, QMenu, QSplitter,
-                            QToolBar, QVBoxLayout, QWidget)
-
-# Local imports
-from spyder import dependencies
-from spyder.config.base import _, get_conf_path, running_under_pytest
-from spyder.config.gui import get_shortcut
-from spyder.config.manager import CONF
-from spyder.config.utils import (get_edit_filetypes, get_edit_filters,
-                                 get_filter)
-from spyder.py3compat import PY2, qbytearray_to_str, to_text_string
-from spyder.utils import encoding, programs, sourcecode
-from spyder.utils import icon_manager as ima
-from spyder.utils.qthelpers import create_action, add_actions, MENU_SEPARATOR
-from spyder.utils.misc import getcwd_or_home
-from spyder.widgets.findreplace import FindReplace
-from spyder.plugins.editor.confpage import EditorConfigPage
-from spyder.plugins.editor.utils.autosave import AutosaveForPlugin
-from spyder.plugins.editor.widgets.editor import (EditorMainWindow, Printer,
-                                                  EditorSplitter, EditorStack,)
-from spyder.plugins.editor.widgets.codeeditor import CodeEditor
-from spyder.plugins.editor.utils.bookmarks import (load_bookmarks,
-                                                   save_bookmarks)
-from spyder.plugins.editor.utils.debugger import (clear_all_breakpoints,
-                                                  clear_breakpoint)
-from spyder.plugins.editor.widgets.status import (CursorPositionStatus,
-                                                  EncodingStatus, EOLStatus,
-                                                  ReadWriteStatus, VCSStatus)
-from spyder.api.plugins import SpyderPluginWidget
-from spyder.preferences.runconfig import (ALWAYS_OPEN_FIRST_RUN_OPTION,
-                                          get_run_configuration,
-                                          RunConfigDialog, RunConfigOneDialog)
-
-
-logger = logging.getLogger(__name__)
-
-
-# Dependencies
-PYLS_REQVER = '>=0.27.0'
-dependencies.add('pyls', 'python-language-server',
-                 _("Editor's code completion, go-to-definition, help and "
-                   "real-time code analysis"),
-                 required_version=PYLS_REQVER)
-
-NBCONVERT_REQVER = ">=4.0"
-dependencies.add("nbconvert", "nbconvert",
-                 _("Manipulate Jupyter notebooks on the Editor"),
-                 required_version=NBCONVERT_REQVER)
-
-WINPDB_PATH = programs.find_program('winpdb')
-
-
-class Editor(SpyderPluginWidget):
-    """
-    Multi-file Editor widget
-    """
-    CONF_SECTION = 'editor'
-    CONFIGWIDGET_CLASS = EditorConfigPage
-    TEMPFILE_PATH = get_conf_path('temp.py')
-    TEMPLATE_PATH = get_conf_path('template.py')
-    DISABLE_ACTIONS_WHEN_HIDDEN = False  # SpyderPluginWidget class attribute
-
-    # Signals
-    run_in_current_ipyclient = Signal(str, str, str,
-                                      bool, bool, bool, bool, bool)
-    run_cell_in_ipyclient = Signal(str, object, str, bool)
-    debug_cell_in_ipyclient = Signal(str, object, str, bool)
-    exec_in_extconsole = Signal(str, bool)
-    redirect_stdio = Signal(bool)
-    open_dir = Signal(str)
-    breakpoints_saved = Signal()
-    run_in_current_extconsole = Signal(str, str, str, bool, bool)
-    open_file_update = Signal(str)
-
-    # This signal is fired for any focus change among all editor stacks
-    sig_editor_focus_changed = Signal()
-
-    def __init__(self, parent, ignore_last_opened_files=False):
-        SpyderPluginWidget.__init__(self, parent)
-
-        self.__set_eol_chars = True
-
-        # Creating template if it doesn't already exist
-        if not osp.isfile(self.TEMPLATE_PATH):
-            if os.name == "nt":
-                shebang = []
-            else:
-                shebang = ['#!/usr/bin/env python' + ('2' if PY2 else '3')]
-            header = shebang + [
-                '# -*- coding: utf-8 -*-',
-                '"""', 'Created on %(date)s', '',
-                '@author: %(username)s', '"""', '', '']
-            try:
-                encoding.write(os.linesep.join(header), self.TEMPLATE_PATH,
-                               'utf-8')
-            except EnvironmentError:
-                pass
-
-        self.projects = None
-        self.outlineexplorer = None
-        self.help = None
-
-        self.file_dependent_actions = []
-        self.pythonfile_dependent_actions = []
-        self.dock_toolbar_actions = None
-        self.edit_menu_actions = None #XXX: find another way to notify Spyder
-        self.stack_menu_actions = None
-        self.checkable_actions = {}
-
-        self.__first_open_files_setup = True
-        self.editorstacks = []
-        self.last_focus_editorstack = {}
-        self.editorwindows = []
-        self.editorwindows_to_be_created = []
-        self.toolbar_list = None
-        self.menu_list = None
-
-        # We need to call this here to create self.dock_toolbar_actions,
-        # which is used below.
-        self._setup()
-        self.options_button.hide()
-
-        # Configuration dialog size
-        self.dialog_size = None
-
-        statusbar = parent.statusBar()  # Create a status bar
-        self.vcs_status = VCSStatus(self, statusbar)
-        self.cursorpos_status = CursorPositionStatus(self, statusbar)
-        self.encoding_status = EncodingStatus(self, statusbar)
-        self.eol_status = EOLStatus(self, statusbar)
-        self.readwrite_status = ReadWriteStatus(self, statusbar)
-
-        layout = QVBoxLayout()
-        self.dock_toolbar = QToolBar(self)
-        add_actions(self.dock_toolbar, self.dock_toolbar_actions)
-        layout.addWidget(self.dock_toolbar)
-
-        self.last_edit_cursor_pos = None
-        self.cursor_pos_history = []
-        self.cursor_pos_index = None
-        self.__ignore_cursor_position = True
-
-        # Completions setup
-        self.completion_editor_settings = {}
-
-        # Setup new windows:
-        self.main.all_actions_defined.connect(self.setup_other_windows)
-
-        # Change module completions when PYTHONPATH changes
-        self.main.sig_pythonpath_changed.connect(self.set_path)
-
-        # Find widget
-        self.find_widget = FindReplace(self, enable_replace=True)
-        self.find_widget.hide()
-        self.find_widget.visibility_changed.connect(
-                                          lambda vs: self.rehighlight_cells())
-        self.register_widget_shortcuts(self.find_widget)
-
-        # Start autosave component
-        # (needs to be done before EditorSplitter)
-        self.autosave = AutosaveForPlugin(self)
-        self.autosave.try_recover_from_autosave()
-        # Multiply by 1000 to convert seconds to milliseconds
-        self.autosave.interval = self.get_option('autosave_interval') * 1000
-        self.autosave.enabled = self.get_option('autosave_enabled')
-
-        # Tabbed editor widget + Find/Replace widget
-        editor_widgets = QWidget(self)
-        editor_layout = QVBoxLayout()
-        editor_layout.setContentsMargins(0, 0, 0, 0)
-        editor_widgets.setLayout(editor_layout)
-        self.editorsplitter = EditorSplitter(self, self,
-                                         self.stack_menu_actions, first=True)
-        editor_layout.addWidget(self.editorsplitter)
-        editor_layout.addWidget(self.find_widget)
-
-        # Splitter: editor widgets (see above) + outline explorer
-        self.splitter = QSplitter(self)
-        self.splitter.setContentsMargins(0, 0, 0, 0)
-        self.splitter.addWidget(editor_widgets)
-        self.splitter.setStretchFactor(0, 5)
-        self.splitter.setStretchFactor(1, 1)
-        layout.addWidget(self.splitter)
-        self.setLayout(layout)
-        self.setFocusPolicy(Qt.ClickFocus)
-
-        # Editor's splitter state
-        state = self.get_option('splitter_state', None)
-        if state is not None:
-            self.splitter.restoreState( QByteArray().fromHex(
-                    str(state).encode('utf-8')) )
-
-        self.recent_files = self.get_option('recent_files', [])
-        self.untitled_num = 0
-
-        # Parameters of last file execution:
-        self.__last_ic_exec = None # internal console
-        self.__last_ec_exec = None # external console
-
-        # File types and filters used by the Open dialog
-        self.edit_filetypes = None
-        self.edit_filters = None
-
-        self.__ignore_cursor_position = False
-        current_editor = self.get_current_editor()
-        if current_editor is not None:
-            filename = self.get_current_filename()
-            position = current_editor.get_position('cursor')
-            self.add_cursor_position_to_history(filename, position)
-        self.update_cursorpos_actions()
-        self.set_path()
-
-    def set_projects(self, projects):
-        self.projects = projects
-
-    @Slot()
-    def show_hide_projects(self):
-        if self.projects is not None:
-            dw = self.projects.dockwidget
-            if dw.isVisible():
-                dw.hide()
-            else:
-                dw.show()
-                dw.raise_()
-            self.switch_to_plugin()
-
-    def set_outlineexplorer(self, outlineexplorer):
-        self.outlineexplorer = outlineexplorer
-        for editorstack in self.editorstacks:
-            # Pass the OutlineExplorer widget to the stacks because they
-            # don't need the plugin
-            editorstack.set_outlineexplorer(self.outlineexplorer.explorer)
-        self.editorstacks[0].initialize_outlineexplorer()
-        self.outlineexplorer.explorer.edit_goto.connect(
-                           lambda filenames, goto, word:
-                           self.load(filenames=filenames, goto=goto, word=word,
-                                     editorwindow=self))
-        self.outlineexplorer.explorer.edit.connect(
-                             lambda filenames:
-                             self.load(filenames=filenames, editorwindow=self))
-
-    def set_help(self, help_plugin):
-        self.help = help_plugin
-        for editorstack in self.editorstacks:
-            editorstack.set_help(self.help)
-
-    #------ Private API --------------------------------------------------------
-    def restore_scrollbar_position(self):
-        """Restoring scrollbar position after main window is visible"""
-        # Widget is now visible, we may center cursor on top level editor:
-        try:
-            self.get_current_editor().centerCursor()
-        except AttributeError:
-            pass
-
-    @Slot(dict)
-    def report_open_file(self, options):
-        """Request to start a completion server to attend a language."""
-        filename = options['filename']
-        language = options['language']
-        logger.debug('Start completion server for %s [%s]' % (
-            filename, language))
-        codeeditor = options['codeeditor']
-        status = self.main.completions.start_client(language.lower())
-        self.main.completions.register_file(
-            language.lower(), filename, codeeditor)
-        if status:
-            logger.debug('{0} completion server is ready'.format(language))
-            codeeditor.start_completion_services()
-            if language.lower() in self.completion_editor_settings:
-                codeeditor.update_completion_configuration(
-                    self.completion_editor_settings[language.lower()])
-        else:
-            if codeeditor.language == language.lower():
-                logger.debug('Setting {0} completions off'.format(filename))
-                codeeditor.completions_available = False
-
-    @Slot(dict, str)
-    def register_completion_server_settings(self, settings, language):
-        """Register completion server settings."""
-        self.completion_editor_settings[language] = dict(settings)
-        logger.debug('Completion server settings for {!s} are: {!r}'.format(
-            language, settings))
-        self.completion_server_settings_ready(
-            language, self.completion_editor_settings[language])
-
-    def stop_completion_services(self, language):
-        """Notify all editorstacks about LSP server unavailability."""
-        for editorstack in self.editorstacks:
-            editorstack.notify_server_down(language)
-
-    def completion_server_ready(self, language):
-        for editorstack in self.editorstacks:
-            editorstack.completion_server_ready(language)
-
-    def completion_server_settings_ready(self, language, configuration):
-        """Notify all stackeditors about LSP server availability."""
-        for editorstack in self.editorstacks:
-            editorstack.update_server_configuration(language, configuration)
-
-    def send_completion_request(self, language, request, params):
-        logger.debug("%s completion server request: %r" % (language, request))
-        self.main.completions.send_request(language, request, params)
-
-    #------ SpyderPluginWidget API ---------------------------------------------
-    def get_plugin_title(self):
-        """Return widget title"""
-        title = _('Editor')
-        return title
-
-    def get_plugin_icon(self):
-        """Return widget icon."""
-        return ima.icon('edit')
-
-    def get_focus_widget(self):
-        """
-        Return the widget to give focus to.
-
-        This happens when plugin's dockwidget is raised on top-level.
-        """
-        return self.get_current_editor()
-
-    def _visibility_changed(self, enable):
-        """DockWidget visibility has changed"""
-        SpyderPluginWidget._visibility_changed(self, enable)
-        if self.dockwidget is None:
-            return
-        if self.dockwidget.isWindow():
-            self.dock_toolbar.show()
-        else:
-            self.dock_toolbar.hide()
-        if enable:
-            self.refresh_plugin()
-        self.sig_update_plugin_title.emit()
-
-    def refresh_plugin(self):
-        """Refresh editor plugin"""
-        editorstack = self.get_current_editorstack()
-        editorstack.refresh()
-        self.refresh_save_all_action()
-
-    def closing_plugin(self, cancelable=False):
-        """Perform actions before parent main window is closed"""
-        state = self.splitter.saveState()
-        self.set_option('splitter_state', qbytearray_to_str(state))
-        editorstack = self.editorstacks[0]
-
-        active_project_path = None
-        if self.projects is not None:
-            active_project_path = self.projects.get_active_project_path()
-        if not active_project_path:
-            self.set_open_filenames()
-        else:
-            self.projects.set_project_filenames(
-                [finfo.filename for finfo in editorstack.data])
-
-        self.set_option('layout_settings',
-                        self.editorsplitter.get_layout_settings())
-        self.set_option('windows_layout_settings',
-                    [win.get_layout_settings() for win in self.editorwindows])
-#        self.set_option('filenames', filenames)
-        self.set_option('recent_files', self.recent_files)
-
-        # Stop autosave timer before closing windows
-        self.autosave.stop_autosave_timer()
-
-        try:
-            if not editorstack.save_if_changed(cancelable) and cancelable:
-                return False
-            else:
-                for win in self.editorwindows[:]:
-                    win.close()
-                return True
-        except IndexError:
-            return True
-
-    def get_plugin_actions(self):
-        """Return a list of actions related to plugin"""
-        # ---- File menu and toolbar ----
-        self.new_action = create_action(
-                self,
-                _("&New file..."),
-                icon=ima.icon('filenew'), tip=_("New file"),
-                triggered=self.new,
-                context=Qt.WidgetShortcut
-        )
-        self.register_shortcut(self.new_action, context="Editor",
-                               name="New file", add_shortcut_to_tip=True)
-
-        self.open_last_closed_action = create_action(
-                self,
-                _("O&pen last closed"),
-                tip=_("Open last closed"),
-                triggered=self.open_last_closed
-        )
-        self.register_shortcut(self.open_last_closed_action, context="Editor",
-                               name="Open last closed")
-
-        self.open_action = create_action(self, _("&Open..."),
-                icon=ima.icon('fileopen'), tip=_("Open file"),
-                triggered=self.load,
-                context=Qt.WidgetShortcut)
-        self.register_shortcut(self.open_action, context="Editor",
-                               name="Open file", add_shortcut_to_tip=True)
-
-        self.revert_action = create_action(self, _("&Revert"),
-                icon=ima.icon('revert'), tip=_("Revert file from disk"),
-                triggered=self.revert)
-
-        self.save_action = create_action(self, _("&Save"),
-                icon=ima.icon('filesave'), tip=_("Save file"),
-                triggered=self.save,
-                context=Qt.WidgetShortcut)
-        self.register_shortcut(self.save_action, context="Editor",
-                               name="Save file", add_shortcut_to_tip=True)
-
-        self.save_all_action = create_action(self, _("Sav&e all"),
-                icon=ima.icon('save_all'), tip=_("Save all files"),
-                triggered=self.save_all,
-                context=Qt.WidgetShortcut)
-        self.register_shortcut(self.save_all_action, context="Editor",
-                               name="Save all", add_shortcut_to_tip=True)
-
-        save_as_action = create_action(self, _("Save &as..."), None,
-                ima.icon('filesaveas'), tip=_("Save current file as..."),
-                triggered=self.save_as,
-                context=Qt.WidgetShortcut)
-        self.register_shortcut(save_as_action, "Editor", "Save As")
-
-        save_copy_as_action = create_action(self, _("Save copy as..."), None,
-                ima.icon('filesaveas'), _("Save copy of current file as..."),
-                triggered=self.save_copy_as)
-
-        print_preview_action = create_action(self, _("Print preview..."),
-                tip=_("Print preview..."), triggered=self.print_preview)
-        self.print_action = create_action(self, _("&Print..."),
-                icon=ima.icon('print'), tip=_("Print current file..."),
-                triggered=self.print_file)
-        # Shortcut for close_action is defined in widgets/editor.py
-        self.close_action = create_action(self, _("&Close"),
-                icon=ima.icon('fileclose'), tip=_("Close current file"),
-                triggered=self.close_file)
-
-        self.close_all_action = create_action(self, _("C&lose all"),
-                icon=ima.icon('filecloseall'), tip=_("Close all opened files"),
-                triggered=self.close_all_files,
-                context=Qt.WidgetShortcut)
-        self.register_shortcut(self.close_all_action, context="Editor",
-                               name="Close all")
-
-        # ---- Find menu and toolbar ----
-        _text = _("&Find text")
-        find_action = create_action(self, _text, icon=ima.icon('find'),
-                                    tip=_text, triggered=self.find,
-                                    context=Qt.WidgetShortcut)
-        self.register_shortcut(find_action, context="find_replace",
-                               name="Find text", add_shortcut_to_tip=True)
-        find_next_action = create_action(self, _("Find &next"),
-                                         icon=ima.icon('findnext'),
-                                         triggered=self.find_next,
-                                         context=Qt.WidgetShortcut)
-        self.register_shortcut(find_next_action, context="find_replace",
-                               name="Find next")
-        find_previous_action = create_action(self, _("Find &previous"),
-                                             icon=ima.icon('findprevious'),
-                                             triggered=self.find_previous,
-                                             context=Qt.WidgetShortcut)
-        self.register_shortcut(find_previous_action, context="find_replace",
-                               name="Find previous")
-        _text = _("&Replace text")
-        replace_action = create_action(self, _text, icon=ima.icon('replace'),
-                                       tip=_text, triggered=self.replace,
-                                       context=Qt.WidgetShortcut)
-        self.register_shortcut(replace_action, context="find_replace",
-                               name="Replace text")
-
-        # ---- Debug menu and toolbar ----
-        set_clear_breakpoint_action = create_action(self,
-                                    _("Set/Clear breakpoint"),
-                                    icon=ima.icon('breakpoint_big'),
-                                    triggered=self.set_or_clear_breakpoint,
-                                    context=Qt.WidgetShortcut)
-        self.register_shortcut(set_clear_breakpoint_action, context="Editor",
-                               name="Breakpoint")
-        set_cond_breakpoint_action = create_action(self,
-                            _("Set/Edit conditional breakpoint"),
-                            icon=ima.icon('breakpoint_cond_big'),
-                            triggered=self.set_or_edit_conditional_breakpoint,
-                            context=Qt.WidgetShortcut)
-        self.register_shortcut(set_cond_breakpoint_action, context="Editor",
-                               name="Conditional breakpoint")
-        clear_all_breakpoints_action = create_action(self,
-                                    _('Clear breakpoints in all files'),
-                                    triggered=self.clear_all_breakpoints)
-        self.winpdb_action = create_action(self, _("Debug with winpdb"),
-                                           triggered=self.run_winpdb)
-        self.winpdb_action.setEnabled(WINPDB_PATH is not None and PY2)
-
-        # --- Debug toolbar ---
-        debug_action = create_action(self, _("&Debug"),
-                                     icon=ima.icon('debug'),
-                                     tip=_("Debug file"),
-                                     triggered=self.debug_file)
-        self.register_shortcut(debug_action, context="_", name="Debug",
-                               add_shortcut_to_tip=True)
-
-        debug_next_action = create_action(self, _("Step"),
-               icon=ima.icon('arrow-step-over'), tip=_("Run current line"),
-               triggered=lambda: self.debug_command("next"))
-        self.register_shortcut(debug_next_action, "_", "Debug Step Over",
-                               add_shortcut_to_tip=True)
-
-        debug_continue_action = create_action(self, _("Continue"),
-               icon=ima.icon('arrow-continue'),
-               tip=_("Continue execution until next breakpoint"),
-               triggered=lambda: self.debug_command("continue"))
-        self.register_shortcut(debug_continue_action, "_", "Debug Continue",
-                               add_shortcut_to_tip=True)
-
-        debug_step_action = create_action(self, _("Step Into"),
-               icon=ima.icon('arrow-step-in'),
-               tip=_("Step into function or method of current line"),
-               triggered=lambda: self.debug_command("step"))
-        self.register_shortcut(debug_step_action, "_", "Debug Step Into",
-                               add_shortcut_to_tip=True)
-
-        debug_return_action = create_action(self, _("Step Return"),
-               icon=ima.icon('arrow-step-out'),
-               tip=_("Run until current function or method returns"),
-               triggered=lambda: self.debug_command("return"))
-        self.register_shortcut(debug_return_action, "_", "Debug Step Return",
-                               add_shortcut_to_tip=True)
-
-        debug_exit_action = create_action(self, _("Stop"),
-               icon=ima.icon('stop_debug'), tip=_("Stop debugging"),
-               triggered=lambda: self.debug_command("exit"))
-        self.register_shortcut(debug_exit_action, "_", "Debug Exit",
-                               add_shortcut_to_tip=True)
-
-        # --- Run toolbar ---
-        run_action = create_action(self, _("&Run"), icon=ima.icon('run'),
-                                   tip=_("Run file"),
-                                   triggered=self.run_file)
-        self.register_shortcut(run_action, context="_", name="Run",
-                               add_shortcut_to_tip=True)
-
-        configure_action = create_action(self, _("&Configuration per file..."),
-                                         icon=ima.icon('run_settings'),
-                               tip=_("Run settings"),
-                               menurole=QAction.NoRole,
-                               triggered=self.edit_run_configurations)
-        self.register_shortcut(configure_action, context="_",
-                               name="Configure", add_shortcut_to_tip=True)
-
-        re_run_action = create_action(self, _("Re-run &last script"),
-                                      icon=ima.icon('run_again'),
-                            tip=_("Run again last file"),
-                            triggered=self.re_run_file)
-        self.register_shortcut(re_run_action, context="_",
-                               name="Re-run last script",
-                               add_shortcut_to_tip=True)
-
-        run_selected_action = create_action(self, _("Run &selection or "
-                                                    "current line"),
-                                            icon=ima.icon('run_selection'),
-                                            tip=_("Run selection or "
-                                                  "current line"),
-                                            triggered=self.run_selection,
-                                            context=Qt.WidgetShortcut)
-        self.register_shortcut(run_selected_action, context="Editor",
-                               name="Run selection", add_shortcut_to_tip=True)
-
-        run_cell_action = create_action(self,
-                            _("Run cell"),
-                            icon=ima.icon('run_cell'),
-                            shortcut=get_shortcut('editor', 'run cell'),
-                            tip=_("Run current cell \n"
-                                  "[Use #%% to create cells]"),
-                            triggered=self.run_cell,
-                            context=Qt.WidgetShortcut)
-
-        run_cell_advance_action = create_action(self,
-                   _("Run cell and advance"),
-                   icon=ima.icon('run_cell_advance'),
-                   shortcut=get_shortcut('editor', 'run cell and advance'),
-                   tip=_("Run current cell and go to the next one "),
-                   triggered=self.run_cell_and_advance,
-                   context=Qt.WidgetShortcut)
-
-        debug_cell_action = create_action(
-            self,
-            _("Debug cell"),
-            icon=ima.icon('debug_cell'),
-            shortcut=get_shortcut('editor', 'debug cell'),
-            tip=_("Debug current cell "
-                  "(Alt+Shift+Enter)"),
-            triggered=self.debug_cell,
-            context=Qt.WidgetShortcut)
-
-        re_run_last_cell_action = create_action(self,
-                   _("Re-run last cell"),
-                   tip=_("Re run last cell "),
-                   triggered=self.re_run_last_cell,
-                   context=Qt.WidgetShortcut)
-        self.register_shortcut(re_run_last_cell_action,
-                               context="Editor",
-                               name='re-run last cell',
-                               add_shortcut_to_tip=True)
-
-        # --- Source code Toolbar ---
-        self.todo_list_action = create_action(self,
-                _("Show todo list"), icon=ima.icon('todo_list'),
-                tip=_("Show comments list (TODO/FIXME/XXX/HINT/TIP/@todo/"
-                      "HACK/BUG/OPTIMIZE/!!!/???)"),
-                triggered=self.go_to_next_todo)
-        self.todo_menu = QMenu(self)
-        self.todo_menu.setStyleSheet("QMenu {menu-scrollable: 1;}")
-        self.todo_list_action.setMenu(self.todo_menu)
-        self.todo_menu.aboutToShow.connect(self.update_todo_menu)
-
-        self.warning_list_action = create_action(self,
-                _("Show warning/error list"), icon=ima.icon('wng_list'),
-                tip=_("Show code analysis warnings/errors"),
-                triggered=self.go_to_next_warning)
-        self.warning_menu = QMenu(self)
-        self.warning_menu.setStyleSheet("QMenu {menu-scrollable: 1;}")
-        self.warning_list_action.setMenu(self.warning_menu)
-        self.warning_menu.aboutToShow.connect(self.update_warning_menu)
-        self.previous_warning_action = create_action(self,
-                _("Previous warning/error"), icon=ima.icon('prev_wng'),
-                tip=_("Go to previous code analysis warning/error"),
-                triggered=self.go_to_previous_warning,
-                context=Qt.WidgetShortcut)
-        self.register_shortcut(self.previous_warning_action,
-                               context="Editor",
-                               name="Previous warning",
-                               add_shortcut_to_tip=True)
-        self.next_warning_action = create_action(self,
-                _("Next warning/error"), icon=ima.icon('next_wng'),
-                tip=_("Go to next code analysis warning/error"),
-                triggered=self.go_to_next_warning,
-                context=Qt.WidgetShortcut)
-        self.register_shortcut(self.next_warning_action,
-                               context="Editor",
-                               name="Next warning",
-                               add_shortcut_to_tip=True)
-
-        self.previous_edit_cursor_action = create_action(self,
-                _("Last edit location"), icon=ima.icon('last_edit_location'),
-                tip=_("Go to last edit location"),
-                triggered=self.go_to_last_edit_location,
-                context=Qt.WidgetShortcut)
-        self.register_shortcut(self.previous_edit_cursor_action,
-                               context="Editor",
-                               name="Last edit location",
-                               add_shortcut_to_tip=True)
-        self.previous_cursor_action = create_action(self,
-                _("Previous cursor position"), icon=ima.icon('prev_cursor'),
-                tip=_("Go to previous cursor position"),
-                triggered=self.go_to_previous_cursor_position,
-                context=Qt.WidgetShortcut)
-        self.register_shortcut(self.previous_cursor_action,
-                               context="Editor",
-                               name="Previous cursor position",
-                               add_shortcut_to_tip=True)
-        self.next_cursor_action = create_action(self,
-                _("Next cursor position"), icon=ima.icon('next_cursor'),
-                tip=_("Go to next cursor position"),
-                triggered=self.go_to_next_cursor_position,
-                context=Qt.WidgetShortcut)
-        self.register_shortcut(self.next_cursor_action,
-                               context="Editor",
-                               name="Next cursor position",
-                               add_shortcut_to_tip=True)
-
-        # --- Edit Toolbar ---
-        self.toggle_comment_action = create_action(self,
-                _("Comment")+"/"+_("Uncomment"), icon=ima.icon('comment'),
-                tip=_("Comment current line or selection"),
-                triggered=self.toggle_comment, context=Qt.WidgetShortcut)
-        self.register_shortcut(self.toggle_comment_action, context="Editor",
-                               name="Toggle comment")
-        blockcomment_action = create_action(self, _("Add &block comment"),
-                tip=_("Add block comment around "
-                            "current line or selection"),
-                triggered=self.blockcomment, context=Qt.WidgetShortcut)
-        self.register_shortcut(blockcomment_action, context="Editor",
-                               name="Blockcomment")
-        unblockcomment_action = create_action(self,
-                _("R&emove block comment"),
-                tip = _("Remove comment block around "
-                              "current line or selection"),
-                triggered=self.unblockcomment, context=Qt.WidgetShortcut)
-        self.register_shortcut(unblockcomment_action, context="Editor",
-                               name="Unblockcomment")
-
-        # ----------------------------------------------------------------------
-        # The following action shortcuts are hard-coded in CodeEditor
-        # keyPressEvent handler (the shortcut is here only to inform user):
-        # (context=Qt.WidgetShortcut -> disable shortcut for other widgets)
-        self.indent_action = create_action(self,
-                _("Indent"), "Tab", icon=ima.icon('indent'),
-                tip=_("Indent current line or selection"),
-                triggered=self.indent, context=Qt.WidgetShortcut)
-        self.unindent_action = create_action(self,
-                _("Unindent"), "Shift+Tab", icon=ima.icon('unindent'),
-                tip=_("Unindent current line or selection"),
-                triggered=self.unindent, context=Qt.WidgetShortcut)
-
-        self.text_uppercase_action = create_action(self,
-                _("Toggle Uppercase"), icon=ima.icon('toggle_uppercase'),
-                tip=_("Change to uppercase current line or selection"),
-                triggered=self.text_uppercase, context=Qt.WidgetShortcut)
-        self.register_shortcut(self.text_uppercase_action, context="Editor",
-                               name="transform to uppercase")
-
-        self.text_lowercase_action = create_action(self,
-                _("Toggle Lowercase"), icon=ima.icon('toggle_lowercase'),
-                tip=_("Change to lowercase current line or selection"),
-                triggered=self.text_lowercase, context=Qt.WidgetShortcut)
-        self.register_shortcut(self.text_lowercase_action, context="Editor",
-                               name="transform to lowercase")
-        # ----------------------------------------------------------------------
-
-        self.win_eol_action = create_action(self,
-                           _("Carriage return and line feed (Windows)"),
-                           toggled=lambda checked: self.toggle_eol_chars('nt', checked))
-        self.linux_eol_action = create_action(self,
-                           _("Line feed (UNIX)"),
-                           toggled=lambda checked: self.toggle_eol_chars('posix', checked))
-        self.mac_eol_action = create_action(self,
-                           _("Carriage return (Mac)"),
-                           toggled=lambda checked: self.toggle_eol_chars('mac', checked))
-        eol_action_group = QActionGroup(self)
-        eol_actions = (self.win_eol_action, self.linux_eol_action,
-                       self.mac_eol_action)
-        add_actions(eol_action_group, eol_actions)
-        eol_menu = QMenu(_("Convert end-of-line characters"), self)
-        add_actions(eol_menu, eol_actions)
-
-        trailingspaces_action = create_action(
-            self,
-            _("Remove trailing spaces"),
-            triggered=self.remove_trailing_spaces)
-
-        # Checkable actions
-        showblanks_action = self._create_checkable_action(
-            _("Show blank spaces"), 'blank_spaces', 'set_blanks_enabled')
-
-        scrollpastend_action = self._create_checkable_action(
-            _("Scroll past the end"), 'scroll_past_end',
-            'set_scrollpastend_enabled')
-
-        showindentguides_action = self._create_checkable_action(
-            _("Show indent guides"), 'indent_guides', 'set_indent_guides')
-
-        show_classfunc_dropdown_action = self._create_checkable_action(
-            _("Show selector for classes and functions"),
-            'show_class_func_dropdown', 'set_classfunc_dropdown_visible')
-
-        show_codestyle_warnings_action = self._create_checkable_action(
-            _("Show code style warnings"), 'pycodestyle',)
-
-        show_docstring_warnings_action = self._create_checkable_action(
-            _("Show docstring style warnings"), 'pydocstyle')
-
-        underline_errors = self._create_checkable_action(
-            _("Underline errors and warnings"),
-            'underline_errors', 'set_underline_errors_enabled')
-
-        self.checkable_actions = {
-                'blank_spaces': showblanks_action,
-                'scroll_past_end': scrollpastend_action,
-                'indent_guides': showindentguides_action,
-                'show_class_func_dropdown': show_classfunc_dropdown_action,
-                'pycodestyle': show_codestyle_warnings_action,
-                'pydocstyle': show_docstring_warnings_action,
-                'underline_errors': underline_errors}
-
-        fixindentation_action = create_action(self, _("Fix indentation"),
-                      tip=_("Replace tab characters by space characters"),
-                      triggered=self.fix_indentation)
-
-        gotoline_action = create_action(self, _("Go to line..."),
-                                        icon=ima.icon('gotoline'),
-                                        triggered=self.go_to_line,
-                                        context=Qt.WidgetShortcut)
-        self.register_shortcut(gotoline_action, context="Editor",
-                               name="Go to line")
-
-        workdir_action = create_action(self,
-                _("Set console working directory"),
-                icon=ima.icon('DirOpenIcon'),
-                tip=_("Set current console (and file explorer) working "
-                            "directory to current script directory"),
-                triggered=self.__set_workdir)
-
-        self.max_recent_action = create_action(self,
-            _("Maximum number of recent files..."),
-            triggered=self.change_max_recent_files)
-        self.clear_recent_action = create_action(self,
-            _("Clear this list"), tip=_("Clear recent files list"),
-            triggered=self.clear_recent_files)
-
-        # Fixes spyder-ide/spyder#6055.
-        # See: https://bugreports.qt.io/browse/QTBUG-8596
-        self.tab_navigation_actions = []
-        if sys.platform == 'darwin':
-            self.go_to_next_file_action = create_action(
-                self,
-                _("Go to next file"),
-                shortcut=get_shortcut('editor', 'go to previous file'),
-                triggered=self.go_to_next_file,
-            )
-            self.go_to_previous_file_action = create_action(
-                self,
-                _("Go to previous file"),
-                shortcut=get_shortcut('editor', 'go to next file'),
-                triggered=self.go_to_previous_file,
-            )
-            self.register_shortcut(
-                self.go_to_next_file_action,
-                context="Editor",
-                name="Go to next file",
-            )
-            self.register_shortcut(
-                self.go_to_previous_file_action,
-                context="Editor",
-                name="Go to previous file",
-            )
-            self.tab_navigation_actions = [
-                MENU_SEPARATOR,
-                self.go_to_previous_file_action,
-                self.go_to_next_file_action,
-            ]
-
-        # ---- File menu/toolbar construction ----
-        self.recent_file_menu = QMenu(_("Open &recent"), self)
-        self.recent_file_menu.aboutToShow.connect(self.update_recent_file_menu)
-
-        file_menu_actions = [
-            self.new_action,
-            MENU_SEPARATOR,
-            self.open_action,
-            self.open_last_closed_action,
-            self.recent_file_menu,
-            MENU_SEPARATOR,
-            MENU_SEPARATOR,
-            self.save_action,
-            self.save_all_action,
-            save_as_action,
-            save_copy_as_action,
-            self.revert_action,
-            MENU_SEPARATOR,
-            print_preview_action,
-            self.print_action,
-            MENU_SEPARATOR,
-            self.close_action,
-            self.close_all_action,
-            MENU_SEPARATOR,
-        ]
-
-        self.main.file_menu_actions += file_menu_actions
-        file_toolbar_actions = ([self.new_action, self.open_action,
-                                self.save_action, self.save_all_action] +
-                                self.main.file_toolbar_actions)
-
-        self.main.file_toolbar_actions = file_toolbar_actions
-
-        # ---- Find menu/toolbar construction ----
-        self.main.search_menu_actions = [find_action,
-                                         find_next_action,
-                                         find_previous_action,
-                                         replace_action]
-        self.main.search_toolbar_actions = [find_action,
-                                            find_next_action,
-                                            replace_action]
-
-        # ---- Edit menu/toolbar construction ----
-        self.edit_menu_actions = [self.toggle_comment_action,
-                                  blockcomment_action, unblockcomment_action,
-                                  self.indent_action, self.unindent_action,
-                                  self.text_uppercase_action,
-                                  self.text_lowercase_action]
-        self.main.edit_menu_actions += [MENU_SEPARATOR] + self.edit_menu_actions
-        edit_toolbar_actions = [self.toggle_comment_action,
-                                self.unindent_action, self.indent_action]
-        self.main.edit_toolbar_actions += edit_toolbar_actions
-
-        # ---- Search menu/toolbar construction ----
-        self.main.search_menu_actions += [gotoline_action]
-        self.main.search_toolbar_actions += [gotoline_action]
-
-        # ---- Run menu/toolbar construction ----
-        run_menu_actions = [run_action, run_cell_action,
-                            run_cell_advance_action,
-                            re_run_last_cell_action, MENU_SEPARATOR,
-                            run_selected_action, re_run_action,
-                            configure_action, MENU_SEPARATOR]
-        self.main.run_menu_actions += run_menu_actions
-        run_toolbar_actions = [run_action, run_cell_action,
-                               run_cell_advance_action, run_selected_action,
-                               re_run_action]
-        self.main.run_toolbar_actions += run_toolbar_actions
-
-        # ---- Debug menu/toolbar construction ----
-        # NOTE: 'list_breakpoints' is used by the breakpoints
-        # plugin to add its "List breakpoints" action to this
-        # menu
-        debug_menu_actions = [
-            debug_action,
-            debug_cell_action,
-            debug_next_action,
-            debug_step_action,
-            debug_return_action,
-            debug_continue_action,
-            debug_exit_action,
-            MENU_SEPARATOR,
-            set_clear_breakpoint_action,
-            set_cond_breakpoint_action,
-            clear_all_breakpoints_action,
-            'list_breakpoints',
-            MENU_SEPARATOR,
-            self.winpdb_action
-        ]
-        self.main.debug_menu_actions += debug_menu_actions
-        debug_toolbar_actions = [
-            debug_action,
-            debug_next_action,
-            debug_step_action,
-            debug_return_action,
-            debug_continue_action,
-            debug_exit_action
-        ]
-        self.main.debug_toolbar_actions += debug_toolbar_actions
-
-        # ---- Source menu/toolbar construction ----
-        source_menu_actions = [
-            showblanks_action,
-            scrollpastend_action,
-            showindentguides_action,
-            show_classfunc_dropdown_action,
-            show_codestyle_warnings_action,
-            show_docstring_warnings_action,
-            underline_errors,
-            MENU_SEPARATOR,
-            self.todo_list_action,
-            self.warning_list_action,
-            self.previous_warning_action,
-            self.next_warning_action,
-            MENU_SEPARATOR,
-            self.previous_edit_cursor_action,
-            self.previous_cursor_action,
-            self.next_cursor_action,
-            MENU_SEPARATOR,
-            eol_menu,
-            trailingspaces_action,
-            fixindentation_action
-        ]
-        self.main.source_menu_actions += source_menu_actions
-
-        source_toolbar_actions = [
-            self.todo_list_action,
-            self.warning_list_action,
-            self.previous_warning_action,
-            self.next_warning_action,
-            MENU_SEPARATOR,
-            self.previous_edit_cursor_action,
-            self.previous_cursor_action,
-            self.next_cursor_action
-        ]
-        self.main.source_toolbar_actions += source_toolbar_actions
-
-        # ---- Dock widget and file dependent actions ----
-        self.dock_toolbar_actions = (
-            file_toolbar_actions +
-            [MENU_SEPARATOR] +
-            source_toolbar_actions +
-            [MENU_SEPARATOR] +
-            run_toolbar_actions +
-            [MENU_SEPARATOR] +
-            debug_toolbar_actions +
-            [MENU_SEPARATOR] +
-            edit_toolbar_actions
-        )
-        self.pythonfile_dependent_actions = [
-            run_action,
-            configure_action,
-            set_clear_breakpoint_action,
-            set_cond_breakpoint_action,
-            debug_action,
-            debug_cell_action,
-            run_selected_action,
-            run_cell_action,
-            run_cell_advance_action,
-            re_run_last_cell_action,
-            blockcomment_action,
-            unblockcomment_action,
-            self.winpdb_action
-        ]
-        self.cythonfile_compatible_actions = [run_action, configure_action]
-        self.file_dependent_actions = (
-            self.pythonfile_dependent_actions +
-            [
-                self.save_action,
-                save_as_action,
-                save_copy_as_action,
-                print_preview_action,
-                self.print_action,
-                self.save_all_action,
-                gotoline_action,
-                workdir_action,
-                self.close_action,
-                self.close_all_action,
-                self.toggle_comment_action,
-                self.revert_action,
-                self.indent_action,
-                self.unindent_action
-            ]
-        )
-        self.stack_menu_actions = [gotoline_action, workdir_action]
-
-        return self.file_dependent_actions
-
-    def register_plugin(self):
-        """Register plugin in Spyder's main window"""
-        self.main.restore_scrollbar_position.connect(
-            self.restore_scrollbar_position)
-        self.main.console.edit_goto.connect(self.load)
-        self.exec_in_extconsole.connect(self.main.execute_in_external_console)
-        self.redirect_stdio.connect(self.main.redirect_internalshell_stdio)
-        self.open_dir.connect(self.main.workingdirectory.chdir)
-        self.set_help(self.main.help)
-        if self.main.outlineexplorer is not None:
-            self.set_outlineexplorer(self.main.outlineexplorer)
-        editorstack = self.get_current_editorstack()
-        if not editorstack.data:
-            self.__load_temp_file()
-        self.add_dockwidget()
-        self.main.add_to_fileswitcher(self, editorstack.tabs, editorstack.data,
-                                      ima.icon('TextFileIcon'))
-
-    def update_font(self):
-        """Update font from Preferences"""
-        font = self.get_font()
-        color_scheme = self.get_color_scheme()
-        for editorstack in self.editorstacks:
-            editorstack.set_default_font(font, color_scheme)
-            completion_size = CONF.get('main', 'completion/size')
-            for finfo in editorstack.data:
-                comp_widget = finfo.editor.completion_widget
-                comp_widget.setup_appearance(completion_size, font)
-
-    def _create_checkable_action(self, text, conf_name, method=''):
-        """Helper function to create a checkable action.
-
-        Args:
-            text (str): Text to be displayed in the action.
-            conf_name (str): configuration setting associated with the
-                action
-            method (str): name of EditorStack class that will be used
-                to update the changes in each editorstack.
-        """
-        def toogle(checked):
-            self.switch_to_plugin()
-            self._toggle_checkable_action(checked, method, conf_name)
-
-        action = create_action(self, text, toggled=toogle)
-        action.blockSignals(True)
-
-        if conf_name not in ['pycodestyle', 'pydocstyle']:
-            action.setChecked(self.get_option(conf_name))
-        else:
-            action.setChecked(CONF.get('lsp-server', conf_name))
-
-        action.blockSignals(False)
-
-        return action
-
-    @Slot(bool, str, str)
-    def _toggle_checkable_action(self, checked, method_name, conf_name):
-        """
-        Handle the toogle of a checkable action.
-
-        Update editorstacks, PyLS and CONF.
-
-        Args:
-            checked (bool): State of the action.
-            method_name (str): name of EditorStack class that will be used
-                to update the changes in each editorstack.
-            conf_name (str): configuration setting associated with the
-                action.
-        """
-        if method_name:
-            if self.editorstacks:
-                for editorstack in self.editorstacks:
-                    try:
-                        method = getattr(editorstack, method_name)
-                        method(checked)
-                    except AttributeError as e:
-                        logger.error(e, exc_info=True)
-            self.set_option(conf_name, checked)
-        else:
-            if conf_name in ('pycodestyle', 'pydocstyle'):
-                CONF.set('lsp-server', conf_name, checked)
-            lsp = self.main.completions.get_client('lsp')
-            lsp.update_server_list()
-
-    #------ Focus tabwidget
-    def __get_focus_editorstack(self):
-        fwidget = QApplication.focusWidget()
-        if isinstance(fwidget, EditorStack):
-            return fwidget
-        else:
-            for editorstack in self.editorstacks:
-                if editorstack.isAncestorOf(fwidget):
-                    return editorstack
-
-    def set_last_focus_editorstack(self, editorwindow, editorstack):
-        self.last_focus_editorstack[editorwindow] = editorstack
-        self.last_focus_editorstack[None] = editorstack # very last editorstack
-
-    def get_last_focus_editorstack(self, editorwindow=None):
-        return self.last_focus_editorstack[editorwindow]
-
-    def remove_last_focus_editorstack(self, editorstack):
-        for editorwindow, widget in list(self.last_focus_editorstack.items()):
-            if widget is editorstack:
-                self.last_focus_editorstack[editorwindow] = None
-
-    def save_focus_editorstack(self):
-        editorstack = self.__get_focus_editorstack()
-        if editorstack is not None:
-            for win in [self]+self.editorwindows:
-                if win.isAncestorOf(editorstack):
-                    self.set_last_focus_editorstack(win, editorstack)
-
-    # ------ Handling editorstacks
-    def register_editorstack(self, editorstack):
-        self.editorstacks.append(editorstack)
-        self.register_widget_shortcuts(editorstack)
-        if len(self.editorstacks) > 1 and self.main is not None:
-            # The first editostack is registered automatically with Spyder's
-            # main window through the `register_plugin` method. Only additional
-            # editors added by splitting need to be registered.
-            # See spyder-ide/spyder#5057.
-            self.main.fileswitcher.sig_goto_file.connect(
-                      editorstack.set_stack_index)
-
-        if self.isAncestorOf(editorstack):
-            # editorstack is a child of the Editor plugin
-            self.set_last_focus_editorstack(self, editorstack)
-            editorstack.set_closable( len(self.editorstacks) > 1 )
-            if self.outlineexplorer is not None:
-                editorstack.set_outlineexplorer(self.outlineexplorer.explorer)
-            editorstack.set_find_widget(self.find_widget)
-            editorstack.reset_statusbar.connect(self.readwrite_status.hide)
-            editorstack.reset_statusbar.connect(self.encoding_status.hide)
-            editorstack.reset_statusbar.connect(self.cursorpos_status.hide)
-            editorstack.readonly_changed.connect(
-                                        self.readwrite_status.update_readonly)
-            editorstack.encoding_changed.connect(
-                                         self.encoding_status.update_encoding)
-            editorstack.sig_editor_cursor_position_changed.connect(
-                                 self.cursorpos_status.update_cursor_position)
-            editorstack.sig_refresh_eol_chars.connect(
-                self.eol_status.update_eol)
-            editorstack.current_file_changed.connect(
-                self.vcs_status.update_vcs)
-            editorstack.file_saved.connect(
-                self.vcs_status.update_vcs_state)
-
-        editorstack.set_help(self.help)
-        editorstack.set_io_actions(self.new_action, self.open_action,
-                                   self.save_action, self.revert_action)
-        editorstack.set_tempfile_path(self.TEMPFILE_PATH)
-
-        settings = (
-            ('set_todolist_enabled',                'todo_list'),
-            ('set_blanks_enabled',                  'blank_spaces'),
-            ('set_underline_errors_enabled',        'underline_errors'),
-            ('set_scrollpastend_enabled',           'scroll_past_end'),
-            ('set_linenumbers_enabled',             'line_numbers'),
-            ('set_edgeline_enabled',                'edge_line'),
-            ('set_edgeline_columns',                'edge_line_columns'),
-            ('set_indent_guides',                   'indent_guides'),
-            ('set_focus_to_editor',                 'focus_to_editor'),
-            ('set_run_cell_copy',                   'run_cell_copy'),
-            ('set_close_parentheses_enabled',       'close_parentheses'),
-            ('set_close_quotes_enabled',            'close_quotes'),
-            ('set_add_colons_enabled',              'add_colons'),
-            ('set_auto_unindent_enabled',           'auto_unindent'),
-            ('set_indent_chars',                    'indent_chars'),
-            ('set_tab_stop_width_spaces',           'tab_stop_width_spaces'),
-            ('set_wrap_enabled',                    'wrap'),
-            ('set_tabmode_enabled',                 'tab_always_indent'),
-            ('set_stripmode_enabled',               'strip_trailing_spaces_on_modify'),
-            ('set_intelligent_backspace_enabled',   'intelligent_backspace'),
-            ('set_automatic_completions_enabled',   'automatic_completions'),
-<<<<<<< HEAD
-            ('set_code_snippets_enabled',           'code_snippets'),
-=======
-            ('set_completions_hint_enabled',        'completions_hint'),
->>>>>>> e21ae70e
-            ('set_highlight_current_line_enabled',  'highlight_current_line'),
-            ('set_highlight_current_cell_enabled',  'highlight_current_cell'),
-            ('set_occurrence_highlighting_enabled',  'occurrence_highlighting'),
-            ('set_occurrence_highlighting_timeout',  'occurrence_highlighting/timeout'),
-            ('set_checkeolchars_enabled',           'check_eol_chars'),
-            ('set_tabbar_visible',                  'show_tab_bar'),
-            ('set_classfunc_dropdown_visible',      'show_class_func_dropdown'),
-            ('set_always_remove_trailing_spaces',   'always_remove_trailing_spaces'),
-            ('set_convert_eol_on_save',             'convert_eol_on_save'),
-            ('set_convert_eol_on_save_to',          'convert_eol_on_save_to'),
-                    )
-        for method, setting in settings:
-            getattr(editorstack, method)(self.get_option(setting))
-        editorstack.set_help_enabled(CONF.get('help', 'connect/editor'))
-        color_scheme = self.get_color_scheme()
-        editorstack.set_default_font(self.get_font(), color_scheme)
-
-        editorstack.starting_long_process.connect(self.starting_long_process)
-        editorstack.ending_long_process.connect(self.ending_long_process)
-
-        # Redirect signals
-        editorstack.sig_option_changed.connect(self.sig_option_changed)
-        editorstack.redirect_stdio.connect(
-                                 lambda state: self.redirect_stdio.emit(state))
-        editorstack.exec_in_extconsole.connect(
-                                    lambda text, option:
-                                    self.exec_in_extconsole.emit(text, option))
-        editorstack.run_cell_in_ipyclient.connect(
-            lambda code, cell_name, filename, run_cell_copy:
-            self.run_cell_in_ipyclient.emit(code, cell_name, filename,
-                                            run_cell_copy))
-        editorstack.debug_cell_in_ipyclient.connect(
-            lambda code, cell_name, filename, run_cell_copy:
-            self.debug_cell_in_ipyclient.emit(code, cell_name, filename,
-                                              run_cell_copy))
-        editorstack.update_plugin_title.connect(
-                                   lambda: self.sig_update_plugin_title.emit())
-        editorstack.editor_focus_changed.connect(self.save_focus_editorstack)
-        editorstack.editor_focus_changed.connect(self.main.plugin_focus_changed)
-        editorstack.editor_focus_changed.connect(self.sig_editor_focus_changed)
-        editorstack.zoom_in.connect(lambda: self.zoom(1))
-        editorstack.zoom_out.connect(lambda: self.zoom(-1))
-        editorstack.zoom_reset.connect(lambda: self.zoom(0))
-        editorstack.sig_open_file.connect(self.report_open_file)
-        editorstack.sig_new_file.connect(lambda s: self.new(text=s))
-        editorstack.sig_new_file[()].connect(self.new)
-        editorstack.sig_close_file.connect(self.close_file_in_all_editorstacks)
-        editorstack.file_saved.connect(self.file_saved_in_editorstack)
-        editorstack.file_renamed_in_data.connect(
-                                      self.file_renamed_in_data_in_editorstack)
-        editorstack.opened_files_list_changed.connect(
-                                                self.opened_files_list_changed)
-        editorstack.active_languages_stats.connect(
-            self.update_active_languages)
-        editorstack.sig_go_to_definition.connect(
-            lambda fname, line, col: self.load(
-                fname, line, start_column=col))
-        editorstack.sig_perform_completion_request.connect(
-            self.send_completion_request)
-        editorstack.todo_results_changed.connect(self.todo_results_changed)
-        editorstack.update_code_analysis_actions.connect(
-            self.update_code_analysis_actions)
-        editorstack.update_code_analysis_actions.connect(
-            self.update_todo_actions)
-        editorstack.refresh_file_dependent_actions.connect(
-                                           self.refresh_file_dependent_actions)
-        editorstack.refresh_save_all_action.connect(self.refresh_save_all_action)
-        editorstack.sig_refresh_eol_chars.connect(self.refresh_eol_chars)
-        editorstack.sig_breakpoints_saved.connect(self.breakpoints_saved)
-        editorstack.text_changed_at.connect(self.text_changed_at)
-        editorstack.current_file_changed.connect(self.current_file_changed)
-        editorstack.plugin_load.connect(self.load)
-        editorstack.plugin_load[()].connect(self.load)
-        editorstack.edit_goto.connect(self.load)
-        editorstack.sig_save_as.connect(self.save_as)
-        editorstack.sig_prev_edit_pos.connect(self.go_to_last_edit_location)
-        editorstack.sig_prev_cursor.connect(self.go_to_previous_cursor_position)
-        editorstack.sig_next_cursor.connect(self.go_to_next_cursor_position)
-        editorstack.sig_prev_warning.connect(self.go_to_previous_warning)
-        editorstack.sig_next_warning.connect(self.go_to_next_warning)
-        editorstack.sig_save_bookmark.connect(self.save_bookmark)
-        editorstack.sig_load_bookmark.connect(self.load_bookmark)
-        editorstack.sig_save_bookmarks.connect(self.save_bookmarks)
-
-        # Register editorstack's autosave component with plugin's autosave
-        # component
-        self.autosave.register_autosave_for_stack(editorstack.autosave)
-
-    def unregister_editorstack(self, editorstack):
-        """Removing editorstack only if it's not the last remaining"""
-        self.remove_last_focus_editorstack(editorstack)
-        if len(self.editorstacks) > 1:
-            index = self.editorstacks.index(editorstack)
-            self.editorstacks.pop(index)
-            return True
-        else:
-            # editorstack was not removed!
-            return False
-
-    def clone_editorstack(self, editorstack):
-        editorstack.clone_from(self.editorstacks[0])
-        for finfo in editorstack.data:
-            self.register_widget_shortcuts(finfo.editor)
-
-    @Slot(str, str)
-    def close_file_in_all_editorstacks(self, editorstack_id_str, filename):
-        for editorstack in self.editorstacks:
-            if str(id(editorstack)) != editorstack_id_str:
-                editorstack.blockSignals(True)
-                index = editorstack.get_index_from_filename(filename)
-                editorstack.close_file(index, force=True)
-                editorstack.blockSignals(False)
-
-    @Slot(str, str, str)
-    def file_saved_in_editorstack(self, editorstack_id_str,
-                                  original_filename, filename):
-        """A file was saved in editorstack, this notifies others"""
-        for editorstack in self.editorstacks:
-            if str(id(editorstack)) != editorstack_id_str:
-                editorstack.file_saved_in_other_editorstack(original_filename,
-                                                            filename)
-
-    @Slot(str, str, str)
-    def file_renamed_in_data_in_editorstack(self, editorstack_id_str,
-                                            original_filename, filename):
-        """A file was renamed in data in editorstack, this notifies others"""
-        for editorstack in self.editorstacks:
-            if str(id(editorstack)) != editorstack_id_str:
-                editorstack.rename_in_data(original_filename, filename)
-
-    #------ Handling editor windows
-    def setup_other_windows(self):
-        """Setup toolbars and menus for 'New window' instances"""
-
-        self.toolbar_list = ((_("File toolbar"), "file_toolbar",
-                              self.main.file_toolbar_actions),
-                             (_("Search toolbar"), "search_toolbar",
-                              self.main.search_menu_actions),
-                             (_("Source toolbar"), "source_toolbar",
-                              self.main.source_toolbar_actions),
-                             (_("Run toolbar"), "run_toolbar",
-                              self.main.run_toolbar_actions),
-                             (_("Debug toolbar"), "debug_toolbar",
-                              self.main.debug_toolbar_actions),
-                             (_("Edit toolbar"), "edit_toolbar",
-                              self.main.edit_toolbar_actions))
-        self.menu_list = ((_("&File"), self.main.file_menu_actions),
-                          (_("&Edit"), self.main.edit_menu_actions),
-                          (_("&Search"), self.main.search_menu_actions),
-                          (_("Sour&ce"), self.main.source_menu_actions),
-                          (_("&Run"), self.main.run_menu_actions),
-                          (_("&Tools"), self.main.tools_menu_actions),
-                          (_("&View"), []),
-                          (_("&Help"), self.main.help_menu_actions))
-        # Create pending new windows:
-        for layout_settings in self.editorwindows_to_be_created:
-            win = self.create_new_window()
-            win.set_layout_settings(layout_settings)
-
-    def switch_to_plugin(self):
-        """
-        Reimplemented method to deactivate shortcut when
-        opening a new window.
-        """
-        if not self.editorwindows:
-            super(Editor, self).switch_to_plugin()
-
-    def create_new_window(self):
-        oe_options = self.outlineexplorer.explorer.get_options()
-        window = EditorMainWindow(
-            self, self.stack_menu_actions, self.toolbar_list, self.menu_list,
-            outline_explorer_options=oe_options)
-        window.add_toolbars_to_menu("&View", window.get_toolbars())
-        window.load_toolbars()
-        window.resize(self.size())
-        window.show()
-        window.editorwidget.editorsplitter.editorstack.new_window = True
-        self.register_editorwindow(window)
-        window.destroyed.connect(lambda: self.unregister_editorwindow(window))
-        return window
-
-    def register_editorwindow(self, window):
-        self.editorwindows.append(window)
-
-    def unregister_editorwindow(self, window):
-        self.editorwindows.pop(self.editorwindows.index(window))
-
-
-    #------ Accessors
-    def get_filenames(self):
-        return [finfo.filename for finfo in self.editorstacks[0].data]
-
-    def get_filename_index(self, filename):
-        return self.editorstacks[0].has_filename(filename)
-
-    def get_current_editorstack(self, editorwindow=None):
-        if self.editorstacks is not None:
-            if len(self.editorstacks) == 1:
-                editorstack = self.editorstacks[0]
-            else:
-                editorstack = self.__get_focus_editorstack()
-                if editorstack is None or editorwindow is not None:
-                    editorstack = self.get_last_focus_editorstack(editorwindow)
-                    if editorstack is None:
-                        editorstack = self.editorstacks[0]
-            return editorstack
-
-    def get_current_editor(self):
-        editorstack = self.get_current_editorstack()
-        if editorstack is not None:
-            return editorstack.get_current_editor()
-
-    def get_current_finfo(self):
-        editorstack = self.get_current_editorstack()
-        if editorstack is not None:
-            return editorstack.get_current_finfo()
-
-    def get_current_filename(self):
-        editorstack = self.get_current_editorstack()
-        if editorstack is not None:
-            return editorstack.get_current_filename()
-
-    def is_file_opened(self, filename=None):
-        return self.editorstacks[0].is_file_opened(filename)
-
-    def set_current_filename(self, filename, editorwindow=None, focus=True):
-        """Set focus to *filename* if this file has been opened.
-
-        Return the editor instance associated to *filename*.
-        """
-        editorstack = self.get_current_editorstack(editorwindow)
-        return editorstack.set_current_filename(filename, focus)
-
-    def set_path(self):
-        # TODO: Fix this
-        for finfo in self.editorstacks[0].data:
-            finfo.path = self.main.get_spyder_pythonpath()
-        #if self.introspector:
-        #    self.introspector.change_extra_path(
-        #            self.main.get_spyder_pythonpath())
-
-    #------ FileSwitcher API
-    def get_current_tab_manager(self):
-        """Get the widget with the TabWidget attribute."""
-        return self.get_current_editorstack()
-
-    #------ Refresh methods
-    def refresh_file_dependent_actions(self):
-        """Enable/disable file dependent actions
-        (only if dockwidget is visible)"""
-        if self.dockwidget and self.dockwidget.isVisible():
-            enable = self.get_current_editor() is not None
-            for action in self.file_dependent_actions:
-                action.setEnabled(enable)
-
-    def refresh_save_all_action(self):
-        """Enable 'Save All' if there are files to be saved"""
-        editorstack = self.get_current_editorstack()
-        if editorstack:
-            state = any(finfo.editor.document().isModified() or finfo.newly_created
-                        for finfo in editorstack.data)
-            self.save_all_action.setEnabled(state)
-
-    def update_warning_menu(self):
-        """Update warning list menu"""
-        editor = self.get_current_editor()
-        check_results = editor.get_current_warnings()
-        self.warning_menu.clear()
-        filename = self.get_current_filename()
-        for message, line_number in check_results:
-            error = 'syntax' in message
-            text = message[:1].upper() + message[1:]
-            icon = ima.icon('error') if error else ima.icon('warning')
-            slot = lambda _checked, _l=line_number: self.load(filename, goto=_l)
-            action = create_action(self, text=text, icon=icon, triggered=slot)
-            self.warning_menu.addAction(action)
-
-    def update_todo_menu(self):
-        """Update todo list menu"""
-        editorstack = self.get_current_editorstack()
-        results = editorstack.get_todo_results()
-        self.todo_menu.clear()
-        filename = self.get_current_filename()
-        for text, line0 in results:
-            icon = ima.icon('todo')
-            slot = lambda _checked, _l=line0: self.load(filename, goto=_l)
-            action = create_action(self, text=text, icon=icon, triggered=slot)
-            self.todo_menu.addAction(action)
-        self.update_todo_actions()
-
-    def todo_results_changed(self):
-        """
-        Synchronize todo results between editorstacks
-        Refresh todo list navigation buttons
-        """
-        editorstack = self.get_current_editorstack()
-        results = editorstack.get_todo_results()
-        index = editorstack.get_stack_index()
-        if index != -1:
-            filename = editorstack.data[index].filename
-            for other_editorstack in self.editorstacks:
-                if other_editorstack is not editorstack:
-                    other_editorstack.set_todo_results(filename, results)
-        self.update_todo_actions()
-
-    def refresh_eol_chars(self, os_name):
-        os_name = to_text_string(os_name)
-        self.__set_eol_chars = False
-        if os_name == 'nt':
-            self.win_eol_action.setChecked(True)
-        elif os_name == 'posix':
-            self.linux_eol_action.setChecked(True)
-        else:
-            self.mac_eol_action.setChecked(True)
-        self.__set_eol_chars = True
-
-    #------ Slots
-    def opened_files_list_changed(self):
-        """
-        Opened files list has changed:
-        --> open/close file action
-        --> modification ('*' added to title)
-        --> current edited file has changed
-        """
-        # Refresh Python file dependent actions:
-        editor = self.get_current_editor()
-        if editor:
-            python_enable = editor.is_python()
-            cython_enable = python_enable or (
-                programs.is_module_installed('Cython') and editor.is_cython())
-            for action in self.pythonfile_dependent_actions:
-                if action in self.cythonfile_compatible_actions:
-                    enable = cython_enable
-                else:
-                    enable = python_enable
-                if action is self.winpdb_action:
-                    action.setEnabled(enable and WINPDB_PATH is not None)
-                else:
-                    action.setEnabled(enable)
-            self.open_file_update.emit(self.get_current_filename())
-
-    def update_code_analysis_actions(self):
-        """Update actions in the warnings menu."""
-        editor = self.get_current_editor()
-        # To fix an error at startup
-        if editor is None:
-            return
-        results = editor.get_current_warnings()
-        # Update code analysis actions
-        state = results is not None and len(results)
-        for action in (self.warning_list_action, self.previous_warning_action,
-                       self.next_warning_action):
-            if state is not None:
-                action.setEnabled(state)
-
-    def update_todo_actions(self):
-        editorstack = self.get_current_editorstack()
-        results = editorstack.get_todo_results()
-        state = (self.get_option('todo_list') and
-                 results is not None and len(results))
-        if state is not None:
-            self.todo_list_action.setEnabled(state)
-
-    def rehighlight_cells(self):
-        """Rehighlight cells of current editor"""
-        editor = self.get_current_editor()
-        editor.rehighlight_cells()
-        QApplication.processEvents()
-
-    @Slot(set)
-    def update_active_languages(self, languages):
-        self.main.completions.update_client_status(languages)
-
-
-    # ------ Bookmarks
-    def save_bookmarks(self, filename, bookmarks):
-        """Receive bookmark changes and save them."""
-        filename = to_text_string(filename)
-        bookmarks = to_text_string(bookmarks)
-        filename = osp.normpath(osp.abspath(filename))
-        bookmarks = eval(bookmarks)
-        save_bookmarks(filename, bookmarks)
-
-    #------ File I/O
-    def __load_temp_file(self):
-        """Load temporary file from a text file in user home directory"""
-        if not osp.isfile(self.TEMPFILE_PATH):
-            # Creating temporary file
-            default = ['# -*- coding: utf-8 -*-',
-                       '"""', _("Spyder Editor"), '',
-                       _("This is a temporary script file."),
-                       '"""', '', '']
-            text = os.linesep.join([encoding.to_unicode(qstr)
-                                    for qstr in default])
-            try:
-                encoding.write(to_text_string(text), self.TEMPFILE_PATH,
-                               'utf-8')
-            except EnvironmentError:
-                self.new()
-                return
-
-        self.load(self.TEMPFILE_PATH)
-
-    @Slot()
-    def __set_workdir(self):
-        """Set current script directory as working directory"""
-        fname = self.get_current_filename()
-        if fname is not None:
-            directory = osp.dirname(osp.abspath(fname))
-            self.open_dir.emit(directory)
-
-    def __add_recent_file(self, fname):
-        """Add to recent file list"""
-        if fname is None:
-            return
-        if fname in self.recent_files:
-            self.recent_files.remove(fname)
-        self.recent_files.insert(0, fname)
-        if len(self.recent_files) > self.get_option('max_recent_files'):
-            self.recent_files.pop(-1)
-
-    def _clone_file_everywhere(self, finfo):
-        """Clone file (*src_editor* widget) in all editorstacks
-        Cloning from the first editorstack in which every single new editor
-        is created (when loading or creating a new file)"""
-        for editorstack in self.editorstacks[1:]:
-            editor = editorstack.clone_editor_from(finfo, set_current=False)
-            self.register_widget_shortcuts(editor)
-
-
-    @Slot()
-    @Slot(str)
-    def new(self, fname=None, editorstack=None, text=None):
-        """
-        Create a new file - Untitled
-
-        fname=None --> fname will be 'untitledXX.py' but do not create file
-        fname=<basestring> --> create file
-        """
-        # If no text is provided, create default content
-        empty = False
-        try:
-            if text is None:
-                default_content = True
-                text, enc = encoding.read(self.TEMPLATE_PATH)
-                enc_match = re.search(r'-*- coding: ?([a-z0-9A-Z\-]*) -*-',
-                                      text)
-                if enc_match:
-                    enc = enc_match.group(1)
-                # Initialize template variables
-                # Windows
-                username = encoding.to_unicode_from_fs(
-                                os.environ.get('USERNAME', ''))
-                # Linux, Mac OS X
-                if not username:
-                    username = encoding.to_unicode_from_fs(
-                                   os.environ.get('USER', '-'))
-                VARS = {
-                    'date': time.ctime(),
-                    'username': username,
-                }
-                try:
-                    text = text % VARS
-                except Exception:
-                    pass
-            else:
-                default_content = False
-                enc = encoding.read(self.TEMPLATE_PATH)[1]
-        except (IOError, OSError):
-            text = ''
-            enc = 'utf-8'
-            default_content = True
-            empty = True
-
-        create_fname = lambda n: to_text_string(_("untitled")) + ("%d.py" % n)
-        # Creating editor widget
-        if editorstack is None:
-            current_es = self.get_current_editorstack()
-        else:
-            current_es = editorstack
-        created_from_here = fname is None
-        if created_from_here:
-            while True:
-                fname = create_fname(self.untitled_num)
-                self.untitled_num += 1
-                if not osp.isfile(fname):
-                    break
-            basedir = getcwd_or_home()
-
-            if self.main.projects.get_active_project() is not None:
-                basedir = self.main.projects.get_active_project_path()
-            else:
-                c_fname = self.get_current_filename()
-                if c_fname is not None and c_fname != self.TEMPFILE_PATH:
-                    basedir = osp.dirname(c_fname)
-            fname = osp.abspath(osp.join(basedir, fname))
-        else:
-            # QString when triggered by a Qt signal
-            fname = osp.abspath(to_text_string(fname))
-            index = current_es.has_filename(fname)
-            if index is not None and not current_es.close_file(index):
-                return
-
-        # Creating the editor widget in the first editorstack (the one that
-        # can't be destroyed), then cloning this editor widget in all other
-        # editorstacks:
-        finfo = self.editorstacks[0].new(fname, enc, text, default_content,
-                                         empty)
-        finfo.path = self.main.get_spyder_pythonpath()
-        self._clone_file_everywhere(finfo)
-        current_editor = current_es.set_current_filename(finfo.filename)
-        self.register_widget_shortcuts(current_editor)
-        if not created_from_here:
-            self.save(force=True)
-
-    def edit_template(self):
-        """Edit new file template"""
-        self.load(self.TEMPLATE_PATH)
-
-    def update_recent_file_menu(self):
-        """Update recent file menu"""
-        recent_files = []
-        for fname in self.recent_files:
-            if osp.isfile(fname):
-                recent_files.append(fname)
-        self.recent_file_menu.clear()
-        if recent_files:
-            for fname in recent_files:
-                action = create_action(
-                    self, fname,
-                    icon=ima.get_icon_by_extension_or_type(
-                        fname, scale_factor=1.0),
-                    triggered=self.load)
-                action.setData(to_qvariant(fname))
-                self.recent_file_menu.addAction(action)
-        self.clear_recent_action.setEnabled(len(recent_files) > 0)
-        add_actions(self.recent_file_menu, (None, self.max_recent_action,
-                                            self.clear_recent_action))
-
-    @Slot()
-    def clear_recent_files(self):
-        """Clear recent files list"""
-        self.recent_files = []
-
-    @Slot()
-    def change_max_recent_files(self):
-        "Change max recent files entries"""
-        editorstack = self.get_current_editorstack()
-        mrf, valid = QInputDialog.getInt(editorstack, _('Editor'),
-                               _('Maximum number of recent files'),
-                               self.get_option('max_recent_files'), 1, 35)
-        if valid:
-            self.set_option('max_recent_files', mrf)
-
-    @Slot()
-    @Slot(str)
-    @Slot(str, int, str)
-    @Slot(str, int, str, object)
-    def load(self, filenames=None, goto=None, word='',
-             editorwindow=None, processevents=True, start_column=None,
-             set_focus=True, add_where='end'):
-        """
-        Load a text file
-        editorwindow: load in this editorwindow (useful when clicking on
-        outline explorer with multiple editor windows)
-        processevents: determines if processEvents() should be called at the
-        end of this method (set to False to prevent keyboard events from
-        creeping through to the editor during debugging)
-        """
-        # Switch to editor before trying to load a file
-        try:
-            self.switch_to_plugin()
-        except AttributeError:
-            pass
-
-        editor0 = self.get_current_editor()
-        if editor0 is not None:
-            position0 = editor0.get_position('cursor')
-            filename0 = self.get_current_filename()
-        else:
-            position0, filename0 = None, None
-        if not filenames:
-            # Recent files action
-            action = self.sender()
-            if isinstance(action, QAction):
-                filenames = from_qvariant(action.data(), to_text_string)
-        if not filenames:
-            basedir = getcwd_or_home()
-            if self.edit_filetypes is None:
-                self.edit_filetypes = get_edit_filetypes()
-            if self.edit_filters is None:
-                self.edit_filters = get_edit_filters()
-
-            c_fname = self.get_current_filename()
-            if c_fname is not None and c_fname != self.TEMPFILE_PATH:
-                basedir = osp.dirname(c_fname)
-            self.redirect_stdio.emit(False)
-            parent_widget = self.get_current_editorstack()
-            if filename0 is not None:
-                selectedfilter = get_filter(self.edit_filetypes,
-                                            osp.splitext(filename0)[1])
-            else:
-                selectedfilter = ''
-            if not running_under_pytest():
-                filenames, _sf = getopenfilenames(
-                                    parent_widget,
-                                    _("Open file"), basedir,
-                                    self.edit_filters,
-                                    selectedfilter=selectedfilter,
-                                    options=QFileDialog.HideNameFilterDetails)
-            else:
-                # Use a Qt (i.e. scriptable) dialog for pytest
-                dialog = QFileDialog(parent_widget, _("Open file"),
-                                     options=QFileDialog.DontUseNativeDialog)
-                if dialog.exec_():
-                    filenames = dialog.selectedFiles()
-            self.redirect_stdio.emit(True)
-            if filenames:
-                filenames = [osp.normpath(fname) for fname in filenames]
-            else:
-                return
-
-        focus_widget = QApplication.focusWidget()
-        if self.editorwindows and not self.dockwidget.isVisible():
-            # We override the editorwindow variable to force a focus on
-            # the editor window instead of the hidden editor dockwidget.
-            # See spyder-ide/spyder#5742.
-            if editorwindow not in self.editorwindows:
-                editorwindow = self.editorwindows[0]
-            editorwindow.setFocus()
-            editorwindow.raise_()
-        elif (self.dockwidget and not self._ismaximized
-              and not self.dockwidget.isAncestorOf(focus_widget)
-              and not isinstance(focus_widget, CodeEditor)):
-            self.switch_to_plugin()
-
-        def _convert(fname):
-            fname = osp.abspath(encoding.to_unicode_from_fs(fname))
-            if os.name == 'nt' and len(fname) >= 2 and fname[1] == ':':
-                fname = fname[0].upper()+fname[1:]
-            return fname
-
-        if hasattr(filenames, 'replaceInStrings'):
-            # This is a QStringList instance (PyQt API #1), converting to list:
-            filenames = list(filenames)
-        if not isinstance(filenames, list):
-            filenames = [_convert(filenames)]
-        else:
-            filenames = [_convert(fname) for fname in list(filenames)]
-        if isinstance(goto, int):
-            goto = [goto]
-        elif goto is not None and len(goto) != len(filenames):
-            goto = None
-
-        for index, filename in enumerate(filenames):
-            # -- Do not open an already opened file
-            focus = set_focus and index == 0
-            current_editor = self.set_current_filename(filename,
-                                                       editorwindow,
-                                                       focus=focus)
-            if current_editor is None:
-                # -- Not a valid filename:
-                if not osp.isfile(filename):
-                    continue
-                # --
-                current_es = self.get_current_editorstack(editorwindow)
-                # Creating the editor widget in the first editorstack
-                # (the one that can't be destroyed), then cloning this
-                # editor widget in all other editorstacks:
-                finfo = self.editorstacks[0].load(
-                    filename, set_current=False, add_where=add_where)
-                finfo.path = self.main.get_spyder_pythonpath()
-                self._clone_file_everywhere(finfo)
-                current_editor = current_es.set_current_filename(filename,
-                                                                 focus=focus)
-                current_editor.debugger.load_breakpoints()
-                current_editor.set_bookmarks(load_bookmarks(filename))
-                self.register_widget_shortcuts(current_editor)
-                current_es.analyze_script()
-                self.__add_recent_file(filename)
-            if goto is not None: # 'word' is assumed to be None as well
-                current_editor.go_to_line(goto[index], word=word,
-                                          start_column=start_column)
-                position = current_editor.get_position('cursor')
-                self.cursor_moved(filename0, position0, filename, position)
-            current_editor.clearFocus()
-            current_editor.setFocus()
-            current_editor.window().raise_()
-            if processevents:
-                QApplication.processEvents()
-            else:
-                # processevents is false only when calling from debugging
-                current_editor.sig_debug_stop.emit(goto[index])
-                current_sw = self.main.ipyconsole.get_current_shellwidget()
-                current_sw.sig_prompt_ready.connect(
-                    current_editor.sig_debug_stop[()].emit)
-
-    @Slot()
-    def print_file(self):
-        """Print current file"""
-        editor = self.get_current_editor()
-        filename = self.get_current_filename()
-        printer = Printer(mode=QPrinter.HighResolution,
-                          header_font=self.get_font())
-        printDialog = QPrintDialog(printer, editor)
-        if editor.has_selected_text():
-            printDialog.setOption(QAbstractPrintDialog.PrintSelection, True)
-        self.redirect_stdio.emit(False)
-        answer = printDialog.exec_()
-        self.redirect_stdio.emit(True)
-        if answer == QDialog.Accepted:
-            self.starting_long_process(_("Printing..."))
-            printer.setDocName(filename)
-            editor.print_(printer)
-            self.ending_long_process()
-
-    @Slot()
-    def print_preview(self):
-        """Print preview for current file"""
-        from qtpy.QtPrintSupport import QPrintPreviewDialog
-
-        editor = self.get_current_editor()
-        printer = Printer(mode=QPrinter.HighResolution,
-                          header_font=self.get_font())
-        preview = QPrintPreviewDialog(printer, self)
-        preview.setWindowFlags(Qt.Window)
-        preview.paintRequested.connect(lambda printer: editor.print_(printer))
-        self.redirect_stdio.emit(False)
-        preview.exec_()
-        self.redirect_stdio.emit(True)
-
-    @Slot()
-    def close_file(self):
-        """Close current file"""
-        editorstack = self.get_current_editorstack()
-        editorstack.close_file()
-    @Slot()
-    def close_all_files(self):
-        """Close all opened scripts"""
-        self.editorstacks[0].close_all_files()
-
-    @Slot()
-    def save(self, index=None, force=False):
-        """Save file"""
-        editorstack = self.get_current_editorstack()
-        return editorstack.save(index=index, force=force)
-
-    @Slot()
-    def save_as(self):
-        """Save *as* the currently edited file"""
-        editorstack = self.get_current_editorstack()
-        if editorstack.save_as():
-            fname = editorstack.get_current_filename()
-            self.__add_recent_file(fname)
-
-    @Slot()
-    def save_copy_as(self):
-        """Save *copy as* the currently edited file"""
-        editorstack = self.get_current_editorstack()
-        editorstack.save_copy_as()
-
-    @Slot()
-    def save_all(self):
-        """Save all opened files"""
-        self.get_current_editorstack().save_all()
-
-    @Slot()
-    def revert(self):
-        """Revert the currently edited file from disk"""
-        editorstack = self.get_current_editorstack()
-        editorstack.revert()
-
-    @Slot()
-    def find(self):
-        """Find slot"""
-        editorstack = self.get_current_editorstack()
-        editorstack.find_widget.show()
-        editorstack.find_widget.search_text.setFocus()
-
-    @Slot()
-    def find_next(self):
-        """Fnd next slot"""
-        editorstack = self.get_current_editorstack()
-        editorstack.find_widget.find_next()
-
-    @Slot()
-    def find_previous(self):
-        """Find previous slot"""
-        editorstack = self.get_current_editorstack()
-        editorstack.find_widget.find_previous()
-
-    @Slot()
-    def replace(self):
-        """Replace slot"""
-        editorstack = self.get_current_editorstack()
-        editorstack.find_widget.show_replace()
-
-    def open_last_closed(self):
-        """ Reopens the last closed tab."""
-        editorstack = self.get_current_editorstack()
-        last_closed_files = editorstack.get_last_closed_files()
-        if (len(last_closed_files) > 0):
-            file_to_open = last_closed_files[0]
-            last_closed_files.remove(file_to_open)
-            editorstack.set_last_closed_files(last_closed_files)
-            self.load(file_to_open)
-
-    #------ Explorer widget
-    def close_file_from_name(self, filename):
-        """Close file from its name"""
-        filename = osp.abspath(to_text_string(filename))
-        index = self.editorstacks[0].has_filename(filename)
-        if index is not None:
-            self.editorstacks[0].close_file(index)
-
-    def removed(self, filename):
-        """File was removed in file explorer widget or in project explorer"""
-        self.close_file_from_name(filename)
-
-    def removed_tree(self, dirname):
-        """Directory was removed in project explorer widget"""
-        dirname = osp.abspath(to_text_string(dirname))
-        for fname in self.get_filenames():
-            if osp.abspath(fname).startswith(dirname):
-                self.close_file_from_name(fname)
-
-    def renamed(self, source, dest):
-        """
-        Propagate file rename to editor stacks and autosave component.
-
-        This function is called when a file is renamed in the file explorer
-        widget or the project explorer.
-        """
-        filename = osp.abspath(to_text_string(source))
-        index = self.editorstacks[0].has_filename(filename)
-        if index is not None:
-            for editorstack in self.editorstacks:
-                editorstack.rename_in_data(filename,
-                                           new_filename=to_text_string(dest))
-        self.editorstacks[0].autosave.file_renamed(
-            filename, to_text_string(dest))
-
-    def renamed_tree(self, source, dest):
-        """Directory was renamed in file explorer or in project explorer."""
-        dirname = osp.abspath(to_text_string(source))
-        tofile = to_text_string(dest)
-        for fname in self.get_filenames():
-            if osp.abspath(fname).startswith(dirname):
-                new_filename = fname.replace(dirname, tofile)
-                self.renamed(source=fname, dest=new_filename)
-
-    #------ Source code
-    @Slot()
-    def indent(self):
-        """Indent current line or selection"""
-        editor = self.get_current_editor()
-        if editor is not None:
-            editor.indent()
-
-    @Slot()
-    def unindent(self):
-        """Unindent current line or selection"""
-        editor = self.get_current_editor()
-        if editor is not None:
-            editor.unindent()
-
-    @Slot()
-    def text_uppercase (self):
-        """Change current line or selection to uppercase."""
-        editor = self.get_current_editor()
-        if editor is not None:
-            editor.transform_to_uppercase()
-
-    @Slot()
-    def text_lowercase(self):
-        """Change current line or selection to lowercase."""
-        editor = self.get_current_editor()
-        if editor is not None:
-            editor.transform_to_lowercase()
-
-    @Slot()
-    def toggle_comment(self):
-        """Comment current line or selection"""
-        editor = self.get_current_editor()
-        if editor is not None:
-            editor.toggle_comment()
-
-    @Slot()
-    def blockcomment(self):
-        """Block comment current line or selection"""
-        editor = self.get_current_editor()
-        if editor is not None:
-            editor.blockcomment()
-
-    @Slot()
-    def unblockcomment(self):
-        """Un-block comment current line or selection"""
-        editor = self.get_current_editor()
-        if editor is not None:
-            editor.unblockcomment()
-    @Slot()
-    def go_to_next_todo(self):
-        self.switch_to_plugin()
-        editor = self.get_current_editor()
-        position = editor.go_to_next_todo()
-        filename = self.get_current_filename()
-        self.add_cursor_position_to_history(filename, position)
-
-    @Slot()
-    def go_to_next_warning(self):
-        self.switch_to_plugin()
-        editor = self.get_current_editor()
-        position = editor.go_to_next_warning()
-        filename = self.get_current_filename()
-        self.add_cursor_position_to_history(filename, position)
-
-    @Slot()
-    def go_to_previous_warning(self):
-        self.switch_to_plugin()
-        editor = self.get_current_editor()
-        position = editor.go_to_previous_warning()
-        filename = self.get_current_filename()
-        self.add_cursor_position_to_history(filename, position)
-
-    @Slot()
-    def run_winpdb(self):
-        """Run winpdb to debug current file"""
-        if self.save():
-            fname = self.get_current_filename()
-            runconf = get_run_configuration(fname)
-            if runconf is None:
-                args = []
-                wdir = None
-            else:
-                args = runconf.get_arguments().split()
-                wdir = runconf.get_working_directory()
-            # Handle the case where wdir comes back as an empty string
-            # when the working directory dialog checkbox is unchecked.
-            # (subprocess "cwd" default is None, so empty str
-            # must be changed to None in this case.)
-            programs.run_program(WINPDB_PATH, [fname] + args, cwd=wdir or None)
-
-    def toggle_eol_chars(self, os_name, checked):
-        if checked:
-            editor = self.get_current_editor()
-            if self.__set_eol_chars:
-                self.switch_to_plugin()
-                editor.set_eol_chars(sourcecode.get_eol_chars_from_os_name(os_name))
-
-    @Slot()
-    def remove_trailing_spaces(self):
-        self.switch_to_plugin()
-        editorstack = self.get_current_editorstack()
-        editorstack.remove_trailing_spaces()
-
-    @Slot()
-    def fix_indentation(self):
-        self.switch_to_plugin()
-        editorstack = self.get_current_editorstack()
-        editorstack.fix_indentation()
-
-    #------ Cursor position history management
-    def update_cursorpos_actions(self):
-        self.previous_edit_cursor_action.setEnabled(
-                                        self.last_edit_cursor_pos is not None)
-        self.previous_cursor_action.setEnabled(
-               self.cursor_pos_index is not None and self.cursor_pos_index > 0)
-        self.next_cursor_action.setEnabled(self.cursor_pos_index is not None \
-                    and self.cursor_pos_index < len(self.cursor_pos_history)-1)
-
-    def add_cursor_position_to_history(self, filename, position, fc=False):
-        if self.__ignore_cursor_position:
-            return
-        for index, (fname, pos) in enumerate(self.cursor_pos_history[:]):
-            if fname == filename:
-                if pos == position or pos == 0:
-                    if fc:
-                        self.cursor_pos_history[index] = (filename, position)
-                        self.cursor_pos_index = index
-                        self.update_cursorpos_actions()
-                        return
-                    else:
-                        if self.cursor_pos_index >= index:
-                            self.cursor_pos_index -= 1
-                        self.cursor_pos_history.pop(index)
-                        break
-        if self.cursor_pos_index is not None:
-            self.cursor_pos_history = \
-                        self.cursor_pos_history[:self.cursor_pos_index+1]
-        self.cursor_pos_history.append((filename, position))
-        self.cursor_pos_index = len(self.cursor_pos_history)-1
-        self.update_cursorpos_actions()
-
-    def cursor_moved(self, filename0, position0, filename1, position1):
-        """Cursor was just moved: 'go to'"""
-        if position0 is not None:
-            self.add_cursor_position_to_history(filename0, position0)
-        self.add_cursor_position_to_history(filename1, position1)
-
-    def text_changed_at(self, filename, position):
-        self.last_edit_cursor_pos = (to_text_string(filename), position)
-
-    def current_file_changed(self, filename, position):
-        self.add_cursor_position_to_history(to_text_string(filename), position,
-                                            fc=True)
-        # Hide any open tooltips
-        current_stack = self.get_current_editorstack()
-        if current_stack is not None:
-            current_stack.hide_tooltip()
-
-    @Slot()
-    def go_to_last_edit_location(self):
-        if self.last_edit_cursor_pos is not None:
-            filename, position = self.last_edit_cursor_pos
-            if not osp.isfile(filename):
-                self.last_edit_cursor_pos = None
-                return
-            else:
-                self.load(filename)
-                editor = self.get_current_editor()
-                if position < editor.document().characterCount():
-                    editor.set_cursor_position(position)
-
-    def __move_cursor_position(self, index_move):
-        """
-        Move the cursor position forward or backward in the cursor
-        position history by the specified index increment.
-        """
-        if self.cursor_pos_index is None:
-            return
-        filename, _position = self.cursor_pos_history[self.cursor_pos_index]
-        self.cursor_pos_history[self.cursor_pos_index] = (
-            filename, self.get_current_editor().get_position('cursor'))
-        self.__ignore_cursor_position = True
-        old_index = self.cursor_pos_index
-        self.cursor_pos_index = min(len(self.cursor_pos_history) - 1,
-                                    max(0, self.cursor_pos_index + index_move))
-        filename, position = self.cursor_pos_history[self.cursor_pos_index]
-        filenames = self.get_current_editorstack().get_filenames()
-        if not osp.isfile(filename) and filename not in filenames:
-            self.cursor_pos_history.pop(self.cursor_pos_index)
-            if self.cursor_pos_index <= old_index:
-                old_index -= 1
-            self.cursor_pos_index = old_index
-        else:
-            self.load(filename)
-            editor = self.get_current_editor()
-            if position < editor.document().characterCount():
-                editor.set_cursor_position(position)
-        self.__ignore_cursor_position = False
-        self.update_cursorpos_actions()
-
-    @Slot()
-    def go_to_previous_cursor_position(self):
-        self.switch_to_plugin()
-        self.__move_cursor_position(-1)
-
-    @Slot()
-    def go_to_next_cursor_position(self):
-        self.switch_to_plugin()
-        self.__move_cursor_position(1)
-
-    @Slot()
-    def go_to_line(self, line=None):
-        """Open 'go to line' dialog"""
-        editorstack = self.get_current_editorstack()
-        if editorstack is not None:
-            editorstack.go_to_line(line)
-
-    @Slot()
-    def set_or_clear_breakpoint(self):
-        """Set/Clear breakpoint"""
-        editorstack = self.get_current_editorstack()
-        if editorstack is not None:
-            self.switch_to_plugin()
-            editorstack.set_or_clear_breakpoint()
-
-    @Slot()
-    def set_or_edit_conditional_breakpoint(self):
-        """Set/Edit conditional breakpoint"""
-        editorstack = self.get_current_editorstack()
-        if editorstack is not None:
-            self.switch_to_plugin()
-            editorstack.set_or_edit_conditional_breakpoint()
-
-    @Slot()
-    def clear_all_breakpoints(self):
-        """Clear breakpoints in all files"""
-        self.switch_to_plugin()
-        clear_all_breakpoints()
-        self.breakpoints_saved.emit()
-        editorstack = self.get_current_editorstack()
-        if editorstack is not None:
-            for data in editorstack.data:
-                data.editor.debugger.clear_breakpoints()
-        self.refresh_plugin()
-
-    def clear_breakpoint(self, filename, lineno):
-        """Remove a single breakpoint"""
-        clear_breakpoint(filename, lineno)
-        self.breakpoints_saved.emit()
-        editorstack = self.get_current_editorstack()
-        if editorstack is not None:
-            index = self.is_file_opened(filename)
-            if index is not None:
-                editorstack.data[index].editor.debugger.toogle_breakpoint(
-                        lineno)
-
-    def debug_command(self, command):
-        """Debug actions"""
-        self.switch_to_plugin()
-        self.main.ipyconsole.write_to_stdin(command)
-        focus_widget = self.main.ipyconsole.get_focus_widget()
-        if focus_widget:
-            focus_widget.setFocus()
-
-    #------ Run Python script
-    @Slot()
-    def edit_run_configurations(self):
-        dialog = RunConfigDialog(self)
-        dialog.size_change.connect(lambda s: self.set_dialog_size(s))
-        if self.dialog_size is not None:
-            dialog.resize(self.dialog_size)
-        fname = osp.abspath(self.get_current_filename())
-        dialog.setup(fname)
-        if dialog.exec_():
-            fname = dialog.file_to_run
-            if fname is not None:
-                self.load(fname)
-                self.run_file()
-
-    @Slot()
-    def run_file(self, debug=False):
-        """Run script inside current interpreter or in a new one"""
-        editorstack = self.get_current_editorstack()
-        if editorstack.save():
-            editor = self.get_current_editor()
-            fname = osp.abspath(self.get_current_filename())
-
-            # Get fname's dirname before we escape the single and double
-            # quotes. Fixes spyder-ide/spyder#6771.
-            dirname = osp.dirname(fname)
-
-            # Escape single and double quotes in fname and dirname.
-            # Fixes spyder-ide/spyder#2158.
-            fname = fname.replace("'", r"\'").replace('"', r'\"')
-            dirname = dirname.replace("'", r"\'").replace('"', r'\"')
-
-            runconf = get_run_configuration(fname)
-            if runconf is None:
-                dialog = RunConfigOneDialog(self)
-                dialog.size_change.connect(lambda s: self.set_dialog_size(s))
-                if self.dialog_size is not None:
-                    dialog.resize(self.dialog_size)
-                dialog.setup(fname)
-                if CONF.get('run', 'open_at_least_once',
-                            not running_under_pytest()):
-                    # Open Run Config dialog at least once: the first time
-                    # a script is ever run in Spyder, so that the user may
-                    # see it at least once and be conscious that it exists
-                    show_dlg = True
-                    CONF.set('run', 'open_at_least_once', False)
-                else:
-                    # Open Run Config dialog only
-                    # if ALWAYS_OPEN_FIRST_RUN_OPTION option is enabled
-                    show_dlg = CONF.get('run', ALWAYS_OPEN_FIRST_RUN_OPTION)
-                if show_dlg and not dialog.exec_():
-                    return
-                runconf = dialog.get_configuration()
-
-            args = runconf.get_arguments()
-            python_args = runconf.get_python_arguments()
-            interact = runconf.interact
-            post_mortem = runconf.post_mortem
-            current = runconf.current
-            systerm = runconf.systerm
-            clear_namespace = runconf.clear_namespace
-            console_namespace = runconf.console_namespace
-
-            if runconf.file_dir:
-                wdir = dirname
-            elif runconf.cw_dir:
-                wdir = ''
-            elif osp.isdir(runconf.dir):
-                wdir = runconf.dir
-            else:
-                wdir = ''
-
-            python = True # Note: in the future, it may be useful to run
-            # something in a terminal instead of a Python interp.
-            self.__last_ec_exec = (fname, wdir, args, interact, debug,
-                                   python, python_args, current, systerm,
-                                   post_mortem, clear_namespace,
-                                   console_namespace)
-            self.re_run_file()
-            if not interact and not debug:
-                # If external console dockwidget is hidden, it will be
-                # raised in top-level and so focus will be given to the
-                # current external shell automatically
-                # (see SpyderPluginWidget.visibility_changed method)
-                editor.setFocus()
-
-    def set_dialog_size(self, size):
-        self.dialog_size = size
-
-    @Slot()
-    def debug_file(self):
-        """Debug current script"""
-        self.switch_to_plugin()
-        current_editor = self.get_current_editor()
-        if current_editor is not None:
-            current_editor.sig_debug_start.emit()
-        self.run_file(debug=True)
-
-    @Slot()
-    def re_run_file(self):
-        """Re-run last script"""
-        if self.get_option('save_all_before_run'):
-            self.save_all()
-        if self.__last_ec_exec is None:
-            return
-        (fname, wdir, args, interact, debug,
-         python, python_args, current, systerm,
-         post_mortem, clear_namespace,
-         console_namespace) = self.__last_ec_exec
-        if not systerm:
-            self.run_in_current_ipyclient.emit(fname, wdir, args,
-                                               debug, post_mortem,
-                                               current, clear_namespace,
-                                               console_namespace)
-        else:
-            self.main.open_external_console(fname, wdir, args, interact,
-                                            debug, python, python_args,
-                                            systerm, post_mortem)
-
-    @Slot()
-    def run_selection(self):
-        """Run selection or current line in external console"""
-        editorstack = self.get_current_editorstack()
-        editorstack.run_selection()
-
-    @Slot()
-    def run_cell(self):
-        """Run current cell"""
-        editorstack = self.get_current_editorstack()
-        editorstack.run_cell()
-
-    @Slot()
-    def run_cell_and_advance(self):
-        """Run current cell and advance to the next one"""
-        editorstack = self.get_current_editorstack()
-        editorstack.run_cell_and_advance()
-
-    @Slot()
-    def debug_cell(self):
-        '''Debug Current cell.'''
-        editorstack = self.get_current_editorstack()
-        editorstack.debug_cell()
-
-    @Slot()
-    def re_run_last_cell(self):
-        """Run last executed cell."""
-        editorstack = self.get_current_editorstack()
-        editorstack.re_run_last_cell()
-
-    # ------ Code bookmarks
-    @Slot(int)
-    def save_bookmark(self, slot_num):
-        """Save current line and position as bookmark."""
-        bookmarks = CONF.get('editor', 'bookmarks')
-        editorstack = self.get_current_editorstack()
-        if slot_num in bookmarks:
-            filename, line_num, column = bookmarks[slot_num]
-            if osp.isfile(filename):
-                index = editorstack.has_filename(filename)
-                if index is not None:
-                    block = (editorstack.tabs.widget(index).document()
-                             .findBlockByNumber(line_num))
-                    block.userData().bookmarks.remove((slot_num, column))
-        if editorstack is not None:
-            self.switch_to_plugin()
-            editorstack.set_bookmark(slot_num)
-
-    @Slot(int)
-    def load_bookmark(self, slot_num):
-        """Set cursor to bookmarked file and position."""
-        bookmarks = CONF.get('editor', 'bookmarks')
-        if slot_num in bookmarks:
-            filename, line_num, column = bookmarks[slot_num]
-        else:
-            return
-        if not osp.isfile(filename):
-            self.last_edit_cursor_pos = None
-            return
-        self.load(filename)
-        editor = self.get_current_editor()
-        if line_num < editor.document().lineCount():
-            linelength = len(editor.document()
-                             .findBlockByNumber(line_num).text())
-            if column <= linelength:
-                editor.go_to_line(line_num + 1, column)
-            else:
-                # Last column
-                editor.go_to_line(line_num + 1, linelength)
-
-    #------ Zoom in/out/reset
-    def zoom(self, factor):
-        """Zoom in/out/reset"""
-        editor = self.get_current_editorstack().get_current_editor()
-        if factor == 0:
-            font = self.get_font()
-            editor.set_font(font)
-        else:
-            font = editor.font()
-            size = font.pointSize() + factor
-            if size > 0:
-                font.setPointSize(size)
-                editor.set_font(font)
-        editor.update_tab_stop_width_spaces()
-
-    #------ Options
-    def apply_plugin_settings(self, options):
-        """Apply configuration file's plugin settings"""
-        if self.editorstacks is not None:
-            # --- syntax highlight and text rendering settings
-            color_scheme_n = 'color_scheme_name'
-            color_scheme_o = self.get_color_scheme()
-            currentline_n = 'highlight_current_line'
-            currentline_o = self.get_option(currentline_n)
-            currentcell_n = 'highlight_current_cell'
-            currentcell_o = self.get_option(currentcell_n)
-            occurrence_n = 'occurrence_highlighting'
-            occurrence_o = self.get_option(occurrence_n)
-            occurrence_timeout_n = 'occurrence_highlighting/timeout'
-            occurrence_timeout_o = self.get_option(occurrence_timeout_n)
-            focus_to_editor_n = 'focus_to_editor'
-            focus_to_editor_o = self.get_option(focus_to_editor_n)
-
-            for editorstack in self.editorstacks:
-                if color_scheme_n in options:
-                    editorstack.set_color_scheme(color_scheme_o)
-                if currentline_n in options:
-                    editorstack.set_highlight_current_line_enabled(
-                                                                currentline_o)
-                if currentcell_n in options:
-                    editorstack.set_highlight_current_cell_enabled(
-                                                                currentcell_o)
-                if occurrence_n in options:
-                    editorstack.set_occurrence_highlighting_enabled(occurrence_o)
-                if occurrence_timeout_n in options:
-                    editorstack.set_occurrence_highlighting_timeout(
-                                                           occurrence_timeout_o)
-                if focus_to_editor_n in options:
-                    editorstack.set_focus_to_editor(focus_to_editor_o)
-
-            # --- everything else
-            tabbar_n = 'show_tab_bar'
-            tabbar_o = self.get_option(tabbar_n)
-            classfuncdropdown_n = 'show_class_func_dropdown'
-            classfuncdropdown_o = self.get_option(classfuncdropdown_n)
-            linenb_n = 'line_numbers'
-            linenb_o = self.get_option(linenb_n)
-            blanks_n = 'blank_spaces'
-            blanks_o = self.get_option(blanks_n)
-            scrollpastend_n = 'scroll_past_end'
-            scrollpastend_o = self.get_option(scrollpastend_n)
-            edgeline_n = 'edge_line'
-            edgeline_o = self.get_option(edgeline_n)
-            edgelinecols_n = 'edge_line_columns'
-            edgelinecols_o = self.get_option(edgelinecols_n)
-            wrap_n = 'wrap'
-            wrap_o = self.get_option(wrap_n)
-            indentguides_n = 'indent_guides'
-            indentguides_o = self.get_option(indentguides_n)
-            tabindent_n = 'tab_always_indent'
-            tabindent_o = self.get_option(tabindent_n)
-            stripindent_n = 'strip_trailing_spaces_on_modify'
-            stripindent_o = self.get_option(stripindent_n)
-            ibackspace_n = 'intelligent_backspace'
-            ibackspace_o = self.get_option(ibackspace_n)
-            autocompletions_n = 'automatic_completions'
-            autocompletions_o = self.get_option(autocompletions_n)
-<<<<<<< HEAD
-            codesnippets_n = 'code_snippets'
-            codesnippets_o = self.get_option(codesnippets_n)
-=======
-            completionshint_n = 'completions_hint'
-            completionshint_o = self.get_option(completionshint_n)
->>>>>>> e21ae70e
-            removetrail_n = 'always_remove_trailing_spaces'
-            removetrail_o = self.get_option(removetrail_n)
-            converteol_n = 'convert_eol_on_save'
-            converteol_o = self.get_option(converteol_n)
-            converteolto_n = 'convert_eol_on_save_to'
-            converteolto_o = self.get_option(converteolto_n)
-            runcellcopy_n = 'run_cell_copy'
-            runcellcopy_o = self.get_option(runcellcopy_n)
-            closepar_n = 'close_parentheses'
-            closepar_o = self.get_option(closepar_n)
-            close_quotes_n = 'close_quotes'
-            close_quotes_o = self.get_option(close_quotes_n)
-            add_colons_n = 'add_colons'
-            add_colons_o = self.get_option(add_colons_n)
-            autounindent_n = 'auto_unindent'
-            autounindent_o = self.get_option(autounindent_n)
-            indent_chars_n = 'indent_chars'
-            indent_chars_o = self.get_option(indent_chars_n)
-            tab_stop_width_spaces_n = 'tab_stop_width_spaces'
-            tab_stop_width_spaces_o = self.get_option(tab_stop_width_spaces_n)
-            help_n = 'connect_to_oi'
-            help_o = CONF.get('help', 'connect/editor')
-            todo_n = 'todo_list'
-            todo_o = self.get_option(todo_n)
-
-            finfo = self.get_current_finfo()
-
-
-            for editorstack in self.editorstacks:
-                if tabbar_n in options:
-                    editorstack.set_tabbar_visible(tabbar_o)
-                if linenb_n in options:
-                    editorstack.set_linenumbers_enabled(linenb_o,
-                                                        current_finfo=finfo)
-                if autocompletions_n in options:
-                    editorstack.set_automatic_completions_enabled(
-                        autocompletions_o)
-<<<<<<< HEAD
-                if codesnippets_n in options:
-                    lsp = self.main.completions.get_client('lsp')
-                    lsp.update_server_list()
-                    editorstack.set_code_snippets_enabled(codesnippets_o)
-=======
-                if completionshint_n in options:
-                    editorstack.set_completions_hint_enabled(completionshint_o)
->>>>>>> e21ae70e
-                if edgeline_n in options:
-                    editorstack.set_edgeline_enabled(edgeline_o)
-                if edgelinecols_n in options:
-                    editorstack.set_edgeline_columns(edgelinecols_o)
-                if wrap_n in options:
-                    editorstack.set_wrap_enabled(wrap_o)
-                if tabindent_n in options:
-                    editorstack.set_tabmode_enabled(tabindent_o)
-                if stripindent_n in options:
-                    editorstack.set_stripmode_enabled(stripindent_o)
-                if ibackspace_n in options:
-                    editorstack.set_intelligent_backspace_enabled(ibackspace_o)
-                if removetrail_n in options:
-                    editorstack.set_always_remove_trailing_spaces(removetrail_o)
-                if converteol_n in options:
-                    editorstack.set_convert_eol_on_save(converteol_o)
-                if converteolto_n in options:
-                    editorstack.set_convert_eol_on_save_to(converteolto_o)
-                if runcellcopy_n in options:
-                    editorstack.set_run_cell_copy(runcellcopy_o)
-                if closepar_n in options:
-                    editorstack.set_close_parentheses_enabled(closepar_o)
-                if close_quotes_n in options:
-                    editorstack.set_close_quotes_enabled(close_quotes_o)
-                if add_colons_n in options:
-                    editorstack.set_add_colons_enabled(add_colons_o)
-                if autounindent_n in options:
-                    editorstack.set_auto_unindent_enabled(autounindent_o)
-                if indent_chars_n in options:
-                    editorstack.set_indent_chars(indent_chars_o)
-                if tab_stop_width_spaces_n in options:
-                    editorstack.set_tab_stop_width_spaces(tab_stop_width_spaces_o)
-                if help_n in options:
-                    editorstack.set_help_enabled(help_o)
-                if todo_n in options:
-                    editorstack.set_todolist_enabled(todo_o,
-                                                     current_finfo=finfo)
-
-            for name, action in self.checkable_actions.items():
-                if name in options:
-                    # Avoid triggering the action when this action changes state
-                    action.blockSignals(True)
-                    state = self.get_option(name)
-                    action.setChecked(state)
-                    action.blockSignals(False)
-                    # See: spyder-ide/spyder#9915
-                    # action.trigger()
-
-            # Multiply by 1000 to convert seconds to milliseconds
-            self.autosave.interval = (
-                    self.get_option('autosave_interval') * 1000)
-            self.autosave.enabled = self.get_option('autosave_enabled')
-
-            # We must update the current editor after the others:
-            # (otherwise, code analysis buttons state would correspond to the
-            #  last editor instead of showing the one of the current editor)
-            if finfo is not None:
-                # TODO: Connect this to the LSP
-                if todo_n in options and todo_o:
-                    finfo.run_todo_finder()
-
-    # --- Open files
-    def get_open_filenames(self):
-        """Get the list of open files in the current stack"""
-        editorstack = self.editorstacks[0]
-        filenames = []
-        filenames += [finfo.filename for finfo in editorstack.data]
-        return filenames
-
-    def set_open_filenames(self):
-        """
-        Set the recent opened files on editor based on active project.
-
-        If no project is active, then editor filenames are saved, otherwise
-        the opened filenames are stored in the project config info.
-        """
-        if self.projects is not None:
-            if not self.projects.get_active_project():
-                filenames = self.get_open_filenames()
-                self.set_option('filenames', filenames)
-
-    def setup_open_files(self):
-        """
-        Open the list of saved files per project.
-
-        Also open any files that the user selected in the recovery dialog.
-        """
-        self.set_create_new_file_if_empty(False)
-        active_project_path = None
-        if self.projects is not None:
-            active_project_path = self.projects.get_active_project_path()
-
-        if active_project_path:
-            filenames = self.projects.get_project_filenames()
-        else:
-            filenames = self.get_option('filenames', default=[])
-        self.close_all_files()
-
-        all_filenames = self.autosave.recover_files_to_open + filenames
-        if all_filenames and any([osp.isfile(f) for f in all_filenames]):
-            layout = self.get_option('layout_settings', None)
-            # Check if no saved layout settings exist, e.g. clean prefs file.
-            # If not, load with default focus/layout, to fix
-            # spyder-ide/spyder#8458.
-            if layout:
-                is_vertical, cfname, clines = layout.get('splitsettings')[0]
-                if cfname in filenames:
-                    index = filenames.index(cfname)
-                    # First we load the last focused file.
-                    self.load(filenames[index], goto=clines[index], set_focus=True)
-                    # Then we load the files located to the left of the last
-                    # focused file in the tabbar, while keeping the focus on
-                    # the last focused file.
-                    if index > 0:
-                        self.load(filenames[index::-1], goto=clines[index::-1],
-                                  set_focus=False, add_where='start')
-                    # Then we load the files located to the right of the last
-                    # focused file in the tabbar, while keeping the focus on
-                    # the last focused file.
-                    if index < (len(filenames) - 1):
-                        self.load(filenames[index+1:], goto=clines[index:],
-                                  set_focus=False, add_where='end')
-                    # Finally we load any recovered files at the end of the tabbar,
-                    # while keeping focus on the last focused file.
-                    if self.autosave.recover_files_to_open:
-                        self.load(self.autosave.recover_files_to_open,
-                                  set_focus=False, add_where='end')
-                else:
-                    if filenames:
-                        self.load(filenames, goto=clines)
-                    if self.autosave.recover_files_to_open:
-                        self.load(self.autosave.recover_files_to_open)
-            else:
-                if filenames:
-                    self.load(filenames)
-                if self.autosave.recover_files_to_open:
-                    self.load(self.autosave.recover_files_to_open)
-
-            if self.__first_open_files_setup:
-                self.__first_open_files_setup = False
-                if layout is not None:
-                    self.editorsplitter.set_layout_settings(
-                        layout,
-                        dont_goto=filenames[0])
-                win_layout = self.get_option('windows_layout_settings', [])
-                if win_layout:
-                    for layout_settings in win_layout:
-                        self.editorwindows_to_be_created.append(
-                            layout_settings)
-                self.set_last_focus_editorstack(self, self.editorstacks[0])
-        else:
-            self.__load_temp_file()
-        self.set_create_new_file_if_empty(True)
-
-    def save_open_files(self):
-        """Save the list of open files"""
-        self.set_option('filenames', self.get_open_filenames())
-
-    def set_create_new_file_if_empty(self, value):
-        """Change the value of create_new_file_if_empty"""
-        for editorstack in self.editorstacks:
-            editorstack.create_new_file_if_empty = value
-
-    # --- File Menu actions (Mac only)
-    @Slot()
-    def go_to_next_file(self):
-        """Switch to next file tab on the current editor stack."""
-        editorstack = self.get_current_editorstack()
-        editorstack.tabs.tab_navigate(+1)
-
-    @Slot()
-    def go_to_previous_file(self):
-        """Switch to previous file tab on the current editor stack."""
-        editorstack = self.get_current_editorstack()
-        editorstack.tabs.tab_navigate(-1)
+# -*- coding: utf-8 -*-
+#
+# Copyright © Spyder Project Contributors
+# Licensed under the terms of the MIT License
+# (see spyder/__init__.py for details)
+
+"""Editor Plugin"""
+
+# pylint: disable=C0103
+# pylint: disable=R0903
+# pylint: disable=R0911
+# pylint: disable=R0201
+
+# Standard library imports
+import logging
+import os
+import os.path as osp
+import re
+import sys
+import time
+
+# Third party imports
+from qtpy.compat import from_qvariant, getopenfilenames, to_qvariant
+from qtpy.QtCore import QByteArray, Qt, Signal, Slot
+from qtpy.QtPrintSupport import QAbstractPrintDialog, QPrintDialog, QPrinter
+from qtpy.QtWidgets import (QAction, QActionGroup, QApplication, QDialog,
+                            QFileDialog, QInputDialog, QMenu, QSplitter,
+                            QToolBar, QVBoxLayout, QWidget)
+
+# Local imports
+from spyder import dependencies
+from spyder.config.base import _, get_conf_path, running_under_pytest
+from spyder.config.gui import get_shortcut
+from spyder.config.manager import CONF
+from spyder.config.utils import (get_edit_filetypes, get_edit_filters,
+                                 get_filter)
+from spyder.py3compat import PY2, qbytearray_to_str, to_text_string
+from spyder.utils import encoding, programs, sourcecode
+from spyder.utils import icon_manager as ima
+from spyder.utils.qthelpers import create_action, add_actions, MENU_SEPARATOR
+from spyder.utils.misc import getcwd_or_home
+from spyder.widgets.findreplace import FindReplace
+from spyder.plugins.editor.confpage import EditorConfigPage
+from spyder.plugins.editor.utils.autosave import AutosaveForPlugin
+from spyder.plugins.editor.widgets.editor import (EditorMainWindow, Printer,
+                                                  EditorSplitter, EditorStack,)
+from spyder.plugins.editor.widgets.codeeditor import CodeEditor
+from spyder.plugins.editor.utils.bookmarks import (load_bookmarks,
+                                                   save_bookmarks)
+from spyder.plugins.editor.utils.debugger import (clear_all_breakpoints,
+                                                  clear_breakpoint)
+from spyder.plugins.editor.widgets.status import (CursorPositionStatus,
+                                                  EncodingStatus, EOLStatus,
+                                                  ReadWriteStatus, VCSStatus)
+from spyder.api.plugins import SpyderPluginWidget
+from spyder.preferences.runconfig import (ALWAYS_OPEN_FIRST_RUN_OPTION,
+                                          get_run_configuration,
+                                          RunConfigDialog, RunConfigOneDialog)
+
+
+logger = logging.getLogger(__name__)
+
+
+# Dependencies
+PYLS_REQVER = '>=0.27.0'
+dependencies.add('pyls', 'python-language-server',
+                 _("Editor's code completion, go-to-definition, help and "
+                   "real-time code analysis"),
+                 required_version=PYLS_REQVER)
+
+NBCONVERT_REQVER = ">=4.0"
+dependencies.add("nbconvert", "nbconvert",
+                 _("Manipulate Jupyter notebooks on the Editor"),
+                 required_version=NBCONVERT_REQVER)
+
+WINPDB_PATH = programs.find_program('winpdb')
+
+
+class Editor(SpyderPluginWidget):
+    """
+    Multi-file Editor widget
+    """
+    CONF_SECTION = 'editor'
+    CONFIGWIDGET_CLASS = EditorConfigPage
+    TEMPFILE_PATH = get_conf_path('temp.py')
+    TEMPLATE_PATH = get_conf_path('template.py')
+    DISABLE_ACTIONS_WHEN_HIDDEN = False  # SpyderPluginWidget class attribute
+
+    # Signals
+    run_in_current_ipyclient = Signal(str, str, str,
+                                      bool, bool, bool, bool, bool)
+    run_cell_in_ipyclient = Signal(str, object, str, bool)
+    debug_cell_in_ipyclient = Signal(str, object, str, bool)
+    exec_in_extconsole = Signal(str, bool)
+    redirect_stdio = Signal(bool)
+    open_dir = Signal(str)
+    breakpoints_saved = Signal()
+    run_in_current_extconsole = Signal(str, str, str, bool, bool)
+    open_file_update = Signal(str)
+
+    # This signal is fired for any focus change among all editor stacks
+    sig_editor_focus_changed = Signal()
+
+    def __init__(self, parent, ignore_last_opened_files=False):
+        SpyderPluginWidget.__init__(self, parent)
+
+        self.__set_eol_chars = True
+
+        # Creating template if it doesn't already exist
+        if not osp.isfile(self.TEMPLATE_PATH):
+            if os.name == "nt":
+                shebang = []
+            else:
+                shebang = ['#!/usr/bin/env python' + ('2' if PY2 else '3')]
+            header = shebang + [
+                '# -*- coding: utf-8 -*-',
+                '"""', 'Created on %(date)s', '',
+                '@author: %(username)s', '"""', '', '']
+            try:
+                encoding.write(os.linesep.join(header), self.TEMPLATE_PATH,
+                               'utf-8')
+            except EnvironmentError:
+                pass
+
+        self.projects = None
+        self.outlineexplorer = None
+        self.help = None
+
+        self.file_dependent_actions = []
+        self.pythonfile_dependent_actions = []
+        self.dock_toolbar_actions = None
+        self.edit_menu_actions = None #XXX: find another way to notify Spyder
+        self.stack_menu_actions = None
+        self.checkable_actions = {}
+
+        self.__first_open_files_setup = True
+        self.editorstacks = []
+        self.last_focus_editorstack = {}
+        self.editorwindows = []
+        self.editorwindows_to_be_created = []
+        self.toolbar_list = None
+        self.menu_list = None
+
+        # We need to call this here to create self.dock_toolbar_actions,
+        # which is used below.
+        self._setup()
+        self.options_button.hide()
+
+        # Configuration dialog size
+        self.dialog_size = None
+
+        statusbar = parent.statusBar()  # Create a status bar
+        self.vcs_status = VCSStatus(self, statusbar)
+        self.cursorpos_status = CursorPositionStatus(self, statusbar)
+        self.encoding_status = EncodingStatus(self, statusbar)
+        self.eol_status = EOLStatus(self, statusbar)
+        self.readwrite_status = ReadWriteStatus(self, statusbar)
+
+        layout = QVBoxLayout()
+        self.dock_toolbar = QToolBar(self)
+        add_actions(self.dock_toolbar, self.dock_toolbar_actions)
+        layout.addWidget(self.dock_toolbar)
+
+        self.last_edit_cursor_pos = None
+        self.cursor_pos_history = []
+        self.cursor_pos_index = None
+        self.__ignore_cursor_position = True
+
+        # Completions setup
+        self.completion_editor_settings = {}
+
+        # Setup new windows:
+        self.main.all_actions_defined.connect(self.setup_other_windows)
+
+        # Change module completions when PYTHONPATH changes
+        self.main.sig_pythonpath_changed.connect(self.set_path)
+
+        # Find widget
+        self.find_widget = FindReplace(self, enable_replace=True)
+        self.find_widget.hide()
+        self.find_widget.visibility_changed.connect(
+                                          lambda vs: self.rehighlight_cells())
+        self.register_widget_shortcuts(self.find_widget)
+
+        # Start autosave component
+        # (needs to be done before EditorSplitter)
+        self.autosave = AutosaveForPlugin(self)
+        self.autosave.try_recover_from_autosave()
+        # Multiply by 1000 to convert seconds to milliseconds
+        self.autosave.interval = self.get_option('autosave_interval') * 1000
+        self.autosave.enabled = self.get_option('autosave_enabled')
+
+        # Tabbed editor widget + Find/Replace widget
+        editor_widgets = QWidget(self)
+        editor_layout = QVBoxLayout()
+        editor_layout.setContentsMargins(0, 0, 0, 0)
+        editor_widgets.setLayout(editor_layout)
+        self.editorsplitter = EditorSplitter(self, self,
+                                         self.stack_menu_actions, first=True)
+        editor_layout.addWidget(self.editorsplitter)
+        editor_layout.addWidget(self.find_widget)
+
+        # Splitter: editor widgets (see above) + outline explorer
+        self.splitter = QSplitter(self)
+        self.splitter.setContentsMargins(0, 0, 0, 0)
+        self.splitter.addWidget(editor_widgets)
+        self.splitter.setStretchFactor(0, 5)
+        self.splitter.setStretchFactor(1, 1)
+        layout.addWidget(self.splitter)
+        self.setLayout(layout)
+        self.setFocusPolicy(Qt.ClickFocus)
+
+        # Editor's splitter state
+        state = self.get_option('splitter_state', None)
+        if state is not None:
+            self.splitter.restoreState( QByteArray().fromHex(
+                    str(state).encode('utf-8')) )
+
+        self.recent_files = self.get_option('recent_files', [])
+        self.untitled_num = 0
+
+        # Parameters of last file execution:
+        self.__last_ic_exec = None # internal console
+        self.__last_ec_exec = None # external console
+
+        # File types and filters used by the Open dialog
+        self.edit_filetypes = None
+        self.edit_filters = None
+
+        self.__ignore_cursor_position = False
+        current_editor = self.get_current_editor()
+        if current_editor is not None:
+            filename = self.get_current_filename()
+            position = current_editor.get_position('cursor')
+            self.add_cursor_position_to_history(filename, position)
+        self.update_cursorpos_actions()
+        self.set_path()
+
+    def set_projects(self, projects):
+        self.projects = projects
+
+    @Slot()
+    def show_hide_projects(self):
+        if self.projects is not None:
+            dw = self.projects.dockwidget
+            if dw.isVisible():
+                dw.hide()
+            else:
+                dw.show()
+                dw.raise_()
+            self.switch_to_plugin()
+
+    def set_outlineexplorer(self, outlineexplorer):
+        self.outlineexplorer = outlineexplorer
+        for editorstack in self.editorstacks:
+            # Pass the OutlineExplorer widget to the stacks because they
+            # don't need the plugin
+            editorstack.set_outlineexplorer(self.outlineexplorer.explorer)
+        self.editorstacks[0].initialize_outlineexplorer()
+        self.outlineexplorer.explorer.edit_goto.connect(
+                           lambda filenames, goto, word:
+                           self.load(filenames=filenames, goto=goto, word=word,
+                                     editorwindow=self))
+        self.outlineexplorer.explorer.edit.connect(
+                             lambda filenames:
+                             self.load(filenames=filenames, editorwindow=self))
+
+    def set_help(self, help_plugin):
+        self.help = help_plugin
+        for editorstack in self.editorstacks:
+            editorstack.set_help(self.help)
+
+    #------ Private API --------------------------------------------------------
+    def restore_scrollbar_position(self):
+        """Restoring scrollbar position after main window is visible"""
+        # Widget is now visible, we may center cursor on top level editor:
+        try:
+            self.get_current_editor().centerCursor()
+        except AttributeError:
+            pass
+
+    @Slot(dict)
+    def report_open_file(self, options):
+        """Request to start a completion server to attend a language."""
+        filename = options['filename']
+        language = options['language']
+        logger.debug('Start completion server for %s [%s]' % (
+            filename, language))
+        codeeditor = options['codeeditor']
+        status = self.main.completions.start_client(language.lower())
+        self.main.completions.register_file(
+            language.lower(), filename, codeeditor)
+        if status:
+            logger.debug('{0} completion server is ready'.format(language))
+            codeeditor.start_completion_services()
+            if language.lower() in self.completion_editor_settings:
+                codeeditor.update_completion_configuration(
+                    self.completion_editor_settings[language.lower()])
+        else:
+            if codeeditor.language == language.lower():
+                logger.debug('Setting {0} completions off'.format(filename))
+                codeeditor.completions_available = False
+
+    @Slot(dict, str)
+    def register_completion_server_settings(self, settings, language):
+        """Register completion server settings."""
+        self.completion_editor_settings[language] = dict(settings)
+        logger.debug('Completion server settings for {!s} are: {!r}'.format(
+            language, settings))
+        self.completion_server_settings_ready(
+            language, self.completion_editor_settings[language])
+
+    def stop_completion_services(self, language):
+        """Notify all editorstacks about LSP server unavailability."""
+        for editorstack in self.editorstacks:
+            editorstack.notify_server_down(language)
+
+    def completion_server_ready(self, language):
+        for editorstack in self.editorstacks:
+            editorstack.completion_server_ready(language)
+
+    def completion_server_settings_ready(self, language, configuration):
+        """Notify all stackeditors about LSP server availability."""
+        for editorstack in self.editorstacks:
+            editorstack.update_server_configuration(language, configuration)
+
+    def send_completion_request(self, language, request, params):
+        logger.debug("%s completion server request: %r" % (language, request))
+        self.main.completions.send_request(language, request, params)
+
+    #------ SpyderPluginWidget API ---------------------------------------------
+    def get_plugin_title(self):
+        """Return widget title"""
+        title = _('Editor')
+        return title
+
+    def get_plugin_icon(self):
+        """Return widget icon."""
+        return ima.icon('edit')
+
+    def get_focus_widget(self):
+        """
+        Return the widget to give focus to.
+
+        This happens when plugin's dockwidget is raised on top-level.
+        """
+        return self.get_current_editor()
+
+    def _visibility_changed(self, enable):
+        """DockWidget visibility has changed"""
+        SpyderPluginWidget._visibility_changed(self, enable)
+        if self.dockwidget is None:
+            return
+        if self.dockwidget.isWindow():
+            self.dock_toolbar.show()
+        else:
+            self.dock_toolbar.hide()
+        if enable:
+            self.refresh_plugin()
+        self.sig_update_plugin_title.emit()
+
+    def refresh_plugin(self):
+        """Refresh editor plugin"""
+        editorstack = self.get_current_editorstack()
+        editorstack.refresh()
+        self.refresh_save_all_action()
+
+    def closing_plugin(self, cancelable=False):
+        """Perform actions before parent main window is closed"""
+        state = self.splitter.saveState()
+        self.set_option('splitter_state', qbytearray_to_str(state))
+        editorstack = self.editorstacks[0]
+
+        active_project_path = None
+        if self.projects is not None:
+            active_project_path = self.projects.get_active_project_path()
+        if not active_project_path:
+            self.set_open_filenames()
+        else:
+            self.projects.set_project_filenames(
+                [finfo.filename for finfo in editorstack.data])
+
+        self.set_option('layout_settings',
+                        self.editorsplitter.get_layout_settings())
+        self.set_option('windows_layout_settings',
+                    [win.get_layout_settings() for win in self.editorwindows])
+#        self.set_option('filenames', filenames)
+        self.set_option('recent_files', self.recent_files)
+
+        # Stop autosave timer before closing windows
+        self.autosave.stop_autosave_timer()
+
+        try:
+            if not editorstack.save_if_changed(cancelable) and cancelable:
+                return False
+            else:
+                for win in self.editorwindows[:]:
+                    win.close()
+                return True
+        except IndexError:
+            return True
+
+    def get_plugin_actions(self):
+        """Return a list of actions related to plugin"""
+        # ---- File menu and toolbar ----
+        self.new_action = create_action(
+                self,
+                _("&New file..."),
+                icon=ima.icon('filenew'), tip=_("New file"),
+                triggered=self.new,
+                context=Qt.WidgetShortcut
+        )
+        self.register_shortcut(self.new_action, context="Editor",
+                               name="New file", add_shortcut_to_tip=True)
+
+        self.open_last_closed_action = create_action(
+                self,
+                _("O&pen last closed"),
+                tip=_("Open last closed"),
+                triggered=self.open_last_closed
+        )
+        self.register_shortcut(self.open_last_closed_action, context="Editor",
+                               name="Open last closed")
+
+        self.open_action = create_action(self, _("&Open..."),
+                icon=ima.icon('fileopen'), tip=_("Open file"),
+                triggered=self.load,
+                context=Qt.WidgetShortcut)
+        self.register_shortcut(self.open_action, context="Editor",
+                               name="Open file", add_shortcut_to_tip=True)
+
+        self.revert_action = create_action(self, _("&Revert"),
+                icon=ima.icon('revert'), tip=_("Revert file from disk"),
+                triggered=self.revert)
+
+        self.save_action = create_action(self, _("&Save"),
+                icon=ima.icon('filesave'), tip=_("Save file"),
+                triggered=self.save,
+                context=Qt.WidgetShortcut)
+        self.register_shortcut(self.save_action, context="Editor",
+                               name="Save file", add_shortcut_to_tip=True)
+
+        self.save_all_action = create_action(self, _("Sav&e all"),
+                icon=ima.icon('save_all'), tip=_("Save all files"),
+                triggered=self.save_all,
+                context=Qt.WidgetShortcut)
+        self.register_shortcut(self.save_all_action, context="Editor",
+                               name="Save all", add_shortcut_to_tip=True)
+
+        save_as_action = create_action(self, _("Save &as..."), None,
+                ima.icon('filesaveas'), tip=_("Save current file as..."),
+                triggered=self.save_as,
+                context=Qt.WidgetShortcut)
+        self.register_shortcut(save_as_action, "Editor", "Save As")
+
+        save_copy_as_action = create_action(self, _("Save copy as..."), None,
+                ima.icon('filesaveas'), _("Save copy of current file as..."),
+                triggered=self.save_copy_as)
+
+        print_preview_action = create_action(self, _("Print preview..."),
+                tip=_("Print preview..."), triggered=self.print_preview)
+        self.print_action = create_action(self, _("&Print..."),
+                icon=ima.icon('print'), tip=_("Print current file..."),
+                triggered=self.print_file)
+        # Shortcut for close_action is defined in widgets/editor.py
+        self.close_action = create_action(self, _("&Close"),
+                icon=ima.icon('fileclose'), tip=_("Close current file"),
+                triggered=self.close_file)
+
+        self.close_all_action = create_action(self, _("C&lose all"),
+                icon=ima.icon('filecloseall'), tip=_("Close all opened files"),
+                triggered=self.close_all_files,
+                context=Qt.WidgetShortcut)
+        self.register_shortcut(self.close_all_action, context="Editor",
+                               name="Close all")
+
+        # ---- Find menu and toolbar ----
+        _text = _("&Find text")
+        find_action = create_action(self, _text, icon=ima.icon('find'),
+                                    tip=_text, triggered=self.find,
+                                    context=Qt.WidgetShortcut)
+        self.register_shortcut(find_action, context="find_replace",
+                               name="Find text", add_shortcut_to_tip=True)
+        find_next_action = create_action(self, _("Find &next"),
+                                         icon=ima.icon('findnext'),
+                                         triggered=self.find_next,
+                                         context=Qt.WidgetShortcut)
+        self.register_shortcut(find_next_action, context="find_replace",
+                               name="Find next")
+        find_previous_action = create_action(self, _("Find &previous"),
+                                             icon=ima.icon('findprevious'),
+                                             triggered=self.find_previous,
+                                             context=Qt.WidgetShortcut)
+        self.register_shortcut(find_previous_action, context="find_replace",
+                               name="Find previous")
+        _text = _("&Replace text")
+        replace_action = create_action(self, _text, icon=ima.icon('replace'),
+                                       tip=_text, triggered=self.replace,
+                                       context=Qt.WidgetShortcut)
+        self.register_shortcut(replace_action, context="find_replace",
+                               name="Replace text")
+
+        # ---- Debug menu and toolbar ----
+        set_clear_breakpoint_action = create_action(self,
+                                    _("Set/Clear breakpoint"),
+                                    icon=ima.icon('breakpoint_big'),
+                                    triggered=self.set_or_clear_breakpoint,
+                                    context=Qt.WidgetShortcut)
+        self.register_shortcut(set_clear_breakpoint_action, context="Editor",
+                               name="Breakpoint")
+        set_cond_breakpoint_action = create_action(self,
+                            _("Set/Edit conditional breakpoint"),
+                            icon=ima.icon('breakpoint_cond_big'),
+                            triggered=self.set_or_edit_conditional_breakpoint,
+                            context=Qt.WidgetShortcut)
+        self.register_shortcut(set_cond_breakpoint_action, context="Editor",
+                               name="Conditional breakpoint")
+        clear_all_breakpoints_action = create_action(self,
+                                    _('Clear breakpoints in all files'),
+                                    triggered=self.clear_all_breakpoints)
+        self.winpdb_action = create_action(self, _("Debug with winpdb"),
+                                           triggered=self.run_winpdb)
+        self.winpdb_action.setEnabled(WINPDB_PATH is not None and PY2)
+
+        # --- Debug toolbar ---
+        debug_action = create_action(self, _("&Debug"),
+                                     icon=ima.icon('debug'),
+                                     tip=_("Debug file"),
+                                     triggered=self.debug_file)
+        self.register_shortcut(debug_action, context="_", name="Debug",
+                               add_shortcut_to_tip=True)
+
+        debug_next_action = create_action(self, _("Step"),
+               icon=ima.icon('arrow-step-over'), tip=_("Run current line"),
+               triggered=lambda: self.debug_command("next"))
+        self.register_shortcut(debug_next_action, "_", "Debug Step Over",
+                               add_shortcut_to_tip=True)
+
+        debug_continue_action = create_action(self, _("Continue"),
+               icon=ima.icon('arrow-continue'),
+               tip=_("Continue execution until next breakpoint"),
+               triggered=lambda: self.debug_command("continue"))
+        self.register_shortcut(debug_continue_action, "_", "Debug Continue",
+                               add_shortcut_to_tip=True)
+
+        debug_step_action = create_action(self, _("Step Into"),
+               icon=ima.icon('arrow-step-in'),
+               tip=_("Step into function or method of current line"),
+               triggered=lambda: self.debug_command("step"))
+        self.register_shortcut(debug_step_action, "_", "Debug Step Into",
+                               add_shortcut_to_tip=True)
+
+        debug_return_action = create_action(self, _("Step Return"),
+               icon=ima.icon('arrow-step-out'),
+               tip=_("Run until current function or method returns"),
+               triggered=lambda: self.debug_command("return"))
+        self.register_shortcut(debug_return_action, "_", "Debug Step Return",
+                               add_shortcut_to_tip=True)
+
+        debug_exit_action = create_action(self, _("Stop"),
+               icon=ima.icon('stop_debug'), tip=_("Stop debugging"),
+               triggered=lambda: self.debug_command("exit"))
+        self.register_shortcut(debug_exit_action, "_", "Debug Exit",
+                               add_shortcut_to_tip=True)
+
+        # --- Run toolbar ---
+        run_action = create_action(self, _("&Run"), icon=ima.icon('run'),
+                                   tip=_("Run file"),
+                                   triggered=self.run_file)
+        self.register_shortcut(run_action, context="_", name="Run",
+                               add_shortcut_to_tip=True)
+
+        configure_action = create_action(self, _("&Configuration per file..."),
+                                         icon=ima.icon('run_settings'),
+                               tip=_("Run settings"),
+                               menurole=QAction.NoRole,
+                               triggered=self.edit_run_configurations)
+        self.register_shortcut(configure_action, context="_",
+                               name="Configure", add_shortcut_to_tip=True)
+
+        re_run_action = create_action(self, _("Re-run &last script"),
+                                      icon=ima.icon('run_again'),
+                            tip=_("Run again last file"),
+                            triggered=self.re_run_file)
+        self.register_shortcut(re_run_action, context="_",
+                               name="Re-run last script",
+                               add_shortcut_to_tip=True)
+
+        run_selected_action = create_action(self, _("Run &selection or "
+                                                    "current line"),
+                                            icon=ima.icon('run_selection'),
+                                            tip=_("Run selection or "
+                                                  "current line"),
+                                            triggered=self.run_selection,
+                                            context=Qt.WidgetShortcut)
+        self.register_shortcut(run_selected_action, context="Editor",
+                               name="Run selection", add_shortcut_to_tip=True)
+
+        run_cell_action = create_action(self,
+                            _("Run cell"),
+                            icon=ima.icon('run_cell'),
+                            shortcut=get_shortcut('editor', 'run cell'),
+                            tip=_("Run current cell \n"
+                                  "[Use #%% to create cells]"),
+                            triggered=self.run_cell,
+                            context=Qt.WidgetShortcut)
+
+        run_cell_advance_action = create_action(self,
+                   _("Run cell and advance"),
+                   icon=ima.icon('run_cell_advance'),
+                   shortcut=get_shortcut('editor', 'run cell and advance'),
+                   tip=_("Run current cell and go to the next one "),
+                   triggered=self.run_cell_and_advance,
+                   context=Qt.WidgetShortcut)
+
+        debug_cell_action = create_action(
+            self,
+            _("Debug cell"),
+            icon=ima.icon('debug_cell'),
+            shortcut=get_shortcut('editor', 'debug cell'),
+            tip=_("Debug current cell "
+                  "(Alt+Shift+Enter)"),
+            triggered=self.debug_cell,
+            context=Qt.WidgetShortcut)
+
+        re_run_last_cell_action = create_action(self,
+                   _("Re-run last cell"),
+                   tip=_("Re run last cell "),
+                   triggered=self.re_run_last_cell,
+                   context=Qt.WidgetShortcut)
+        self.register_shortcut(re_run_last_cell_action,
+                               context="Editor",
+                               name='re-run last cell',
+                               add_shortcut_to_tip=True)
+
+        # --- Source code Toolbar ---
+        self.todo_list_action = create_action(self,
+                _("Show todo list"), icon=ima.icon('todo_list'),
+                tip=_("Show comments list (TODO/FIXME/XXX/HINT/TIP/@todo/"
+                      "HACK/BUG/OPTIMIZE/!!!/???)"),
+                triggered=self.go_to_next_todo)
+        self.todo_menu = QMenu(self)
+        self.todo_menu.setStyleSheet("QMenu {menu-scrollable: 1;}")
+        self.todo_list_action.setMenu(self.todo_menu)
+        self.todo_menu.aboutToShow.connect(self.update_todo_menu)
+
+        self.warning_list_action = create_action(self,
+                _("Show warning/error list"), icon=ima.icon('wng_list'),
+                tip=_("Show code analysis warnings/errors"),
+                triggered=self.go_to_next_warning)
+        self.warning_menu = QMenu(self)
+        self.warning_menu.setStyleSheet("QMenu {menu-scrollable: 1;}")
+        self.warning_list_action.setMenu(self.warning_menu)
+        self.warning_menu.aboutToShow.connect(self.update_warning_menu)
+        self.previous_warning_action = create_action(self,
+                _("Previous warning/error"), icon=ima.icon('prev_wng'),
+                tip=_("Go to previous code analysis warning/error"),
+                triggered=self.go_to_previous_warning,
+                context=Qt.WidgetShortcut)
+        self.register_shortcut(self.previous_warning_action,
+                               context="Editor",
+                               name="Previous warning",
+                               add_shortcut_to_tip=True)
+        self.next_warning_action = create_action(self,
+                _("Next warning/error"), icon=ima.icon('next_wng'),
+                tip=_("Go to next code analysis warning/error"),
+                triggered=self.go_to_next_warning,
+                context=Qt.WidgetShortcut)
+        self.register_shortcut(self.next_warning_action,
+                               context="Editor",
+                               name="Next warning",
+                               add_shortcut_to_tip=True)
+
+        self.previous_edit_cursor_action = create_action(self,
+                _("Last edit location"), icon=ima.icon('last_edit_location'),
+                tip=_("Go to last edit location"),
+                triggered=self.go_to_last_edit_location,
+                context=Qt.WidgetShortcut)
+        self.register_shortcut(self.previous_edit_cursor_action,
+                               context="Editor",
+                               name="Last edit location",
+                               add_shortcut_to_tip=True)
+        self.previous_cursor_action = create_action(self,
+                _("Previous cursor position"), icon=ima.icon('prev_cursor'),
+                tip=_("Go to previous cursor position"),
+                triggered=self.go_to_previous_cursor_position,
+                context=Qt.WidgetShortcut)
+        self.register_shortcut(self.previous_cursor_action,
+                               context="Editor",
+                               name="Previous cursor position",
+                               add_shortcut_to_tip=True)
+        self.next_cursor_action = create_action(self,
+                _("Next cursor position"), icon=ima.icon('next_cursor'),
+                tip=_("Go to next cursor position"),
+                triggered=self.go_to_next_cursor_position,
+                context=Qt.WidgetShortcut)
+        self.register_shortcut(self.next_cursor_action,
+                               context="Editor",
+                               name="Next cursor position",
+                               add_shortcut_to_tip=True)
+
+        # --- Edit Toolbar ---
+        self.toggle_comment_action = create_action(self,
+                _("Comment")+"/"+_("Uncomment"), icon=ima.icon('comment'),
+                tip=_("Comment current line or selection"),
+                triggered=self.toggle_comment, context=Qt.WidgetShortcut)
+        self.register_shortcut(self.toggle_comment_action, context="Editor",
+                               name="Toggle comment")
+        blockcomment_action = create_action(self, _("Add &block comment"),
+                tip=_("Add block comment around "
+                            "current line or selection"),
+                triggered=self.blockcomment, context=Qt.WidgetShortcut)
+        self.register_shortcut(blockcomment_action, context="Editor",
+                               name="Blockcomment")
+        unblockcomment_action = create_action(self,
+                _("R&emove block comment"),
+                tip = _("Remove comment block around "
+                              "current line or selection"),
+                triggered=self.unblockcomment, context=Qt.WidgetShortcut)
+        self.register_shortcut(unblockcomment_action, context="Editor",
+                               name="Unblockcomment")
+
+        # ----------------------------------------------------------------------
+        # The following action shortcuts are hard-coded in CodeEditor
+        # keyPressEvent handler (the shortcut is here only to inform user):
+        # (context=Qt.WidgetShortcut -> disable shortcut for other widgets)
+        self.indent_action = create_action(self,
+                _("Indent"), "Tab", icon=ima.icon('indent'),
+                tip=_("Indent current line or selection"),
+                triggered=self.indent, context=Qt.WidgetShortcut)
+        self.unindent_action = create_action(self,
+                _("Unindent"), "Shift+Tab", icon=ima.icon('unindent'),
+                tip=_("Unindent current line or selection"),
+                triggered=self.unindent, context=Qt.WidgetShortcut)
+
+        self.text_uppercase_action = create_action(self,
+                _("Toggle Uppercase"), icon=ima.icon('toggle_uppercase'),
+                tip=_("Change to uppercase current line or selection"),
+                triggered=self.text_uppercase, context=Qt.WidgetShortcut)
+        self.register_shortcut(self.text_uppercase_action, context="Editor",
+                               name="transform to uppercase")
+
+        self.text_lowercase_action = create_action(self,
+                _("Toggle Lowercase"), icon=ima.icon('toggle_lowercase'),
+                tip=_("Change to lowercase current line or selection"),
+                triggered=self.text_lowercase, context=Qt.WidgetShortcut)
+        self.register_shortcut(self.text_lowercase_action, context="Editor",
+                               name="transform to lowercase")
+        # ----------------------------------------------------------------------
+
+        self.win_eol_action = create_action(self,
+                           _("Carriage return and line feed (Windows)"),
+                           toggled=lambda checked: self.toggle_eol_chars('nt', checked))
+        self.linux_eol_action = create_action(self,
+                           _("Line feed (UNIX)"),
+                           toggled=lambda checked: self.toggle_eol_chars('posix', checked))
+        self.mac_eol_action = create_action(self,
+                           _("Carriage return (Mac)"),
+                           toggled=lambda checked: self.toggle_eol_chars('mac', checked))
+        eol_action_group = QActionGroup(self)
+        eol_actions = (self.win_eol_action, self.linux_eol_action,
+                       self.mac_eol_action)
+        add_actions(eol_action_group, eol_actions)
+        eol_menu = QMenu(_("Convert end-of-line characters"), self)
+        add_actions(eol_menu, eol_actions)
+
+        trailingspaces_action = create_action(
+            self,
+            _("Remove trailing spaces"),
+            triggered=self.remove_trailing_spaces)
+
+        # Checkable actions
+        showblanks_action = self._create_checkable_action(
+            _("Show blank spaces"), 'blank_spaces', 'set_blanks_enabled')
+
+        scrollpastend_action = self._create_checkable_action(
+            _("Scroll past the end"), 'scroll_past_end',
+            'set_scrollpastend_enabled')
+
+        showindentguides_action = self._create_checkable_action(
+            _("Show indent guides"), 'indent_guides', 'set_indent_guides')
+
+        show_classfunc_dropdown_action = self._create_checkable_action(
+            _("Show selector for classes and functions"),
+            'show_class_func_dropdown', 'set_classfunc_dropdown_visible')
+
+        show_codestyle_warnings_action = self._create_checkable_action(
+            _("Show code style warnings"), 'pycodestyle',)
+
+        show_docstring_warnings_action = self._create_checkable_action(
+            _("Show docstring style warnings"), 'pydocstyle')
+
+        underline_errors = self._create_checkable_action(
+            _("Underline errors and warnings"),
+            'underline_errors', 'set_underline_errors_enabled')
+
+        self.checkable_actions = {
+                'blank_spaces': showblanks_action,
+                'scroll_past_end': scrollpastend_action,
+                'indent_guides': showindentguides_action,
+                'show_class_func_dropdown': show_classfunc_dropdown_action,
+                'pycodestyle': show_codestyle_warnings_action,
+                'pydocstyle': show_docstring_warnings_action,
+                'underline_errors': underline_errors}
+
+        fixindentation_action = create_action(self, _("Fix indentation"),
+                      tip=_("Replace tab characters by space characters"),
+                      triggered=self.fix_indentation)
+
+        gotoline_action = create_action(self, _("Go to line..."),
+                                        icon=ima.icon('gotoline'),
+                                        triggered=self.go_to_line,
+                                        context=Qt.WidgetShortcut)
+        self.register_shortcut(gotoline_action, context="Editor",
+                               name="Go to line")
+
+        workdir_action = create_action(self,
+                _("Set console working directory"),
+                icon=ima.icon('DirOpenIcon'),
+                tip=_("Set current console (and file explorer) working "
+                            "directory to current script directory"),
+                triggered=self.__set_workdir)
+
+        self.max_recent_action = create_action(self,
+            _("Maximum number of recent files..."),
+            triggered=self.change_max_recent_files)
+        self.clear_recent_action = create_action(self,
+            _("Clear this list"), tip=_("Clear recent files list"),
+            triggered=self.clear_recent_files)
+
+        # Fixes spyder-ide/spyder#6055.
+        # See: https://bugreports.qt.io/browse/QTBUG-8596
+        self.tab_navigation_actions = []
+        if sys.platform == 'darwin':
+            self.go_to_next_file_action = create_action(
+                self,
+                _("Go to next file"),
+                shortcut=get_shortcut('editor', 'go to previous file'),
+                triggered=self.go_to_next_file,
+            )
+            self.go_to_previous_file_action = create_action(
+                self,
+                _("Go to previous file"),
+                shortcut=get_shortcut('editor', 'go to next file'),
+                triggered=self.go_to_previous_file,
+            )
+            self.register_shortcut(
+                self.go_to_next_file_action,
+                context="Editor",
+                name="Go to next file",
+            )
+            self.register_shortcut(
+                self.go_to_previous_file_action,
+                context="Editor",
+                name="Go to previous file",
+            )
+            self.tab_navigation_actions = [
+                MENU_SEPARATOR,
+                self.go_to_previous_file_action,
+                self.go_to_next_file_action,
+            ]
+
+        # ---- File menu/toolbar construction ----
+        self.recent_file_menu = QMenu(_("Open &recent"), self)
+        self.recent_file_menu.aboutToShow.connect(self.update_recent_file_menu)
+
+        file_menu_actions = [
+            self.new_action,
+            MENU_SEPARATOR,
+            self.open_action,
+            self.open_last_closed_action,
+            self.recent_file_menu,
+            MENU_SEPARATOR,
+            MENU_SEPARATOR,
+            self.save_action,
+            self.save_all_action,
+            save_as_action,
+            save_copy_as_action,
+            self.revert_action,
+            MENU_SEPARATOR,
+            print_preview_action,
+            self.print_action,
+            MENU_SEPARATOR,
+            self.close_action,
+            self.close_all_action,
+            MENU_SEPARATOR,
+        ]
+
+        self.main.file_menu_actions += file_menu_actions
+        file_toolbar_actions = ([self.new_action, self.open_action,
+                                self.save_action, self.save_all_action] +
+                                self.main.file_toolbar_actions)
+
+        self.main.file_toolbar_actions = file_toolbar_actions
+
+        # ---- Find menu/toolbar construction ----
+        self.main.search_menu_actions = [find_action,
+                                         find_next_action,
+                                         find_previous_action,
+                                         replace_action]
+        self.main.search_toolbar_actions = [find_action,
+                                            find_next_action,
+                                            replace_action]
+
+        # ---- Edit menu/toolbar construction ----
+        self.edit_menu_actions = [self.toggle_comment_action,
+                                  blockcomment_action, unblockcomment_action,
+                                  self.indent_action, self.unindent_action,
+                                  self.text_uppercase_action,
+                                  self.text_lowercase_action]
+        self.main.edit_menu_actions += [MENU_SEPARATOR] + self.edit_menu_actions
+        edit_toolbar_actions = [self.toggle_comment_action,
+                                self.unindent_action, self.indent_action]
+        self.main.edit_toolbar_actions += edit_toolbar_actions
+
+        # ---- Search menu/toolbar construction ----
+        self.main.search_menu_actions += [gotoline_action]
+        self.main.search_toolbar_actions += [gotoline_action]
+
+        # ---- Run menu/toolbar construction ----
+        run_menu_actions = [run_action, run_cell_action,
+                            run_cell_advance_action,
+                            re_run_last_cell_action, MENU_SEPARATOR,
+                            run_selected_action, re_run_action,
+                            configure_action, MENU_SEPARATOR]
+        self.main.run_menu_actions += run_menu_actions
+        run_toolbar_actions = [run_action, run_cell_action,
+                               run_cell_advance_action, run_selected_action,
+                               re_run_action]
+        self.main.run_toolbar_actions += run_toolbar_actions
+
+        # ---- Debug menu/toolbar construction ----
+        # NOTE: 'list_breakpoints' is used by the breakpoints
+        # plugin to add its "List breakpoints" action to this
+        # menu
+        debug_menu_actions = [
+            debug_action,
+            debug_cell_action,
+            debug_next_action,
+            debug_step_action,
+            debug_return_action,
+            debug_continue_action,
+            debug_exit_action,
+            MENU_SEPARATOR,
+            set_clear_breakpoint_action,
+            set_cond_breakpoint_action,
+            clear_all_breakpoints_action,
+            'list_breakpoints',
+            MENU_SEPARATOR,
+            self.winpdb_action
+        ]
+        self.main.debug_menu_actions += debug_menu_actions
+        debug_toolbar_actions = [
+            debug_action,
+            debug_next_action,
+            debug_step_action,
+            debug_return_action,
+            debug_continue_action,
+            debug_exit_action
+        ]
+        self.main.debug_toolbar_actions += debug_toolbar_actions
+
+        # ---- Source menu/toolbar construction ----
+        source_menu_actions = [
+            showblanks_action,
+            scrollpastend_action,
+            showindentguides_action,
+            show_classfunc_dropdown_action,
+            show_codestyle_warnings_action,
+            show_docstring_warnings_action,
+            underline_errors,
+            MENU_SEPARATOR,
+            self.todo_list_action,
+            self.warning_list_action,
+            self.previous_warning_action,
+            self.next_warning_action,
+            MENU_SEPARATOR,
+            self.previous_edit_cursor_action,
+            self.previous_cursor_action,
+            self.next_cursor_action,
+            MENU_SEPARATOR,
+            eol_menu,
+            trailingspaces_action,
+            fixindentation_action
+        ]
+        self.main.source_menu_actions += source_menu_actions
+
+        source_toolbar_actions = [
+            self.todo_list_action,
+            self.warning_list_action,
+            self.previous_warning_action,
+            self.next_warning_action,
+            MENU_SEPARATOR,
+            self.previous_edit_cursor_action,
+            self.previous_cursor_action,
+            self.next_cursor_action
+        ]
+        self.main.source_toolbar_actions += source_toolbar_actions
+
+        # ---- Dock widget and file dependent actions ----
+        self.dock_toolbar_actions = (
+            file_toolbar_actions +
+            [MENU_SEPARATOR] +
+            source_toolbar_actions +
+            [MENU_SEPARATOR] +
+            run_toolbar_actions +
+            [MENU_SEPARATOR] +
+            debug_toolbar_actions +
+            [MENU_SEPARATOR] +
+            edit_toolbar_actions
+        )
+        self.pythonfile_dependent_actions = [
+            run_action,
+            configure_action,
+            set_clear_breakpoint_action,
+            set_cond_breakpoint_action,
+            debug_action,
+            debug_cell_action,
+            run_selected_action,
+            run_cell_action,
+            run_cell_advance_action,
+            re_run_last_cell_action,
+            blockcomment_action,
+            unblockcomment_action,
+            self.winpdb_action
+        ]
+        self.cythonfile_compatible_actions = [run_action, configure_action]
+        self.file_dependent_actions = (
+            self.pythonfile_dependent_actions +
+            [
+                self.save_action,
+                save_as_action,
+                save_copy_as_action,
+                print_preview_action,
+                self.print_action,
+                self.save_all_action,
+                gotoline_action,
+                workdir_action,
+                self.close_action,
+                self.close_all_action,
+                self.toggle_comment_action,
+                self.revert_action,
+                self.indent_action,
+                self.unindent_action
+            ]
+        )
+        self.stack_menu_actions = [gotoline_action, workdir_action]
+
+        return self.file_dependent_actions
+
+    def register_plugin(self):
+        """Register plugin in Spyder's main window"""
+        self.main.restore_scrollbar_position.connect(
+            self.restore_scrollbar_position)
+        self.main.console.edit_goto.connect(self.load)
+        self.exec_in_extconsole.connect(self.main.execute_in_external_console)
+        self.redirect_stdio.connect(self.main.redirect_internalshell_stdio)
+        self.open_dir.connect(self.main.workingdirectory.chdir)
+        self.set_help(self.main.help)
+        if self.main.outlineexplorer is not None:
+            self.set_outlineexplorer(self.main.outlineexplorer)
+        editorstack = self.get_current_editorstack()
+        if not editorstack.data:
+            self.__load_temp_file()
+        self.add_dockwidget()
+        self.main.add_to_fileswitcher(self, editorstack.tabs, editorstack.data,
+                                      ima.icon('TextFileIcon'))
+
+    def update_font(self):
+        """Update font from Preferences"""
+        font = self.get_font()
+        color_scheme = self.get_color_scheme()
+        for editorstack in self.editorstacks:
+            editorstack.set_default_font(font, color_scheme)
+            completion_size = CONF.get('main', 'completion/size')
+            for finfo in editorstack.data:
+                comp_widget = finfo.editor.completion_widget
+                comp_widget.setup_appearance(completion_size, font)
+
+    def _create_checkable_action(self, text, conf_name, method=''):
+        """Helper function to create a checkable action.
+
+        Args:
+            text (str): Text to be displayed in the action.
+            conf_name (str): configuration setting associated with the
+                action
+            method (str): name of EditorStack class that will be used
+                to update the changes in each editorstack.
+        """
+        def toogle(checked):
+            self.switch_to_plugin()
+            self._toggle_checkable_action(checked, method, conf_name)
+
+        action = create_action(self, text, toggled=toogle)
+        action.blockSignals(True)
+
+        if conf_name not in ['pycodestyle', 'pydocstyle']:
+            action.setChecked(self.get_option(conf_name))
+        else:
+            action.setChecked(CONF.get('lsp-server', conf_name))
+
+        action.blockSignals(False)
+
+        return action
+
+    @Slot(bool, str, str)
+    def _toggle_checkable_action(self, checked, method_name, conf_name):
+        """
+        Handle the toogle of a checkable action.
+
+        Update editorstacks, PyLS and CONF.
+
+        Args:
+            checked (bool): State of the action.
+            method_name (str): name of EditorStack class that will be used
+                to update the changes in each editorstack.
+            conf_name (str): configuration setting associated with the
+                action.
+        """
+        if method_name:
+            if self.editorstacks:
+                for editorstack in self.editorstacks:
+                    try:
+                        method = getattr(editorstack, method_name)
+                        method(checked)
+                    except AttributeError as e:
+                        logger.error(e, exc_info=True)
+            self.set_option(conf_name, checked)
+        else:
+            if conf_name in ('pycodestyle', 'pydocstyle'):
+                CONF.set('lsp-server', conf_name, checked)
+            lsp = self.main.completions.get_client('lsp')
+            lsp.update_server_list()
+
+    #------ Focus tabwidget
+    def __get_focus_editorstack(self):
+        fwidget = QApplication.focusWidget()
+        if isinstance(fwidget, EditorStack):
+            return fwidget
+        else:
+            for editorstack in self.editorstacks:
+                if editorstack.isAncestorOf(fwidget):
+                    return editorstack
+
+    def set_last_focus_editorstack(self, editorwindow, editorstack):
+        self.last_focus_editorstack[editorwindow] = editorstack
+        self.last_focus_editorstack[None] = editorstack # very last editorstack
+
+    def get_last_focus_editorstack(self, editorwindow=None):
+        return self.last_focus_editorstack[editorwindow]
+
+    def remove_last_focus_editorstack(self, editorstack):
+        for editorwindow, widget in list(self.last_focus_editorstack.items()):
+            if widget is editorstack:
+                self.last_focus_editorstack[editorwindow] = None
+
+    def save_focus_editorstack(self):
+        editorstack = self.__get_focus_editorstack()
+        if editorstack is not None:
+            for win in [self]+self.editorwindows:
+                if win.isAncestorOf(editorstack):
+                    self.set_last_focus_editorstack(win, editorstack)
+
+    # ------ Handling editorstacks
+    def register_editorstack(self, editorstack):
+        self.editorstacks.append(editorstack)
+        self.register_widget_shortcuts(editorstack)
+        if len(self.editorstacks) > 1 and self.main is not None:
+            # The first editostack is registered automatically with Spyder's
+            # main window through the `register_plugin` method. Only additional
+            # editors added by splitting need to be registered.
+            # See spyder-ide/spyder#5057.
+            self.main.fileswitcher.sig_goto_file.connect(
+                      editorstack.set_stack_index)
+
+        if self.isAncestorOf(editorstack):
+            # editorstack is a child of the Editor plugin
+            self.set_last_focus_editorstack(self, editorstack)
+            editorstack.set_closable( len(self.editorstacks) > 1 )
+            if self.outlineexplorer is not None:
+                editorstack.set_outlineexplorer(self.outlineexplorer.explorer)
+            editorstack.set_find_widget(self.find_widget)
+            editorstack.reset_statusbar.connect(self.readwrite_status.hide)
+            editorstack.reset_statusbar.connect(self.encoding_status.hide)
+            editorstack.reset_statusbar.connect(self.cursorpos_status.hide)
+            editorstack.readonly_changed.connect(
+                                        self.readwrite_status.update_readonly)
+            editorstack.encoding_changed.connect(
+                                         self.encoding_status.update_encoding)
+            editorstack.sig_editor_cursor_position_changed.connect(
+                                 self.cursorpos_status.update_cursor_position)
+            editorstack.sig_refresh_eol_chars.connect(
+                self.eol_status.update_eol)
+            editorstack.current_file_changed.connect(
+                self.vcs_status.update_vcs)
+            editorstack.file_saved.connect(
+                self.vcs_status.update_vcs_state)
+
+        editorstack.set_help(self.help)
+        editorstack.set_io_actions(self.new_action, self.open_action,
+                                   self.save_action, self.revert_action)
+        editorstack.set_tempfile_path(self.TEMPFILE_PATH)
+
+        settings = (
+            ('set_todolist_enabled',                'todo_list'),
+            ('set_blanks_enabled',                  'blank_spaces'),
+            ('set_underline_errors_enabled',        'underline_errors'),
+            ('set_scrollpastend_enabled',           'scroll_past_end'),
+            ('set_linenumbers_enabled',             'line_numbers'),
+            ('set_edgeline_enabled',                'edge_line'),
+            ('set_edgeline_columns',                'edge_line_columns'),
+            ('set_indent_guides',                   'indent_guides'),
+            ('set_focus_to_editor',                 'focus_to_editor'),
+            ('set_run_cell_copy',                   'run_cell_copy'),
+            ('set_close_parentheses_enabled',       'close_parentheses'),
+            ('set_close_quotes_enabled',            'close_quotes'),
+            ('set_add_colons_enabled',              'add_colons'),
+            ('set_auto_unindent_enabled',           'auto_unindent'),
+            ('set_indent_chars',                    'indent_chars'),
+            ('set_tab_stop_width_spaces',           'tab_stop_width_spaces'),
+            ('set_wrap_enabled',                    'wrap'),
+            ('set_tabmode_enabled',                 'tab_always_indent'),
+            ('set_stripmode_enabled',               'strip_trailing_spaces_on_modify'),
+            ('set_intelligent_backspace_enabled',   'intelligent_backspace'),
+            ('set_automatic_completions_enabled',   'automatic_completions'),
+            ('set_completions_hint_enabled',        'completions_hint'),
+            ('set_code_snippets_enabled',           'code_snippets'),
+            ('set_highlight_current_line_enabled',  'highlight_current_line'),
+            ('set_highlight_current_cell_enabled',  'highlight_current_cell'),
+            ('set_occurrence_highlighting_enabled',  'occurrence_highlighting'),
+            ('set_occurrence_highlighting_timeout',  'occurrence_highlighting/timeout'),
+            ('set_checkeolchars_enabled',           'check_eol_chars'),
+            ('set_tabbar_visible',                  'show_tab_bar'),
+            ('set_classfunc_dropdown_visible',      'show_class_func_dropdown'),
+            ('set_always_remove_trailing_spaces',   'always_remove_trailing_spaces'),
+            ('set_convert_eol_on_save',             'convert_eol_on_save'),
+            ('set_convert_eol_on_save_to',          'convert_eol_on_save_to'),
+                    )
+        for method, setting in settings:
+            getattr(editorstack, method)(self.get_option(setting))
+        editorstack.set_help_enabled(CONF.get('help', 'connect/editor'))
+        color_scheme = self.get_color_scheme()
+        editorstack.set_default_font(self.get_font(), color_scheme)
+
+        editorstack.starting_long_process.connect(self.starting_long_process)
+        editorstack.ending_long_process.connect(self.ending_long_process)
+
+        # Redirect signals
+        editorstack.sig_option_changed.connect(self.sig_option_changed)
+        editorstack.redirect_stdio.connect(
+                                 lambda state: self.redirect_stdio.emit(state))
+        editorstack.exec_in_extconsole.connect(
+                                    lambda text, option:
+                                    self.exec_in_extconsole.emit(text, option))
+        editorstack.run_cell_in_ipyclient.connect(
+            lambda code, cell_name, filename, run_cell_copy:
+            self.run_cell_in_ipyclient.emit(code, cell_name, filename,
+                                            run_cell_copy))
+        editorstack.debug_cell_in_ipyclient.connect(
+            lambda code, cell_name, filename, run_cell_copy:
+            self.debug_cell_in_ipyclient.emit(code, cell_name, filename,
+                                              run_cell_copy))
+        editorstack.update_plugin_title.connect(
+                                   lambda: self.sig_update_plugin_title.emit())
+        editorstack.editor_focus_changed.connect(self.save_focus_editorstack)
+        editorstack.editor_focus_changed.connect(self.main.plugin_focus_changed)
+        editorstack.editor_focus_changed.connect(self.sig_editor_focus_changed)
+        editorstack.zoom_in.connect(lambda: self.zoom(1))
+        editorstack.zoom_out.connect(lambda: self.zoom(-1))
+        editorstack.zoom_reset.connect(lambda: self.zoom(0))
+        editorstack.sig_open_file.connect(self.report_open_file)
+        editorstack.sig_new_file.connect(lambda s: self.new(text=s))
+        editorstack.sig_new_file[()].connect(self.new)
+        editorstack.sig_close_file.connect(self.close_file_in_all_editorstacks)
+        editorstack.file_saved.connect(self.file_saved_in_editorstack)
+        editorstack.file_renamed_in_data.connect(
+                                      self.file_renamed_in_data_in_editorstack)
+        editorstack.opened_files_list_changed.connect(
+                                                self.opened_files_list_changed)
+        editorstack.active_languages_stats.connect(
+            self.update_active_languages)
+        editorstack.sig_go_to_definition.connect(
+            lambda fname, line, col: self.load(
+                fname, line, start_column=col))
+        editorstack.sig_perform_completion_request.connect(
+            self.send_completion_request)
+        editorstack.todo_results_changed.connect(self.todo_results_changed)
+        editorstack.update_code_analysis_actions.connect(
+            self.update_code_analysis_actions)
+        editorstack.update_code_analysis_actions.connect(
+            self.update_todo_actions)
+        editorstack.refresh_file_dependent_actions.connect(
+                                           self.refresh_file_dependent_actions)
+        editorstack.refresh_save_all_action.connect(self.refresh_save_all_action)
+        editorstack.sig_refresh_eol_chars.connect(self.refresh_eol_chars)
+        editorstack.sig_breakpoints_saved.connect(self.breakpoints_saved)
+        editorstack.text_changed_at.connect(self.text_changed_at)
+        editorstack.current_file_changed.connect(self.current_file_changed)
+        editorstack.plugin_load.connect(self.load)
+        editorstack.plugin_load[()].connect(self.load)
+        editorstack.edit_goto.connect(self.load)
+        editorstack.sig_save_as.connect(self.save_as)
+        editorstack.sig_prev_edit_pos.connect(self.go_to_last_edit_location)
+        editorstack.sig_prev_cursor.connect(self.go_to_previous_cursor_position)
+        editorstack.sig_next_cursor.connect(self.go_to_next_cursor_position)
+        editorstack.sig_prev_warning.connect(self.go_to_previous_warning)
+        editorstack.sig_next_warning.connect(self.go_to_next_warning)
+        editorstack.sig_save_bookmark.connect(self.save_bookmark)
+        editorstack.sig_load_bookmark.connect(self.load_bookmark)
+        editorstack.sig_save_bookmarks.connect(self.save_bookmarks)
+
+        # Register editorstack's autosave component with plugin's autosave
+        # component
+        self.autosave.register_autosave_for_stack(editorstack.autosave)
+
+    def unregister_editorstack(self, editorstack):
+        """Removing editorstack only if it's not the last remaining"""
+        self.remove_last_focus_editorstack(editorstack)
+        if len(self.editorstacks) > 1:
+            index = self.editorstacks.index(editorstack)
+            self.editorstacks.pop(index)
+            return True
+        else:
+            # editorstack was not removed!
+            return False
+
+    def clone_editorstack(self, editorstack):
+        editorstack.clone_from(self.editorstacks[0])
+        for finfo in editorstack.data:
+            self.register_widget_shortcuts(finfo.editor)
+
+    @Slot(str, str)
+    def close_file_in_all_editorstacks(self, editorstack_id_str, filename):
+        for editorstack in self.editorstacks:
+            if str(id(editorstack)) != editorstack_id_str:
+                editorstack.blockSignals(True)
+                index = editorstack.get_index_from_filename(filename)
+                editorstack.close_file(index, force=True)
+                editorstack.blockSignals(False)
+
+    @Slot(str, str, str)
+    def file_saved_in_editorstack(self, editorstack_id_str,
+                                  original_filename, filename):
+        """A file was saved in editorstack, this notifies others"""
+        for editorstack in self.editorstacks:
+            if str(id(editorstack)) != editorstack_id_str:
+                editorstack.file_saved_in_other_editorstack(original_filename,
+                                                            filename)
+
+    @Slot(str, str, str)
+    def file_renamed_in_data_in_editorstack(self, editorstack_id_str,
+                                            original_filename, filename):
+        """A file was renamed in data in editorstack, this notifies others"""
+        for editorstack in self.editorstacks:
+            if str(id(editorstack)) != editorstack_id_str:
+                editorstack.rename_in_data(original_filename, filename)
+
+    #------ Handling editor windows
+    def setup_other_windows(self):
+        """Setup toolbars and menus for 'New window' instances"""
+
+        self.toolbar_list = ((_("File toolbar"), "file_toolbar",
+                              self.main.file_toolbar_actions),
+                             (_("Search toolbar"), "search_toolbar",
+                              self.main.search_menu_actions),
+                             (_("Source toolbar"), "source_toolbar",
+                              self.main.source_toolbar_actions),
+                             (_("Run toolbar"), "run_toolbar",
+                              self.main.run_toolbar_actions),
+                             (_("Debug toolbar"), "debug_toolbar",
+                              self.main.debug_toolbar_actions),
+                             (_("Edit toolbar"), "edit_toolbar",
+                              self.main.edit_toolbar_actions))
+        self.menu_list = ((_("&File"), self.main.file_menu_actions),
+                          (_("&Edit"), self.main.edit_menu_actions),
+                          (_("&Search"), self.main.search_menu_actions),
+                          (_("Sour&ce"), self.main.source_menu_actions),
+                          (_("&Run"), self.main.run_menu_actions),
+                          (_("&Tools"), self.main.tools_menu_actions),
+                          (_("&View"), []),
+                          (_("&Help"), self.main.help_menu_actions))
+        # Create pending new windows:
+        for layout_settings in self.editorwindows_to_be_created:
+            win = self.create_new_window()
+            win.set_layout_settings(layout_settings)
+
+    def switch_to_plugin(self):
+        """
+        Reimplemented method to deactivate shortcut when
+        opening a new window.
+        """
+        if not self.editorwindows:
+            super(Editor, self).switch_to_plugin()
+
+    def create_new_window(self):
+        oe_options = self.outlineexplorer.explorer.get_options()
+        window = EditorMainWindow(
+            self, self.stack_menu_actions, self.toolbar_list, self.menu_list,
+            outline_explorer_options=oe_options)
+        window.add_toolbars_to_menu("&View", window.get_toolbars())
+        window.load_toolbars()
+        window.resize(self.size())
+        window.show()
+        window.editorwidget.editorsplitter.editorstack.new_window = True
+        self.register_editorwindow(window)
+        window.destroyed.connect(lambda: self.unregister_editorwindow(window))
+        return window
+
+    def register_editorwindow(self, window):
+        self.editorwindows.append(window)
+
+    def unregister_editorwindow(self, window):
+        self.editorwindows.pop(self.editorwindows.index(window))
+
+
+    #------ Accessors
+    def get_filenames(self):
+        return [finfo.filename for finfo in self.editorstacks[0].data]
+
+    def get_filename_index(self, filename):
+        return self.editorstacks[0].has_filename(filename)
+
+    def get_current_editorstack(self, editorwindow=None):
+        if self.editorstacks is not None:
+            if len(self.editorstacks) == 1:
+                editorstack = self.editorstacks[0]
+            else:
+                editorstack = self.__get_focus_editorstack()
+                if editorstack is None or editorwindow is not None:
+                    editorstack = self.get_last_focus_editorstack(editorwindow)
+                    if editorstack is None:
+                        editorstack = self.editorstacks[0]
+            return editorstack
+
+    def get_current_editor(self):
+        editorstack = self.get_current_editorstack()
+        if editorstack is not None:
+            return editorstack.get_current_editor()
+
+    def get_current_finfo(self):
+        editorstack = self.get_current_editorstack()
+        if editorstack is not None:
+            return editorstack.get_current_finfo()
+
+    def get_current_filename(self):
+        editorstack = self.get_current_editorstack()
+        if editorstack is not None:
+            return editorstack.get_current_filename()
+
+    def is_file_opened(self, filename=None):
+        return self.editorstacks[0].is_file_opened(filename)
+
+    def set_current_filename(self, filename, editorwindow=None, focus=True):
+        """Set focus to *filename* if this file has been opened.
+
+        Return the editor instance associated to *filename*.
+        """
+        editorstack = self.get_current_editorstack(editorwindow)
+        return editorstack.set_current_filename(filename, focus)
+
+    def set_path(self):
+        # TODO: Fix this
+        for finfo in self.editorstacks[0].data:
+            finfo.path = self.main.get_spyder_pythonpath()
+        #if self.introspector:
+        #    self.introspector.change_extra_path(
+        #            self.main.get_spyder_pythonpath())
+
+    #------ FileSwitcher API
+    def get_current_tab_manager(self):
+        """Get the widget with the TabWidget attribute."""
+        return self.get_current_editorstack()
+
+    #------ Refresh methods
+    def refresh_file_dependent_actions(self):
+        """Enable/disable file dependent actions
+        (only if dockwidget is visible)"""
+        if self.dockwidget and self.dockwidget.isVisible():
+            enable = self.get_current_editor() is not None
+            for action in self.file_dependent_actions:
+                action.setEnabled(enable)
+
+    def refresh_save_all_action(self):
+        """Enable 'Save All' if there are files to be saved"""
+        editorstack = self.get_current_editorstack()
+        if editorstack:
+            state = any(finfo.editor.document().isModified() or finfo.newly_created
+                        for finfo in editorstack.data)
+            self.save_all_action.setEnabled(state)
+
+    def update_warning_menu(self):
+        """Update warning list menu"""
+        editor = self.get_current_editor()
+        check_results = editor.get_current_warnings()
+        self.warning_menu.clear()
+        filename = self.get_current_filename()
+        for message, line_number in check_results:
+            error = 'syntax' in message
+            text = message[:1].upper() + message[1:]
+            icon = ima.icon('error') if error else ima.icon('warning')
+            slot = lambda _checked, _l=line_number: self.load(filename, goto=_l)
+            action = create_action(self, text=text, icon=icon, triggered=slot)
+            self.warning_menu.addAction(action)
+
+    def update_todo_menu(self):
+        """Update todo list menu"""
+        editorstack = self.get_current_editorstack()
+        results = editorstack.get_todo_results()
+        self.todo_menu.clear()
+        filename = self.get_current_filename()
+        for text, line0 in results:
+            icon = ima.icon('todo')
+            slot = lambda _checked, _l=line0: self.load(filename, goto=_l)
+            action = create_action(self, text=text, icon=icon, triggered=slot)
+            self.todo_menu.addAction(action)
+        self.update_todo_actions()
+
+    def todo_results_changed(self):
+        """
+        Synchronize todo results between editorstacks
+        Refresh todo list navigation buttons
+        """
+        editorstack = self.get_current_editorstack()
+        results = editorstack.get_todo_results()
+        index = editorstack.get_stack_index()
+        if index != -1:
+            filename = editorstack.data[index].filename
+            for other_editorstack in self.editorstacks:
+                if other_editorstack is not editorstack:
+                    other_editorstack.set_todo_results(filename, results)
+        self.update_todo_actions()
+
+    def refresh_eol_chars(self, os_name):
+        os_name = to_text_string(os_name)
+        self.__set_eol_chars = False
+        if os_name == 'nt':
+            self.win_eol_action.setChecked(True)
+        elif os_name == 'posix':
+            self.linux_eol_action.setChecked(True)
+        else:
+            self.mac_eol_action.setChecked(True)
+        self.__set_eol_chars = True
+
+    #------ Slots
+    def opened_files_list_changed(self):
+        """
+        Opened files list has changed:
+        --> open/close file action
+        --> modification ('*' added to title)
+        --> current edited file has changed
+        """
+        # Refresh Python file dependent actions:
+        editor = self.get_current_editor()
+        if editor:
+            python_enable = editor.is_python()
+            cython_enable = python_enable or (
+                programs.is_module_installed('Cython') and editor.is_cython())
+            for action in self.pythonfile_dependent_actions:
+                if action in self.cythonfile_compatible_actions:
+                    enable = cython_enable
+                else:
+                    enable = python_enable
+                if action is self.winpdb_action:
+                    action.setEnabled(enable and WINPDB_PATH is not None)
+                else:
+                    action.setEnabled(enable)
+            self.open_file_update.emit(self.get_current_filename())
+
+    def update_code_analysis_actions(self):
+        """Update actions in the warnings menu."""
+        editor = self.get_current_editor()
+        # To fix an error at startup
+        if editor is None:
+            return
+        results = editor.get_current_warnings()
+        # Update code analysis actions
+        state = results is not None and len(results)
+        for action in (self.warning_list_action, self.previous_warning_action,
+                       self.next_warning_action):
+            if state is not None:
+                action.setEnabled(state)
+
+    def update_todo_actions(self):
+        editorstack = self.get_current_editorstack()
+        results = editorstack.get_todo_results()
+        state = (self.get_option('todo_list') and
+                 results is not None and len(results))
+        if state is not None:
+            self.todo_list_action.setEnabled(state)
+
+    def rehighlight_cells(self):
+        """Rehighlight cells of current editor"""
+        editor = self.get_current_editor()
+        editor.rehighlight_cells()
+        QApplication.processEvents()
+
+    @Slot(set)
+    def update_active_languages(self, languages):
+        self.main.completions.update_client_status(languages)
+
+
+    # ------ Bookmarks
+    def save_bookmarks(self, filename, bookmarks):
+        """Receive bookmark changes and save them."""
+        filename = to_text_string(filename)
+        bookmarks = to_text_string(bookmarks)
+        filename = osp.normpath(osp.abspath(filename))
+        bookmarks = eval(bookmarks)
+        save_bookmarks(filename, bookmarks)
+
+    #------ File I/O
+    def __load_temp_file(self):
+        """Load temporary file from a text file in user home directory"""
+        if not osp.isfile(self.TEMPFILE_PATH):
+            # Creating temporary file
+            default = ['# -*- coding: utf-8 -*-',
+                       '"""', _("Spyder Editor"), '',
+                       _("This is a temporary script file."),
+                       '"""', '', '']
+            text = os.linesep.join([encoding.to_unicode(qstr)
+                                    for qstr in default])
+            try:
+                encoding.write(to_text_string(text), self.TEMPFILE_PATH,
+                               'utf-8')
+            except EnvironmentError:
+                self.new()
+                return
+
+        self.load(self.TEMPFILE_PATH)
+
+    @Slot()
+    def __set_workdir(self):
+        """Set current script directory as working directory"""
+        fname = self.get_current_filename()
+        if fname is not None:
+            directory = osp.dirname(osp.abspath(fname))
+            self.open_dir.emit(directory)
+
+    def __add_recent_file(self, fname):
+        """Add to recent file list"""
+        if fname is None:
+            return
+        if fname in self.recent_files:
+            self.recent_files.remove(fname)
+        self.recent_files.insert(0, fname)
+        if len(self.recent_files) > self.get_option('max_recent_files'):
+            self.recent_files.pop(-1)
+
+    def _clone_file_everywhere(self, finfo):
+        """Clone file (*src_editor* widget) in all editorstacks
+        Cloning from the first editorstack in which every single new editor
+        is created (when loading or creating a new file)"""
+        for editorstack in self.editorstacks[1:]:
+            editor = editorstack.clone_editor_from(finfo, set_current=False)
+            self.register_widget_shortcuts(editor)
+
+
+    @Slot()
+    @Slot(str)
+    def new(self, fname=None, editorstack=None, text=None):
+        """
+        Create a new file - Untitled
+
+        fname=None --> fname will be 'untitledXX.py' but do not create file
+        fname=<basestring> --> create file
+        """
+        # If no text is provided, create default content
+        empty = False
+        try:
+            if text is None:
+                default_content = True
+                text, enc = encoding.read(self.TEMPLATE_PATH)
+                enc_match = re.search(r'-*- coding: ?([a-z0-9A-Z\-]*) -*-',
+                                      text)
+                if enc_match:
+                    enc = enc_match.group(1)
+                # Initialize template variables
+                # Windows
+                username = encoding.to_unicode_from_fs(
+                                os.environ.get('USERNAME', ''))
+                # Linux, Mac OS X
+                if not username:
+                    username = encoding.to_unicode_from_fs(
+                                   os.environ.get('USER', '-'))
+                VARS = {
+                    'date': time.ctime(),
+                    'username': username,
+                }
+                try:
+                    text = text % VARS
+                except Exception:
+                    pass
+            else:
+                default_content = False
+                enc = encoding.read(self.TEMPLATE_PATH)[1]
+        except (IOError, OSError):
+            text = ''
+            enc = 'utf-8'
+            default_content = True
+            empty = True
+
+        create_fname = lambda n: to_text_string(_("untitled")) + ("%d.py" % n)
+        # Creating editor widget
+        if editorstack is None:
+            current_es = self.get_current_editorstack()
+        else:
+            current_es = editorstack
+        created_from_here = fname is None
+        if created_from_here:
+            while True:
+                fname = create_fname(self.untitled_num)
+                self.untitled_num += 1
+                if not osp.isfile(fname):
+                    break
+            basedir = getcwd_or_home()
+
+            if self.main.projects.get_active_project() is not None:
+                basedir = self.main.projects.get_active_project_path()
+            else:
+                c_fname = self.get_current_filename()
+                if c_fname is not None and c_fname != self.TEMPFILE_PATH:
+                    basedir = osp.dirname(c_fname)
+            fname = osp.abspath(osp.join(basedir, fname))
+        else:
+            # QString when triggered by a Qt signal
+            fname = osp.abspath(to_text_string(fname))
+            index = current_es.has_filename(fname)
+            if index is not None and not current_es.close_file(index):
+                return
+
+        # Creating the editor widget in the first editorstack (the one that
+        # can't be destroyed), then cloning this editor widget in all other
+        # editorstacks:
+        finfo = self.editorstacks[0].new(fname, enc, text, default_content,
+                                         empty)
+        finfo.path = self.main.get_spyder_pythonpath()
+        self._clone_file_everywhere(finfo)
+        current_editor = current_es.set_current_filename(finfo.filename)
+        self.register_widget_shortcuts(current_editor)
+        if not created_from_here:
+            self.save(force=True)
+
+    def edit_template(self):
+        """Edit new file template"""
+        self.load(self.TEMPLATE_PATH)
+
+    def update_recent_file_menu(self):
+        """Update recent file menu"""
+        recent_files = []
+        for fname in self.recent_files:
+            if osp.isfile(fname):
+                recent_files.append(fname)
+        self.recent_file_menu.clear()
+        if recent_files:
+            for fname in recent_files:
+                action = create_action(
+                    self, fname,
+                    icon=ima.get_icon_by_extension_or_type(
+                        fname, scale_factor=1.0),
+                    triggered=self.load)
+                action.setData(to_qvariant(fname))
+                self.recent_file_menu.addAction(action)
+        self.clear_recent_action.setEnabled(len(recent_files) > 0)
+        add_actions(self.recent_file_menu, (None, self.max_recent_action,
+                                            self.clear_recent_action))
+
+    @Slot()
+    def clear_recent_files(self):
+        """Clear recent files list"""
+        self.recent_files = []
+
+    @Slot()
+    def change_max_recent_files(self):
+        "Change max recent files entries"""
+        editorstack = self.get_current_editorstack()
+        mrf, valid = QInputDialog.getInt(editorstack, _('Editor'),
+                               _('Maximum number of recent files'),
+                               self.get_option('max_recent_files'), 1, 35)
+        if valid:
+            self.set_option('max_recent_files', mrf)
+
+    @Slot()
+    @Slot(str)
+    @Slot(str, int, str)
+    @Slot(str, int, str, object)
+    def load(self, filenames=None, goto=None, word='',
+             editorwindow=None, processevents=True, start_column=None,
+             set_focus=True, add_where='end'):
+        """
+        Load a text file
+        editorwindow: load in this editorwindow (useful when clicking on
+        outline explorer with multiple editor windows)
+        processevents: determines if processEvents() should be called at the
+        end of this method (set to False to prevent keyboard events from
+        creeping through to the editor during debugging)
+        """
+        # Switch to editor before trying to load a file
+        try:
+            self.switch_to_plugin()
+        except AttributeError:
+            pass
+
+        editor0 = self.get_current_editor()
+        if editor0 is not None:
+            position0 = editor0.get_position('cursor')
+            filename0 = self.get_current_filename()
+        else:
+            position0, filename0 = None, None
+        if not filenames:
+            # Recent files action
+            action = self.sender()
+            if isinstance(action, QAction):
+                filenames = from_qvariant(action.data(), to_text_string)
+        if not filenames:
+            basedir = getcwd_or_home()
+            if self.edit_filetypes is None:
+                self.edit_filetypes = get_edit_filetypes()
+            if self.edit_filters is None:
+                self.edit_filters = get_edit_filters()
+
+            c_fname = self.get_current_filename()
+            if c_fname is not None and c_fname != self.TEMPFILE_PATH:
+                basedir = osp.dirname(c_fname)
+            self.redirect_stdio.emit(False)
+            parent_widget = self.get_current_editorstack()
+            if filename0 is not None:
+                selectedfilter = get_filter(self.edit_filetypes,
+                                            osp.splitext(filename0)[1])
+            else:
+                selectedfilter = ''
+            if not running_under_pytest():
+                filenames, _sf = getopenfilenames(
+                                    parent_widget,
+                                    _("Open file"), basedir,
+                                    self.edit_filters,
+                                    selectedfilter=selectedfilter,
+                                    options=QFileDialog.HideNameFilterDetails)
+            else:
+                # Use a Qt (i.e. scriptable) dialog for pytest
+                dialog = QFileDialog(parent_widget, _("Open file"),
+                                     options=QFileDialog.DontUseNativeDialog)
+                if dialog.exec_():
+                    filenames = dialog.selectedFiles()
+            self.redirect_stdio.emit(True)
+            if filenames:
+                filenames = [osp.normpath(fname) for fname in filenames]
+            else:
+                return
+
+        focus_widget = QApplication.focusWidget()
+        if self.editorwindows and not self.dockwidget.isVisible():
+            # We override the editorwindow variable to force a focus on
+            # the editor window instead of the hidden editor dockwidget.
+            # See spyder-ide/spyder#5742.
+            if editorwindow not in self.editorwindows:
+                editorwindow = self.editorwindows[0]
+            editorwindow.setFocus()
+            editorwindow.raise_()
+        elif (self.dockwidget and not self._ismaximized
+              and not self.dockwidget.isAncestorOf(focus_widget)
+              and not isinstance(focus_widget, CodeEditor)):
+            self.switch_to_plugin()
+
+        def _convert(fname):
+            fname = osp.abspath(encoding.to_unicode_from_fs(fname))
+            if os.name == 'nt' and len(fname) >= 2 and fname[1] == ':':
+                fname = fname[0].upper()+fname[1:]
+            return fname
+
+        if hasattr(filenames, 'replaceInStrings'):
+            # This is a QStringList instance (PyQt API #1), converting to list:
+            filenames = list(filenames)
+        if not isinstance(filenames, list):
+            filenames = [_convert(filenames)]
+        else:
+            filenames = [_convert(fname) for fname in list(filenames)]
+        if isinstance(goto, int):
+            goto = [goto]
+        elif goto is not None and len(goto) != len(filenames):
+            goto = None
+
+        for index, filename in enumerate(filenames):
+            # -- Do not open an already opened file
+            focus = set_focus and index == 0
+            current_editor = self.set_current_filename(filename,
+                                                       editorwindow,
+                                                       focus=focus)
+            if current_editor is None:
+                # -- Not a valid filename:
+                if not osp.isfile(filename):
+                    continue
+                # --
+                current_es = self.get_current_editorstack(editorwindow)
+                # Creating the editor widget in the first editorstack
+                # (the one that can't be destroyed), then cloning this
+                # editor widget in all other editorstacks:
+                finfo = self.editorstacks[0].load(
+                    filename, set_current=False, add_where=add_where)
+                finfo.path = self.main.get_spyder_pythonpath()
+                self._clone_file_everywhere(finfo)
+                current_editor = current_es.set_current_filename(filename,
+                                                                 focus=focus)
+                current_editor.debugger.load_breakpoints()
+                current_editor.set_bookmarks(load_bookmarks(filename))
+                self.register_widget_shortcuts(current_editor)
+                current_es.analyze_script()
+                self.__add_recent_file(filename)
+            if goto is not None: # 'word' is assumed to be None as well
+                current_editor.go_to_line(goto[index], word=word,
+                                          start_column=start_column)
+                position = current_editor.get_position('cursor')
+                self.cursor_moved(filename0, position0, filename, position)
+            current_editor.clearFocus()
+            current_editor.setFocus()
+            current_editor.window().raise_()
+            if processevents:
+                QApplication.processEvents()
+            else:
+                # processevents is false only when calling from debugging
+                current_editor.sig_debug_stop.emit(goto[index])
+                current_sw = self.main.ipyconsole.get_current_shellwidget()
+                current_sw.sig_prompt_ready.connect(
+                    current_editor.sig_debug_stop[()].emit)
+
+    @Slot()
+    def print_file(self):
+        """Print current file"""
+        editor = self.get_current_editor()
+        filename = self.get_current_filename()
+        printer = Printer(mode=QPrinter.HighResolution,
+                          header_font=self.get_font())
+        printDialog = QPrintDialog(printer, editor)
+        if editor.has_selected_text():
+            printDialog.setOption(QAbstractPrintDialog.PrintSelection, True)
+        self.redirect_stdio.emit(False)
+        answer = printDialog.exec_()
+        self.redirect_stdio.emit(True)
+        if answer == QDialog.Accepted:
+            self.starting_long_process(_("Printing..."))
+            printer.setDocName(filename)
+            editor.print_(printer)
+            self.ending_long_process()
+
+    @Slot()
+    def print_preview(self):
+        """Print preview for current file"""
+        from qtpy.QtPrintSupport import QPrintPreviewDialog
+
+        editor = self.get_current_editor()
+        printer = Printer(mode=QPrinter.HighResolution,
+                          header_font=self.get_font())
+        preview = QPrintPreviewDialog(printer, self)
+        preview.setWindowFlags(Qt.Window)
+        preview.paintRequested.connect(lambda printer: editor.print_(printer))
+        self.redirect_stdio.emit(False)
+        preview.exec_()
+        self.redirect_stdio.emit(True)
+
+    @Slot()
+    def close_file(self):
+        """Close current file"""
+        editorstack = self.get_current_editorstack()
+        editorstack.close_file()
+    @Slot()
+    def close_all_files(self):
+        """Close all opened scripts"""
+        self.editorstacks[0].close_all_files()
+
+    @Slot()
+    def save(self, index=None, force=False):
+        """Save file"""
+        editorstack = self.get_current_editorstack()
+        return editorstack.save(index=index, force=force)
+
+    @Slot()
+    def save_as(self):
+        """Save *as* the currently edited file"""
+        editorstack = self.get_current_editorstack()
+        if editorstack.save_as():
+            fname = editorstack.get_current_filename()
+            self.__add_recent_file(fname)
+
+    @Slot()
+    def save_copy_as(self):
+        """Save *copy as* the currently edited file"""
+        editorstack = self.get_current_editorstack()
+        editorstack.save_copy_as()
+
+    @Slot()
+    def save_all(self):
+        """Save all opened files"""
+        self.get_current_editorstack().save_all()
+
+    @Slot()
+    def revert(self):
+        """Revert the currently edited file from disk"""
+        editorstack = self.get_current_editorstack()
+        editorstack.revert()
+
+    @Slot()
+    def find(self):
+        """Find slot"""
+        editorstack = self.get_current_editorstack()
+        editorstack.find_widget.show()
+        editorstack.find_widget.search_text.setFocus()
+
+    @Slot()
+    def find_next(self):
+        """Fnd next slot"""
+        editorstack = self.get_current_editorstack()
+        editorstack.find_widget.find_next()
+
+    @Slot()
+    def find_previous(self):
+        """Find previous slot"""
+        editorstack = self.get_current_editorstack()
+        editorstack.find_widget.find_previous()
+
+    @Slot()
+    def replace(self):
+        """Replace slot"""
+        editorstack = self.get_current_editorstack()
+        editorstack.find_widget.show_replace()
+
+    def open_last_closed(self):
+        """ Reopens the last closed tab."""
+        editorstack = self.get_current_editorstack()
+        last_closed_files = editorstack.get_last_closed_files()
+        if (len(last_closed_files) > 0):
+            file_to_open = last_closed_files[0]
+            last_closed_files.remove(file_to_open)
+            editorstack.set_last_closed_files(last_closed_files)
+            self.load(file_to_open)
+
+    #------ Explorer widget
+    def close_file_from_name(self, filename):
+        """Close file from its name"""
+        filename = osp.abspath(to_text_string(filename))
+        index = self.editorstacks[0].has_filename(filename)
+        if index is not None:
+            self.editorstacks[0].close_file(index)
+
+    def removed(self, filename):
+        """File was removed in file explorer widget or in project explorer"""
+        self.close_file_from_name(filename)
+
+    def removed_tree(self, dirname):
+        """Directory was removed in project explorer widget"""
+        dirname = osp.abspath(to_text_string(dirname))
+        for fname in self.get_filenames():
+            if osp.abspath(fname).startswith(dirname):
+                self.close_file_from_name(fname)
+
+    def renamed(self, source, dest):
+        """
+        Propagate file rename to editor stacks and autosave component.
+
+        This function is called when a file is renamed in the file explorer
+        widget or the project explorer.
+        """
+        filename = osp.abspath(to_text_string(source))
+        index = self.editorstacks[0].has_filename(filename)
+        if index is not None:
+            for editorstack in self.editorstacks:
+                editorstack.rename_in_data(filename,
+                                           new_filename=to_text_string(dest))
+        self.editorstacks[0].autosave.file_renamed(
+            filename, to_text_string(dest))
+
+    def renamed_tree(self, source, dest):
+        """Directory was renamed in file explorer or in project explorer."""
+        dirname = osp.abspath(to_text_string(source))
+        tofile = to_text_string(dest)
+        for fname in self.get_filenames():
+            if osp.abspath(fname).startswith(dirname):
+                new_filename = fname.replace(dirname, tofile)
+                self.renamed(source=fname, dest=new_filename)
+
+    #------ Source code
+    @Slot()
+    def indent(self):
+        """Indent current line or selection"""
+        editor = self.get_current_editor()
+        if editor is not None:
+            editor.indent()
+
+    @Slot()
+    def unindent(self):
+        """Unindent current line or selection"""
+        editor = self.get_current_editor()
+        if editor is not None:
+            editor.unindent()
+
+    @Slot()
+    def text_uppercase (self):
+        """Change current line or selection to uppercase."""
+        editor = self.get_current_editor()
+        if editor is not None:
+            editor.transform_to_uppercase()
+
+    @Slot()
+    def text_lowercase(self):
+        """Change current line or selection to lowercase."""
+        editor = self.get_current_editor()
+        if editor is not None:
+            editor.transform_to_lowercase()
+
+    @Slot()
+    def toggle_comment(self):
+        """Comment current line or selection"""
+        editor = self.get_current_editor()
+        if editor is not None:
+            editor.toggle_comment()
+
+    @Slot()
+    def blockcomment(self):
+        """Block comment current line or selection"""
+        editor = self.get_current_editor()
+        if editor is not None:
+            editor.blockcomment()
+
+    @Slot()
+    def unblockcomment(self):
+        """Un-block comment current line or selection"""
+        editor = self.get_current_editor()
+        if editor is not None:
+            editor.unblockcomment()
+    @Slot()
+    def go_to_next_todo(self):
+        self.switch_to_plugin()
+        editor = self.get_current_editor()
+        position = editor.go_to_next_todo()
+        filename = self.get_current_filename()
+        self.add_cursor_position_to_history(filename, position)
+
+    @Slot()
+    def go_to_next_warning(self):
+        self.switch_to_plugin()
+        editor = self.get_current_editor()
+        position = editor.go_to_next_warning()
+        filename = self.get_current_filename()
+        self.add_cursor_position_to_history(filename, position)
+
+    @Slot()
+    def go_to_previous_warning(self):
+        self.switch_to_plugin()
+        editor = self.get_current_editor()
+        position = editor.go_to_previous_warning()
+        filename = self.get_current_filename()
+        self.add_cursor_position_to_history(filename, position)
+
+    @Slot()
+    def run_winpdb(self):
+        """Run winpdb to debug current file"""
+        if self.save():
+            fname = self.get_current_filename()
+            runconf = get_run_configuration(fname)
+            if runconf is None:
+                args = []
+                wdir = None
+            else:
+                args = runconf.get_arguments().split()
+                wdir = runconf.get_working_directory()
+            # Handle the case where wdir comes back as an empty string
+            # when the working directory dialog checkbox is unchecked.
+            # (subprocess "cwd" default is None, so empty str
+            # must be changed to None in this case.)
+            programs.run_program(WINPDB_PATH, [fname] + args, cwd=wdir or None)
+
+    def toggle_eol_chars(self, os_name, checked):
+        if checked:
+            editor = self.get_current_editor()
+            if self.__set_eol_chars:
+                self.switch_to_plugin()
+                editor.set_eol_chars(sourcecode.get_eol_chars_from_os_name(os_name))
+
+    @Slot()
+    def remove_trailing_spaces(self):
+        self.switch_to_plugin()
+        editorstack = self.get_current_editorstack()
+        editorstack.remove_trailing_spaces()
+
+    @Slot()
+    def fix_indentation(self):
+        self.switch_to_plugin()
+        editorstack = self.get_current_editorstack()
+        editorstack.fix_indentation()
+
+    #------ Cursor position history management
+    def update_cursorpos_actions(self):
+        self.previous_edit_cursor_action.setEnabled(
+                                        self.last_edit_cursor_pos is not None)
+        self.previous_cursor_action.setEnabled(
+               self.cursor_pos_index is not None and self.cursor_pos_index > 0)
+        self.next_cursor_action.setEnabled(self.cursor_pos_index is not None \
+                    and self.cursor_pos_index < len(self.cursor_pos_history)-1)
+
+    def add_cursor_position_to_history(self, filename, position, fc=False):
+        if self.__ignore_cursor_position:
+            return
+        for index, (fname, pos) in enumerate(self.cursor_pos_history[:]):
+            if fname == filename:
+                if pos == position or pos == 0:
+                    if fc:
+                        self.cursor_pos_history[index] = (filename, position)
+                        self.cursor_pos_index = index
+                        self.update_cursorpos_actions()
+                        return
+                    else:
+                        if self.cursor_pos_index >= index:
+                            self.cursor_pos_index -= 1
+                        self.cursor_pos_history.pop(index)
+                        break
+        if self.cursor_pos_index is not None:
+            self.cursor_pos_history = \
+                        self.cursor_pos_history[:self.cursor_pos_index+1]
+        self.cursor_pos_history.append((filename, position))
+        self.cursor_pos_index = len(self.cursor_pos_history)-1
+        self.update_cursorpos_actions()
+
+    def cursor_moved(self, filename0, position0, filename1, position1):
+        """Cursor was just moved: 'go to'"""
+        if position0 is not None:
+            self.add_cursor_position_to_history(filename0, position0)
+        self.add_cursor_position_to_history(filename1, position1)
+
+    def text_changed_at(self, filename, position):
+        self.last_edit_cursor_pos = (to_text_string(filename), position)
+
+    def current_file_changed(self, filename, position):
+        self.add_cursor_position_to_history(to_text_string(filename), position,
+                                            fc=True)
+        # Hide any open tooltips
+        current_stack = self.get_current_editorstack()
+        if current_stack is not None:
+            current_stack.hide_tooltip()
+
+    @Slot()
+    def go_to_last_edit_location(self):
+        if self.last_edit_cursor_pos is not None:
+            filename, position = self.last_edit_cursor_pos
+            if not osp.isfile(filename):
+                self.last_edit_cursor_pos = None
+                return
+            else:
+                self.load(filename)
+                editor = self.get_current_editor()
+                if position < editor.document().characterCount():
+                    editor.set_cursor_position(position)
+
+    def __move_cursor_position(self, index_move):
+        """
+        Move the cursor position forward or backward in the cursor
+        position history by the specified index increment.
+        """
+        if self.cursor_pos_index is None:
+            return
+        filename, _position = self.cursor_pos_history[self.cursor_pos_index]
+        self.cursor_pos_history[self.cursor_pos_index] = (
+            filename, self.get_current_editor().get_position('cursor'))
+        self.__ignore_cursor_position = True
+        old_index = self.cursor_pos_index
+        self.cursor_pos_index = min(len(self.cursor_pos_history) - 1,
+                                    max(0, self.cursor_pos_index + index_move))
+        filename, position = self.cursor_pos_history[self.cursor_pos_index]
+        filenames = self.get_current_editorstack().get_filenames()
+        if not osp.isfile(filename) and filename not in filenames:
+            self.cursor_pos_history.pop(self.cursor_pos_index)
+            if self.cursor_pos_index <= old_index:
+                old_index -= 1
+            self.cursor_pos_index = old_index
+        else:
+            self.load(filename)
+            editor = self.get_current_editor()
+            if position < editor.document().characterCount():
+                editor.set_cursor_position(position)
+        self.__ignore_cursor_position = False
+        self.update_cursorpos_actions()
+
+    @Slot()
+    def go_to_previous_cursor_position(self):
+        self.switch_to_plugin()
+        self.__move_cursor_position(-1)
+
+    @Slot()
+    def go_to_next_cursor_position(self):
+        self.switch_to_plugin()
+        self.__move_cursor_position(1)
+
+    @Slot()
+    def go_to_line(self, line=None):
+        """Open 'go to line' dialog"""
+        editorstack = self.get_current_editorstack()
+        if editorstack is not None:
+            editorstack.go_to_line(line)
+
+    @Slot()
+    def set_or_clear_breakpoint(self):
+        """Set/Clear breakpoint"""
+        editorstack = self.get_current_editorstack()
+        if editorstack is not None:
+            self.switch_to_plugin()
+            editorstack.set_or_clear_breakpoint()
+
+    @Slot()
+    def set_or_edit_conditional_breakpoint(self):
+        """Set/Edit conditional breakpoint"""
+        editorstack = self.get_current_editorstack()
+        if editorstack is not None:
+            self.switch_to_plugin()
+            editorstack.set_or_edit_conditional_breakpoint()
+
+    @Slot()
+    def clear_all_breakpoints(self):
+        """Clear breakpoints in all files"""
+        self.switch_to_plugin()
+        clear_all_breakpoints()
+        self.breakpoints_saved.emit()
+        editorstack = self.get_current_editorstack()
+        if editorstack is not None:
+            for data in editorstack.data:
+                data.editor.debugger.clear_breakpoints()
+        self.refresh_plugin()
+
+    def clear_breakpoint(self, filename, lineno):
+        """Remove a single breakpoint"""
+        clear_breakpoint(filename, lineno)
+        self.breakpoints_saved.emit()
+        editorstack = self.get_current_editorstack()
+        if editorstack is not None:
+            index = self.is_file_opened(filename)
+            if index is not None:
+                editorstack.data[index].editor.debugger.toogle_breakpoint(
+                        lineno)
+
+    def debug_command(self, command):
+        """Debug actions"""
+        self.switch_to_plugin()
+        self.main.ipyconsole.write_to_stdin(command)
+        focus_widget = self.main.ipyconsole.get_focus_widget()
+        if focus_widget:
+            focus_widget.setFocus()
+
+    #------ Run Python script
+    @Slot()
+    def edit_run_configurations(self):
+        dialog = RunConfigDialog(self)
+        dialog.size_change.connect(lambda s: self.set_dialog_size(s))
+        if self.dialog_size is not None:
+            dialog.resize(self.dialog_size)
+        fname = osp.abspath(self.get_current_filename())
+        dialog.setup(fname)
+        if dialog.exec_():
+            fname = dialog.file_to_run
+            if fname is not None:
+                self.load(fname)
+                self.run_file()
+
+    @Slot()
+    def run_file(self, debug=False):
+        """Run script inside current interpreter or in a new one"""
+        editorstack = self.get_current_editorstack()
+        if editorstack.save():
+            editor = self.get_current_editor()
+            fname = osp.abspath(self.get_current_filename())
+
+            # Get fname's dirname before we escape the single and double
+            # quotes. Fixes spyder-ide/spyder#6771.
+            dirname = osp.dirname(fname)
+
+            # Escape single and double quotes in fname and dirname.
+            # Fixes spyder-ide/spyder#2158.
+            fname = fname.replace("'", r"\'").replace('"', r'\"')
+            dirname = dirname.replace("'", r"\'").replace('"', r'\"')
+
+            runconf = get_run_configuration(fname)
+            if runconf is None:
+                dialog = RunConfigOneDialog(self)
+                dialog.size_change.connect(lambda s: self.set_dialog_size(s))
+                if self.dialog_size is not None:
+                    dialog.resize(self.dialog_size)
+                dialog.setup(fname)
+                if CONF.get('run', 'open_at_least_once',
+                            not running_under_pytest()):
+                    # Open Run Config dialog at least once: the first time
+                    # a script is ever run in Spyder, so that the user may
+                    # see it at least once and be conscious that it exists
+                    show_dlg = True
+                    CONF.set('run', 'open_at_least_once', False)
+                else:
+                    # Open Run Config dialog only
+                    # if ALWAYS_OPEN_FIRST_RUN_OPTION option is enabled
+                    show_dlg = CONF.get('run', ALWAYS_OPEN_FIRST_RUN_OPTION)
+                if show_dlg and not dialog.exec_():
+                    return
+                runconf = dialog.get_configuration()
+
+            args = runconf.get_arguments()
+            python_args = runconf.get_python_arguments()
+            interact = runconf.interact
+            post_mortem = runconf.post_mortem
+            current = runconf.current
+            systerm = runconf.systerm
+            clear_namespace = runconf.clear_namespace
+            console_namespace = runconf.console_namespace
+
+            if runconf.file_dir:
+                wdir = dirname
+            elif runconf.cw_dir:
+                wdir = ''
+            elif osp.isdir(runconf.dir):
+                wdir = runconf.dir
+            else:
+                wdir = ''
+
+            python = True # Note: in the future, it may be useful to run
+            # something in a terminal instead of a Python interp.
+            self.__last_ec_exec = (fname, wdir, args, interact, debug,
+                                   python, python_args, current, systerm,
+                                   post_mortem, clear_namespace,
+                                   console_namespace)
+            self.re_run_file()
+            if not interact and not debug:
+                # If external console dockwidget is hidden, it will be
+                # raised in top-level and so focus will be given to the
+                # current external shell automatically
+                # (see SpyderPluginWidget.visibility_changed method)
+                editor.setFocus()
+
+    def set_dialog_size(self, size):
+        self.dialog_size = size
+
+    @Slot()
+    def debug_file(self):
+        """Debug current script"""
+        self.switch_to_plugin()
+        current_editor = self.get_current_editor()
+        if current_editor is not None:
+            current_editor.sig_debug_start.emit()
+        self.run_file(debug=True)
+
+    @Slot()
+    def re_run_file(self):
+        """Re-run last script"""
+        if self.get_option('save_all_before_run'):
+            self.save_all()
+        if self.__last_ec_exec is None:
+            return
+        (fname, wdir, args, interact, debug,
+         python, python_args, current, systerm,
+         post_mortem, clear_namespace,
+         console_namespace) = self.__last_ec_exec
+        if not systerm:
+            self.run_in_current_ipyclient.emit(fname, wdir, args,
+                                               debug, post_mortem,
+                                               current, clear_namespace,
+                                               console_namespace)
+        else:
+            self.main.open_external_console(fname, wdir, args, interact,
+                                            debug, python, python_args,
+                                            systerm, post_mortem)
+
+    @Slot()
+    def run_selection(self):
+        """Run selection or current line in external console"""
+        editorstack = self.get_current_editorstack()
+        editorstack.run_selection()
+
+    @Slot()
+    def run_cell(self):
+        """Run current cell"""
+        editorstack = self.get_current_editorstack()
+        editorstack.run_cell()
+
+    @Slot()
+    def run_cell_and_advance(self):
+        """Run current cell and advance to the next one"""
+        editorstack = self.get_current_editorstack()
+        editorstack.run_cell_and_advance()
+
+    @Slot()
+    def debug_cell(self):
+        '''Debug Current cell.'''
+        editorstack = self.get_current_editorstack()
+        editorstack.debug_cell()
+
+    @Slot()
+    def re_run_last_cell(self):
+        """Run last executed cell."""
+        editorstack = self.get_current_editorstack()
+        editorstack.re_run_last_cell()
+
+    # ------ Code bookmarks
+    @Slot(int)
+    def save_bookmark(self, slot_num):
+        """Save current line and position as bookmark."""
+        bookmarks = CONF.get('editor', 'bookmarks')
+        editorstack = self.get_current_editorstack()
+        if slot_num in bookmarks:
+            filename, line_num, column = bookmarks[slot_num]
+            if osp.isfile(filename):
+                index = editorstack.has_filename(filename)
+                if index is not None:
+                    block = (editorstack.tabs.widget(index).document()
+                             .findBlockByNumber(line_num))
+                    block.userData().bookmarks.remove((slot_num, column))
+        if editorstack is not None:
+            self.switch_to_plugin()
+            editorstack.set_bookmark(slot_num)
+
+    @Slot(int)
+    def load_bookmark(self, slot_num):
+        """Set cursor to bookmarked file and position."""
+        bookmarks = CONF.get('editor', 'bookmarks')
+        if slot_num in bookmarks:
+            filename, line_num, column = bookmarks[slot_num]
+        else:
+            return
+        if not osp.isfile(filename):
+            self.last_edit_cursor_pos = None
+            return
+        self.load(filename)
+        editor = self.get_current_editor()
+        if line_num < editor.document().lineCount():
+            linelength = len(editor.document()
+                             .findBlockByNumber(line_num).text())
+            if column <= linelength:
+                editor.go_to_line(line_num + 1, column)
+            else:
+                # Last column
+                editor.go_to_line(line_num + 1, linelength)
+
+    #------ Zoom in/out/reset
+    def zoom(self, factor):
+        """Zoom in/out/reset"""
+        editor = self.get_current_editorstack().get_current_editor()
+        if factor == 0:
+            font = self.get_font()
+            editor.set_font(font)
+        else:
+            font = editor.font()
+            size = font.pointSize() + factor
+            if size > 0:
+                font.setPointSize(size)
+                editor.set_font(font)
+        editor.update_tab_stop_width_spaces()
+
+    #------ Options
+    def apply_plugin_settings(self, options):
+        """Apply configuration file's plugin settings"""
+        if self.editorstacks is not None:
+            # --- syntax highlight and text rendering settings
+            color_scheme_n = 'color_scheme_name'
+            color_scheme_o = self.get_color_scheme()
+            currentline_n = 'highlight_current_line'
+            currentline_o = self.get_option(currentline_n)
+            currentcell_n = 'highlight_current_cell'
+            currentcell_o = self.get_option(currentcell_n)
+            occurrence_n = 'occurrence_highlighting'
+            occurrence_o = self.get_option(occurrence_n)
+            occurrence_timeout_n = 'occurrence_highlighting/timeout'
+            occurrence_timeout_o = self.get_option(occurrence_timeout_n)
+            focus_to_editor_n = 'focus_to_editor'
+            focus_to_editor_o = self.get_option(focus_to_editor_n)
+
+            for editorstack in self.editorstacks:
+                if color_scheme_n in options:
+                    editorstack.set_color_scheme(color_scheme_o)
+                if currentline_n in options:
+                    editorstack.set_highlight_current_line_enabled(
+                                                                currentline_o)
+                if currentcell_n in options:
+                    editorstack.set_highlight_current_cell_enabled(
+                                                                currentcell_o)
+                if occurrence_n in options:
+                    editorstack.set_occurrence_highlighting_enabled(occurrence_o)
+                if occurrence_timeout_n in options:
+                    editorstack.set_occurrence_highlighting_timeout(
+                                                           occurrence_timeout_o)
+                if focus_to_editor_n in options:
+                    editorstack.set_focus_to_editor(focus_to_editor_o)
+
+            # --- everything else
+            tabbar_n = 'show_tab_bar'
+            tabbar_o = self.get_option(tabbar_n)
+            classfuncdropdown_n = 'show_class_func_dropdown'
+            classfuncdropdown_o = self.get_option(classfuncdropdown_n)
+            linenb_n = 'line_numbers'
+            linenb_o = self.get_option(linenb_n)
+            blanks_n = 'blank_spaces'
+            blanks_o = self.get_option(blanks_n)
+            scrollpastend_n = 'scroll_past_end'
+            scrollpastend_o = self.get_option(scrollpastend_n)
+            edgeline_n = 'edge_line'
+            edgeline_o = self.get_option(edgeline_n)
+            edgelinecols_n = 'edge_line_columns'
+            edgelinecols_o = self.get_option(edgelinecols_n)
+            wrap_n = 'wrap'
+            wrap_o = self.get_option(wrap_n)
+            indentguides_n = 'indent_guides'
+            indentguides_o = self.get_option(indentguides_n)
+            tabindent_n = 'tab_always_indent'
+            tabindent_o = self.get_option(tabindent_n)
+            stripindent_n = 'strip_trailing_spaces_on_modify'
+            stripindent_o = self.get_option(stripindent_n)
+            ibackspace_n = 'intelligent_backspace'
+            ibackspace_o = self.get_option(ibackspace_n)
+            autocompletions_n = 'automatic_completions'
+            autocompletions_o = self.get_option(autocompletions_n)
+            removetrail_n = 'always_remove_trailing_spaces'
+            removetrail_o = self.get_option(removetrail_n)
+            converteol_n = 'convert_eol_on_save'
+            converteol_o = self.get_option(converteol_n)
+            converteolto_n = 'convert_eol_on_save_to'
+            converteolto_o = self.get_option(converteolto_n)
+            runcellcopy_n = 'run_cell_copy'
+            runcellcopy_o = self.get_option(runcellcopy_n)
+            closepar_n = 'close_parentheses'
+            closepar_o = self.get_option(closepar_n)
+            close_quotes_n = 'close_quotes'
+            close_quotes_o = self.get_option(close_quotes_n)
+            add_colons_n = 'add_colons'
+            add_colons_o = self.get_option(add_colons_n)
+            autounindent_n = 'auto_unindent'
+            autounindent_o = self.get_option(autounindent_n)
+            indent_chars_n = 'indent_chars'
+            indent_chars_o = self.get_option(indent_chars_n)
+            tab_stop_width_spaces_n = 'tab_stop_width_spaces'
+            tab_stop_width_spaces_o = self.get_option(tab_stop_width_spaces_n)
+            help_n = 'connect_to_oi'
+            help_o = CONF.get('help', 'connect/editor')
+            todo_n = 'todo_list'
+            todo_o = self.get_option(todo_n)
+
+            finfo = self.get_current_finfo()
+
+
+            for editorstack in self.editorstacks:
+                if tabbar_n in options:
+                    editorstack.set_tabbar_visible(tabbar_o)
+                if linenb_n in options:
+                    editorstack.set_linenumbers_enabled(linenb_o,
+                                                        current_finfo=finfo)
+                if autocompletions_n in options:
+                    editorstack.set_automatic_completions_enabled(
+                        autocompletions_o)
+                if edgeline_n in options:
+                    editorstack.set_edgeline_enabled(edgeline_o)
+                if edgelinecols_n in options:
+                    editorstack.set_edgeline_columns(edgelinecols_o)
+                if wrap_n in options:
+                    editorstack.set_wrap_enabled(wrap_o)
+                if tabindent_n in options:
+                    editorstack.set_tabmode_enabled(tabindent_o)
+                if stripindent_n in options:
+                    editorstack.set_stripmode_enabled(stripindent_o)
+                if ibackspace_n in options:
+                    editorstack.set_intelligent_backspace_enabled(ibackspace_o)
+                if removetrail_n in options:
+                    editorstack.set_always_remove_trailing_spaces(removetrail_o)
+                if converteol_n in options:
+                    editorstack.set_convert_eol_on_save(converteol_o)
+                if converteolto_n in options:
+                    editorstack.set_convert_eol_on_save_to(converteolto_o)
+                if runcellcopy_n in options:
+                    editorstack.set_run_cell_copy(runcellcopy_o)
+                if closepar_n in options:
+                    editorstack.set_close_parentheses_enabled(closepar_o)
+                if close_quotes_n in options:
+                    editorstack.set_close_quotes_enabled(close_quotes_o)
+                if add_colons_n in options:
+                    editorstack.set_add_colons_enabled(add_colons_o)
+                if autounindent_n in options:
+                    editorstack.set_auto_unindent_enabled(autounindent_o)
+                if indent_chars_n in options:
+                    editorstack.set_indent_chars(indent_chars_o)
+                if tab_stop_width_spaces_n in options:
+                    editorstack.set_tab_stop_width_spaces(tab_stop_width_spaces_o)
+                if help_n in options:
+                    editorstack.set_help_enabled(help_o)
+                if todo_n in options:
+                    editorstack.set_todolist_enabled(todo_o,
+                                                     current_finfo=finfo)
+
+            for name, action in self.checkable_actions.items():
+                if name in options:
+                    state = self.get_option(name)
+                    action.setChecked(state)
+                    # See: spyder-ide/spyder#9915
+                    # action.trigger()
+
+            # Multiply by 1000 to convert seconds to milliseconds
+            self.autosave.interval = (
+                    self.get_option('autosave_interval') * 1000)
+            self.autosave.enabled = self.get_option('autosave_enabled')
+
+            # We must update the current editor after the others:
+            # (otherwise, code analysis buttons state would correspond to the
+            #  last editor instead of showing the one of the current editor)
+            if finfo is not None:
+                # TODO: Connect this to the LSP
+                if todo_n in options and todo_o:
+                    finfo.run_todo_finder()
+
+    # --- Open files
+    def get_open_filenames(self):
+        """Get the list of open files in the current stack"""
+        editorstack = self.editorstacks[0]
+        filenames = []
+        filenames += [finfo.filename for finfo in editorstack.data]
+        return filenames
+
+    def set_open_filenames(self):
+        """
+        Set the recent opened files on editor based on active project.
+
+        If no project is active, then editor filenames are saved, otherwise
+        the opened filenames are stored in the project config info.
+        """
+        if self.projects is not None:
+            if not self.projects.get_active_project():
+                filenames = self.get_open_filenames()
+                self.set_option('filenames', filenames)
+
+    def setup_open_files(self):
+        """
+        Open the list of saved files per project.
+
+        Also open any files that the user selected in the recovery dialog.
+        """
+        self.set_create_new_file_if_empty(False)
+        active_project_path = None
+        if self.projects is not None:
+            active_project_path = self.projects.get_active_project_path()
+
+        if active_project_path:
+            filenames = self.projects.get_project_filenames()
+        else:
+            filenames = self.get_option('filenames', default=[])
+        self.close_all_files()
+
+        all_filenames = self.autosave.recover_files_to_open + filenames
+        if all_filenames and any([osp.isfile(f) for f in all_filenames]):
+            layout = self.get_option('layout_settings', None)
+            # Check if no saved layout settings exist, e.g. clean prefs file.
+            # If not, load with default focus/layout, to fix
+            # spyder-ide/spyder#8458.
+            if layout:
+                is_vertical, cfname, clines = layout.get('splitsettings')[0]
+                if cfname in filenames:
+                    index = filenames.index(cfname)
+                    # First we load the last focused file.
+                    self.load(filenames[index], goto=clines[index], set_focus=True)
+                    # Then we load the files located to the left of the last
+                    # focused file in the tabbar, while keeping the focus on
+                    # the last focused file.
+                    if index > 0:
+                        self.load(filenames[index::-1], goto=clines[index::-1],
+                                  set_focus=False, add_where='start')
+                    # Then we load the files located to the right of the last
+                    # focused file in the tabbar, while keeping the focus on
+                    # the last focused file.
+                    if index < (len(filenames) - 1):
+                        self.load(filenames[index+1:], goto=clines[index:],
+                                  set_focus=False, add_where='end')
+                    # Finally we load any recovered files at the end of the tabbar,
+                    # while keeping focus on the last focused file.
+                    if self.autosave.recover_files_to_open:
+                        self.load(self.autosave.recover_files_to_open,
+                                  set_focus=False, add_where='end')
+                else:
+                    if filenames:
+                        self.load(filenames, goto=clines)
+                    if self.autosave.recover_files_to_open:
+                        self.load(self.autosave.recover_files_to_open)
+            else:
+                if filenames:
+                    self.load(filenames)
+                if self.autosave.recover_files_to_open:
+                    self.load(self.autosave.recover_files_to_open)
+
+            if self.__first_open_files_setup:
+                self.__first_open_files_setup = False
+                if layout is not None:
+                    self.editorsplitter.set_layout_settings(
+                        layout,
+                        dont_goto=filenames[0])
+                win_layout = self.get_option('windows_layout_settings', [])
+                if win_layout:
+                    for layout_settings in win_layout:
+                        self.editorwindows_to_be_created.append(
+                            layout_settings)
+                self.set_last_focus_editorstack(self, self.editorstacks[0])
+        else:
+            self.__load_temp_file()
+        self.set_create_new_file_if_empty(True)
+
+    def save_open_files(self):
+        """Save the list of open files"""
+        self.set_option('filenames', self.get_open_filenames())
+
+    def set_create_new_file_if_empty(self, value):
+        """Change the value of create_new_file_if_empty"""
+        for editorstack in self.editorstacks:
+            editorstack.create_new_file_if_empty = value
+
+    # --- File Menu actions (Mac only)
+    @Slot()
+    def go_to_next_file(self):
+        """Switch to next file tab on the current editor stack."""
+        editorstack = self.get_current_editorstack()
+        editorstack.tabs.tab_navigate(+1)
+
+    @Slot()
+    def go_to_previous_file(self):
+        """Switch to previous file tab on the current editor stack."""
+        editorstack = self.get_current_editorstack()
+        editorstack.tabs.tab_navigate(-1)