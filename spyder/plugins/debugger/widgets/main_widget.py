--- conflicted
+++ resolved
@@ -382,12 +382,8 @@
             "show_traceback", widget.show_exception)
         shellwidget.sig_pdb_stack.connect(widget.set_from_pdb)
         shellwidget.sig_config_kernel_requested.connect(
-<<<<<<< HEAD
-            widget.enable_pdb_stack)  # For restarts
-        widget.enable_pdb_stack()
-=======
             widget.on_config_kernel)
->>>>>>> 3180e803
+        widget.on_config_kernel()
 
         widget.setup()
         widget.set_context_menu(
@@ -430,16 +426,11 @@
             "show_traceback", None)
         shellwidget.sig_pdb_stack.disconnect(widget.set_from_pdb)
         shellwidget.sig_config_kernel_requested.disconnect(
-<<<<<<< HEAD
-            widget.enable_pdb_stack)
-        widget.disable_pdb_stack()
-=======
             widget.on_config_kernel)
         widget.on_unconfig_kernel()
         self.sig_breakpoints_saved.disconnect(widget.set_breakpoints)
         shellwidget.sig_pdb_state_changed.disconnect(
             self.sig_pdb_state_changed)
->>>>>>> 3180e803
 
         widget.close()
         widget.setParent(None)
