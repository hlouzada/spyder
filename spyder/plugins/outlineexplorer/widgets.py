--- conflicted
+++ resolved
@@ -1,1024 +1,1020 @@
-# -*- coding: utf-8 -*-
-#
-# Copyright © Spyder Project Contributors
-# Licensed under the terms of the MIT License
-# (see spyder/__init__.py for details)
-
-"""Outline explorer widgets."""
-
-# Standard library imports
-import bisect
-import os.path as osp
-import uuid
-
-# Third party imports
-from intervaltree import IntervalTree
-from qtpy.compat import from_qvariant
-from qtpy.QtCore import QSize, Qt, QTimer, Signal, Slot
-from qtpy.QtWidgets import (QHBoxLayout, QTreeWidgetItem, QWidget,
-                            QTreeWidgetItemIterator)
-
-# Local imports
-from spyder.config.base import _
-from spyder.config.manager import CONF
-from spyder.py3compat import to_text_string
-from spyder.utils import icon_manager as ima
-<<<<<<< HEAD
-from spyder.plugins.completion.manager.api import SymbolKind
-=======
-from spyder.plugins.completion.languageserver import (
-    SymbolKind, BLOCK_COMMENT, CELL, SYMBOL_KIND_ICON)
->>>>>>> 853232fb
-from spyder.utils.qthelpers import (create_action, create_toolbutton,
-                                    set_item_user_text, create_plugin_layout,
-                                    create_waitspinner)
-from spyder.widgets.onecolumntree import OneColumnTree
-
-
-SYMBOL_NAME_MAP = {
-    SymbolKind.FILE: _('File'),
-    SymbolKind.MODULE: _('Module'),
-    SymbolKind.NAMESPACE: _('Namespace'),
-    SymbolKind.PACKAGE: _('Package'),
-    SymbolKind.CLASS: _('Class'),
-    SymbolKind.METHOD: _('Method'),
-    SymbolKind.PROPERTY: _('Property'),
-    SymbolKind.FIELD: _('Attribute'),
-    SymbolKind.CONSTRUCTOR: _('constructor'),
-    SymbolKind.ENUM: _('Enum'),
-    SymbolKind.INTERFACE: _('Interface'),
-    SymbolKind.FUNCTION: _('Function'),
-    SymbolKind.VARIABLE: _('Variable'),
-    SymbolKind.CONSTANT: _('Constant'),
-    SymbolKind.STRING: _('String'),
-    SymbolKind.NUMBER: _('Number'),
-    SymbolKind.BOOLEAN: _('Boolean'),
-    SymbolKind.ARRAY: _('Array'),
-    SymbolKind.OBJECT: _('Object'),
-    SymbolKind.KEY: _('Key'),
-    SymbolKind.NULL: _('Null'),
-    SymbolKind.ENUM_MEMBER: _('Enum member'),
-    SymbolKind.STRUCT: _('Struct'),
-    SymbolKind.EVENT: _('Event'),
-    SymbolKind.OPERATOR: _('Operator'),
-    SymbolKind.TYPE_PARAMETER: _('Type parameter'),
-    CELL: _('Cell'),
-    BLOCK_COMMENT: _('Block comment')
-}
-
-ICON_CACHE = {}
-
-
-def line_span(position):
-    return position[1] - position[0] + 1
-
-
-class SymbolStatus:
-    def __init__(self, name, kind, position, path, node=None):
-        self.name = name
-        self.position = position
-        self.kind = kind
-        self.node = node
-        self.path = path
-        self.id = str(uuid.uuid4())
-        self.index = None
-        self.children = []
-        self.status = False
-        self.selected = False
-        self.parent = None
-
-    def delete(self):
-        for child in self.children:
-            child.parent = None
-
-        self.children = []
-        self.node.takeChildren()
-
-        if self.parent is not None:
-            self.parent.remove_node(self)
-            self.parent = None
-
-        if self.node.parent is not None:
-            self.node.parent.remove_children(self.node)
-
-    def add_node(self, node):
-        if node.position == self.position:
-            # The nodes should be at the same level
-            self.parent.add_node(node)
-        else:
-            node.parent = self
-            node.path = self.path
-            this_node = self.node
-            children_ranges = [c.position[0] for c in self.children]
-            node_range = node.position[0]
-            new_index = bisect.bisect_left(children_ranges, node_range)
-            node.index = new_index
-            for child in self.children[new_index:]:
-                child.index += 1
-            this_node.append_children(new_index, node.node)
-            self.children.insert(new_index, node)
-            for idx, next_idx in zip(self.children, self.children[1:]):
-                assert idx.index < next_idx.index
-
-    def remove_node(self, node):
-        for child in self.children[node.index + 1:]:
-            child.index -= 1
-        self.children.pop(node.index)
-        for idx, next_idx in zip(self.children, self.children[1:]):
-            assert idx.index < next_idx.index
-
-    def clone_node(self, node):
-        self.id = node.id
-        self.index = node.index
-        self.path = node.path
-        self.children = node.children
-        self.status = node.status
-        self.selected = node.selected
-        self.node = node.node
-        self.parent = node.parent
-        self.node.update_info(self.name, self.kind, self.position[0] + 1,
-                              self.status, self.selected)
-        self.node.ref = self
-
-        for child in self.children:
-            child.parent = self
-
-        if self.parent is not None:
-            self.parent.replace_node(self.index, self)
-
-    def refresh(self):
-        self.node.update_info(self.name, self.kind, self.position[0] + 1,
-                              self.status, self.selected)
-
-    def replace_node(self, index, node):
-        self.children[index] = node
-
-    def create_node(self):
-        self.node = SymbolItem(None, self, self.name, self.kind,
-                               self.position[0] + 1, self.status,
-                               self.selected)
-
-    def __repr__(self):
-        return str(self)
-
-    def __str__(self):
-        return '({0}, {1}, {2}, {3})'.format(
-            self.position, self.name, self.id, self.status)
-
-
-class BaseTreeItem(QTreeWidgetItem):
-    def clear(self):
-        self.takeChildren()
-
-    def append_children(self, index, node):
-        self.insertChild(index, node)
-        node.parent = self
-
-    def remove_children(self, node):
-        self.removeChild(node)
-        node.parent = None
-
-
-class FileRootItem(BaseTreeItem):
-    def __init__(self, path, ref, treewidget, is_python=True):
-        QTreeWidgetItem.__init__(self, treewidget, QTreeWidgetItem.Type)
-        self.path = path
-        self.ref = ref
-        self.setIcon(
-            0, ima.icon('python') if is_python else ima.icon('TextFileIcon'))
-        self.setToolTip(0, path)
-        set_item_user_text(self, path)
-
-    def set_path(self, path, fullpath):
-        self.path = path
-        self.set_text(fullpath)
-
-    def set_text(self, fullpath):
-        self.setText(0, self.path if fullpath else osp.basename(self.path))
-
-
-class SymbolItem(BaseTreeItem):
-    """Generic symbol tree item."""
-    def __init__(self, parent, ref, name, kind, position, status, selected):
-        QTreeWidgetItem.__init__(self, parent, QTreeWidgetItem.Type)
-        self.parent = parent
-        self.ref = ref
-        self.num_children = 0
-        self.update_info(name, kind, position, status, selected)
-
-    def update_info(self, name, kind, position, status, selected):
-        self.setIcon(0, ima.icon(SYMBOL_KIND_ICON.get(kind, 'no_match')))
-        identifier = SYMBOL_NAME_MAP.get(kind, '')
-        identifier = identifier.replace('_', ' ').capitalize()
-        self.setToolTip(0, '{3} {2}: {0} {1}'.format(
-            identifier, name, position, _('Line')))
-        set_item_user_text(self, name)
-        self.setText(0, name)
-        self.setExpanded(status)
-        self.setSelected(selected)
-
-
-class TreeItem(QTreeWidgetItem):
-    """Class browser item base class."""
-    def __init__(self, oedata, parent, preceding):
-        if preceding is None:
-            QTreeWidgetItem.__init__(self, parent, QTreeWidgetItem.Type)
-        else:
-            if preceding is not parent:
-                # Preceding must be either the same as item's parent
-                # or have the same parent as item
-                while preceding.parent() is not parent:
-                    preceding = preceding.parent()
-                    if preceding is None:
-                        break
-            if preceding is None:
-                QTreeWidgetItem.__init__(self, parent, QTreeWidgetItem.Type)
-            else:
-                QTreeWidgetItem.__init__(self, parent, preceding,
-                                         QTreeWidgetItem.Type)
-        self.parent_item = parent
-        self.oedata = oedata
-        oedata.sig_update.connect(self.update)
-        self.update()
-
-    def level(self):
-        """Get fold level."""
-        return self.oedata.fold_level
-
-    def get_name(self):
-        """Get the item name."""
-        return self.oedata.def_name
-
-    def set_icon(self, icon):
-        self.setIcon(0, icon)
-
-    def setup(self):
-        self.setToolTip(0, _("Line %s") % str(self.line))
-
-    @property
-    def line(self):
-        """Get line number."""
-        block_number = self.oedata.get_block_number()
-        if block_number is not None:
-            return block_number + 1
-        return None
-
-    def update(self):
-        """Update the tree element."""
-        name = self.get_name()
-        self.setText(0, name)
-        parent_text = from_qvariant(self.parent_item.data(0, Qt.UserRole),
-                                    to_text_string)
-        set_item_user_text(self, parent_text + '/' + name)
-        self.setup()
-
-
-class OutlineExplorerTreeWidget(OneColumnTree):
-    # Used only for debug purposes
-    sig_tree_updated = Signal()
-    sig_display_spinner = Signal()
-    sig_hide_spinner = Signal()
-    sig_update_configuration = Signal()
-
-    def __init__(self, parent, show_fullpath=False, show_all_files=True,
-                 group_cells=True, show_comments=True, display_variables=False,
-                 sort_files_alphabetically=False, follow_cursor=True):
-        self.show_fullpath = show_fullpath
-        self.show_all_files = show_all_files
-        self.group_cells = group_cells
-        self.display_variables = display_variables
-        self.follow_cursor = follow_cursor
-        self.show_comments = show_comments
-        self.sort_files_alphabetically = sort_files_alphabetically
-        OneColumnTree.__init__(self, parent)
-        self.freeze = False  # Freezing widget to avoid any unwanted update
-        self.editor_items = {}
-        self.editor_tree_cache = {}
-        self.editor_ids = {}
-        self.update_timers = {}
-        self.editors_to_update = {}
-        self.ordered_editor_ids = []
-        self._current_editor = None
-        self._languages = []
-
-        title = _("Outline")
-        self.set_title(title)
-        self.setWindowTitle(title)
-        self.setUniformRowHeights(True)
-        self.currentItemChanged.connect(self.selection_switched)
-        self.itemExpanded.connect(self.tree_item_expanded)
-        self.itemCollapsed.connect(self.tree_item_collapsed)
-
-    @property
-    def current_editor(self):
-        """Get current editor."""
-        return self._current_editor
-
-    @current_editor.setter
-    def current_editor(self, value):
-        """Set current editor and connect the necessary signals."""
-        if self._current_editor == value:
-            return
-        # Disconnect previous editor
-        self.connect_current_editor(False)
-        self._current_editor = value
-        # Connect new editor
-        self.connect_current_editor(True)
-
-    def get_actions_from_items(self, items):
-        """Reimplemented OneColumnTree method"""
-        fromcursor_act = create_action(self, text=_('Go to cursor position'),
-                                       icon=ima.icon('fromcursor'),
-                                       triggered=self.go_to_cursor_position)
-        fullpath_act = create_action(self, text=_('Show absolute path'),
-                                     toggled=self.toggle_fullpath_mode)
-        fullpath_act.setChecked(self.show_fullpath)
-        allfiles_act = create_action(self, text=_('Show all files'),
-                                     toggled=self.toggle_show_all_files)
-        allfiles_act.setChecked(self.show_all_files)
-        comment_act = create_action(self, text=_('Show special comments'),
-                                    toggled=self.toggle_show_comments)
-        comment_act.setChecked(self.show_comments)
-        group_cells_act = create_action(self, text=_('Group code cells'),
-                                        toggled=self.toggle_group_cells)
-        group_cells_act.setChecked(self.group_cells)
-        display_variables_act = create_action(
-            self,
-            text=_('Display variables and attributes'),
-            toggled=self.toggle_variables
-        )
-        display_variables_act.setChecked(self.display_variables)
-        follow_cursor_act = create_action(
-            self,
-            text=_('Follow cursor position'),
-            toggled=self.toggle_follow_cursor
-        )
-        follow_cursor_act.setChecked(self.follow_cursor)
-        sort_files_alphabetically_act = create_action(
-            self, text=_('Sort files alphabetically'),
-            toggled=self.toggle_sort_files_alphabetically)
-        sort_files_alphabetically_act.setChecked(
-            self.sort_files_alphabetically)
-        actions = [fullpath_act, allfiles_act, group_cells_act,
-                   display_variables_act, follow_cursor_act, comment_act,
-                   sort_files_alphabetically_act, fromcursor_act]
-        return actions
-
-    @Slot(bool)
-    def toggle_fullpath_mode(self, state):
-        self.show_fullpath = state
-        self.setTextElideMode(Qt.ElideMiddle if state else Qt.ElideRight)
-        for index in range(self.topLevelItemCount()):
-            self.topLevelItem(index).set_text(fullpath=self.show_fullpath)
-
-    def __hide_or_show_root_items(self, item):
-        """
-        show_all_files option is disabled: hide all root items except *item*
-        show_all_files option is enabled: do nothing
-        """
-        for _it in self.get_top_level_items():
-            _it.setHidden(_it is not item and not self.show_all_files)
-
-    @Slot(bool)
-    def toggle_show_all_files(self, state):
-        self.show_all_files = state
-        if self.current_editor is not None:
-            editor_id = self.editor_ids[self.current_editor]
-            item = self.editor_items[editor_id].node
-            self.__hide_or_show_root_items(item)
-            self.__sort_toplevel_items()
-            if self.show_all_files is False:
-                self.root_item_selected(
-                    self.editor_items[self.editor_ids[self.current_editor]])
-            self.do_follow_cursor()
-
-    @Slot(bool)
-    def toggle_show_comments(self, state):
-        if CONF.get('outline_explorer', 'show_comments') != state:
-            CONF.set('outline_explorer', 'show_comments', state)
-            self.show_comments = state
-            self.sig_update_configuration.emit()
-            self.update_all_editors(reset_info=True)
-
-    @Slot(bool)
-    def toggle_group_cells(self, state):
-        if CONF.get('outline_explorer', 'group_cells') != state:
-            CONF.set('outline_explorer', 'group_cells', state)
-            self.group_cells = state
-            self.sig_update_configuration.emit()
-            self.update_all_editors(reset_info=True)
-
-    @Slot(bool)
-    def toggle_variables(self, state):
-        if CONF.get('outline_explorer', 'display_variables') != state:
-            CONF.set('outline_explorer', 'display_variables', state)
-            self.display_variables = state
-            for editor in self.editor_ids.keys():
-                self.update_editor(editor.info, editor)
-
-    @Slot(bool)
-    def toggle_sort_files_alphabetically(self, state):
-        self.sort_files_alphabetically = state
-        self.__sort_toplevel_items()
-
-    @Slot()
-    def go_to_cursor_position(self):
-        if self.current_editor is not None:
-            editor_id = self.editor_ids[self.current_editor]
-            line = self.current_editor.get_cursor_line_number()
-            tree = self.editor_tree_cache[editor_id]
-            root = self.editor_items[editor_id]
-            overlap = tree[line - 1]
-            if len(overlap) == 0:
-                item = root.node
-                self.setCurrentItem(item)
-                self.scrollToItem(item)
-                self.expandItem(item)
-            else:
-                sorted_nodes = sorted(overlap)
-                # The last item of the sorted elements correspond to the
-                # current node if expanding, otherwise it is the first stopper
-                # found
-                idx = -1
-                self.switch_to_node(sorted_nodes, idx)
-
-    def switch_to_node(self, sorted_nodes, idx):
-        """Given a set of tree nodes, highlight the node on index `idx`."""
-        item_interval = sorted_nodes[idx]
-        item_ref = item_interval.data
-        item = item_ref.node
-        self.setCurrentItem(item)
-        self.scrollToItem(item)
-        self.expandItem(item)
-
-    @Slot()
-    def do_follow_cursor(self):
-        """Go to cursor position."""
-        if self.follow_cursor:
-            self.go_to_cursor_position()
-
-    @Slot(bool)
-    def toggle_follow_cursor(self, state):
-        """Follow the cursor."""
-        self.follow_cursor = state
-        self.do_follow_cursor()
-
-    def connect_current_editor(self, state):
-        """Connect or disconnect the editor from signals."""
-        editor = self.current_editor
-        if editor is None:
-            return
-
-        # Connect syntax highlighter
-        sig_update = editor.sig_outline_explorer_data_changed
-        sig_move = editor.sig_cursor_position_changed
-        sig_display_spinner = editor.sig_start_outline_spinner
-        if state:
-            sig_update.connect(self.update_editor)
-            sig_move.connect(self.do_follow_cursor)
-            sig_display_spinner.connect(self.sig_display_spinner)
-            self.do_follow_cursor()
-        else:
-            try:
-                sig_update.disconnect(self.update_editor)
-                sig_move.disconnect(self.do_follow_cursor)
-                sig_display_spinner.disconnect(self.sig_display_spinner)
-            except TypeError:
-                # This catches an error while performing
-                # teardown in one of our tests.
-                pass
-
-    def clear(self):
-        """Reimplemented Qt method"""
-        self.set_title('')
-        OneColumnTree.clear(self)
-
-    def set_current_editor(self, editor, update):
-        """Bind editor instance"""
-        editor_id = editor.get_id()
-
-        # Don't fail if editor doesn't exist anymore. This
-        # happens when switching projects.
-        try:
-            item = self.editor_items[editor_id].node
-        except KeyError:
-            return
-
-        if not self.freeze:
-            self.scrollToItem(item)
-            self.root_item_selected(item)
-            self.__hide_or_show_root_items(item)
-        if update:
-            self.save_expanded_state()
-            self.restore_expanded_state()
-
-        self.current_editor = editor
-
-        # Update tree with currently stored info or require symbols if
-        # necessary.
-        if (editor.get_language() in self._languages and
-                len(self.editor_tree_cache[editor_id]) == 0):
-            if editor.info is not None:
-                self.update_editor(editor.info)
-            elif editor.is_cloned:
-                editor.request_symbols()
-
-    def register_editor(self, editor):
-        """
-        Register editor attributes and create basic objects associated
-        to it.
-        """
-        editor_id = editor.get_id()
-        self.editor_ids[editor] = editor_id
-        self.ordered_editor_ids.append(editor_id)
-
-        this_root = SymbolStatus(editor.fname, None, None, editor.fname)
-        self.editor_items[editor_id] = this_root
-
-        root_item = FileRootItem(editor.fname, this_root,
-                                 self, editor.is_python())
-        this_root.node = root_item
-        root_item.set_text(fullpath=self.show_fullpath)
-        self.resizeColumnToContents(0)
-        if not self.show_all_files:
-            root_item.setHidden(True)
-
-        editor_tree = IntervalTree()
-        self.editor_tree_cache[editor_id] = editor_tree
-
-        self.__sort_toplevel_items()
-
-    def file_renamed(self, editor, new_filename):
-        """File was renamed, updating outline explorer tree"""
-        if editor is None:
-            # This is needed when we can't find an editor to attach
-            # the outline explorer to.
-            # Fix spyder-ide/spyder#8813.
-            return
-        editor_id = editor.get_id()
-        if editor_id in list(self.editor_ids.values()):
-            root_item = self.editor_items[editor_id].node
-            root_item.set_path(new_filename, fullpath=self.show_fullpath)
-            self.__sort_toplevel_items()
-
-    def update_editors(self, language):
-        """
-        Update all editors for a given language sequentially.
-
-        This is done through a timer to avoid lags in the interface.
-        """
-        if self.editors_to_update.get(language):
-            editor = self.editors_to_update[language][0]
-            if editor.info is not None:
-                # Editor could be not there anymore after switching
-                # projects
-                try:
-                    self.update_editor(editor.info, editor)
-                except KeyError:
-                    pass
-                self.editors_to_update[language].remove(editor)
-            self.update_timers[language].start()
-
-    def update_all_editors(self, reset_info=False):
-        """Update all editors with LSP support."""
-        for language in self._languages:
-            self.set_editors_to_update(language, reset_info=reset_info)
-            self.update_timers[language].start()
-
-    @Slot(list)
-    def update_editor(self, items, editor=None):
-        """
-        Update the outline explorer for `editor` preserving the tree
-        state.
-        """
-        plugin_base = self.parent().parent()
-        if editor is None:
-            editor = self.current_editor
-        editor_id = editor.get_id()
-        language = editor.get_language()
-        update = self.update_tree(items, editor_id, language)
-
-        if getattr(plugin_base, "_isvisible", True) and update:
-            self.save_expanded_state()
-            self.restore_expanded_state()
-            self.do_follow_cursor()
-
-    def merge_interval(self, parent, node):
-        """Add node into an existing tree structure."""
-        match = False
-        start, end = node.position
-        while parent.parent is not None and not match:
-            parent_start, parent_end = parent.position
-            if parent_end <= start:
-                parent = parent.parent
-            else:
-                match = True
-
-        if node.parent is not None:
-            node.parent.remove_node(node)
-            node.parent = None
-            if node.node.parent is not None:
-                node.node.parent.remove_children(node.node)
-
-        parent.add_node(node)
-        node.refresh()
-        return node
-
-    def update_tree(self, items, editor_id, language):
-        current_tree = self.editor_tree_cache[editor_id]
-        tree_info = []
-        for symbol in items:
-            symbol_name = symbol['name']
-            symbol_kind = symbol['kind']
-            if language.lower() == 'python':
-                if symbol_kind == SymbolKind.MODULE:
-                    continue
-                if (symbol_kind == SymbolKind.VARIABLE and
-                        not self.display_variables):
-                    continue
-                if (symbol_kind == SymbolKind.FIELD and
-                        not self.display_variables):
-                    continue
-            # NOTE: This could be also a DocumentSymbol
-            symbol_range = symbol['location']['range']
-            symbol_start = symbol_range['start']['line']
-            symbol_end = symbol_range['end']['line']
-            symbol_repr = SymbolStatus(symbol_name, symbol_kind,
-                                       (symbol_start, symbol_end), None)
-            tree_info.append((symbol_start, symbol_end + 1, symbol_repr))
-
-        tree = IntervalTree.from_tuples(tree_info)
-        changes = tree - current_tree
-        deleted = current_tree - tree
-
-        if len(changes) == 0 and len(deleted) == 0:
-            self.sig_hide_spinner.emit()
-            return False
-
-        adding_symbols = len(changes) > len(deleted)
-        deleted_iter = iter(sorted(deleted))
-        changes_iter = iter(sorted(changes))
-
-        deleted_entry = next(deleted_iter, None)
-        changed_entry = next(changes_iter, None)
-        non_merged = 0
-
-        while deleted_entry is not None and changed_entry is not None:
-            deleted_entry_i = deleted_entry.data
-            changed_entry_i = changed_entry.data
-
-            if deleted_entry_i.name == changed_entry_i.name:
-                deleted_span = line_span(deleted_entry_i.position)
-                changed_span = line_span(changed_entry_i.position)
-                # Copy symbol status
-                changed_entry_i.clone_node(deleted_entry_i)
-                deleted_entry = next(deleted_iter, None)
-                changed_entry = next(changes_iter, None)
-            else:
-                if adding_symbols:
-                    # New symbol added
-                    changed_entry_i.create_node()
-                    non_merged += 1
-                    changed_entry = next(changes_iter, None)
-                else:
-                    # Symbol removed
-                    deleted_entry_i.delete()
-                    non_merged += 1
-                    deleted_entry = next(deleted_iter, None)
-
-        if deleted_entry is not None:
-            while deleted_entry is not None:
-                # Symbol removed
-                deleted_entry_i = deleted_entry.data
-                deleted_entry_i.delete()
-                non_merged += 1
-                deleted_entry = next(deleted_iter, None)
-
-        root = self.editor_items[editor_id]
-        # tree_merge
-        if changed_entry is not None:
-            while changed_entry is not None:
-                # New symbol added
-                changed_entry_i = changed_entry.data
-                changed_entry_i.create_node()
-                non_merged += 1
-                changed_entry = next(changes_iter, None)
-
-        tree_copy = IntervalTree(tree)
-        tree_copy.merge_overlaps(
-            data_reducer=self.merge_interval, data_initializer=root)
-
-        self.editor_tree_cache[editor_id] = tree
-        self.sig_tree_updated.emit()
-        self.sig_hide_spinner.emit()
-        return True
-
-    def remove_editor(self, editor):
-        if editor in self.editor_ids:
-            if self.current_editor is editor:
-                self.current_editor = None
-            editor_id = self.editor_ids.pop(editor)
-            if editor_id in self.ordered_editor_ids:
-                self.ordered_editor_ids.remove(editor_id)
-            if editor_id not in list(self.editor_ids.values()):
-                root_item = self.editor_items.pop(editor_id)
-                self.editor_tree_cache.pop(editor_id)
-                try:
-                    self.takeTopLevelItem(
-                        self.indexOfTopLevelItem(root_item.node))
-                except RuntimeError:
-                    # item has already been removed
-                    pass
-
-    def set_editor_ids_order(self, ordered_editor_ids):
-        """
-        Order the root file items in the Outline Explorer following the
-        provided list of editor ids.
-        """
-        if self.ordered_editor_ids != ordered_editor_ids:
-            self.ordered_editor_ids = ordered_editor_ids
-            if self.sort_files_alphabetically is False:
-                self.__sort_toplevel_items()
-
-    def __sort_toplevel_items(self):
-        """
-        Sort the root file items in alphabetical order if
-        'sort_files_alphabetically' is True, else order the items as
-        specified in the 'self.ordered_editor_ids' list.
-        """
-        if self.show_all_files is False:
-            return
-
-        current_ordered_items = [self.topLevelItem(index) for index in
-                                 range(self.topLevelItemCount())]
-        if self.sort_files_alphabetically:
-            new_ordered_items = sorted(
-                current_ordered_items,
-                key=lambda item: osp.basename(item.path.lower()))
-        else:
-            new_ordered_items = [
-                self.editor_items.get(e_id).node for e_id in
-                self.ordered_editor_ids if
-                self.editor_items.get(e_id) is not None]
-
-        if current_ordered_items != new_ordered_items:
-            selected_items = self.selectedItems()
-            self.save_expanded_state()
-            for index in range(self.topLevelItemCount()):
-                self.takeTopLevelItem(0)
-            for index, item in enumerate(new_ordered_items):
-                self.insertTopLevelItem(index, item)
-            self.restore_expanded_state()
-            self.clearSelection()
-            if selected_items:
-                selected_items[-1].setSelected(True)
-
-    def root_item_selected(self, item):
-        """Root item has been selected: expanding it and collapsing others"""
-        if self.show_all_files:
-            return
-        for root_item in self.get_top_level_items():
-            if root_item is item:
-                self.expandItem(root_item)
-            else:
-                self.collapseItem(root_item)
-
-    def restore(self):
-        """Reimplemented OneColumnTree method"""
-        if self.current_editor is not None:
-            self.collapseAll()
-            editor_id = self.editor_ids[self.current_editor]
-            self.root_item_selected(self.editor_items[editor_id].node)
-
-    def get_root_item(self, item):
-        """Return the root item of the specified item."""
-        root_item = item
-        while isinstance(root_item.parent(), QTreeWidgetItem):
-            root_item = root_item.parent()
-        return root_item
-
-    def get_visible_items(self):
-        """Return a list of all visible items in the treewidget."""
-        items = []
-        iterator = QTreeWidgetItemIterator(self)
-        while iterator.value():
-            item = iterator.value()
-            if not item.isHidden():
-                if item.parent():
-                    if item.parent().isExpanded():
-                        items.append(item)
-                else:
-                    items.append(item)
-            iterator += 1
-        return items
-
-    def activated(self, item):
-        """Double-click event"""
-        editor_root = self.editor_items.get(
-            self.editor_ids.get(self.current_editor))
-        root_item = editor_root.node
-        text = ''
-        if isinstance(item, FileRootItem):
-            line = 1
-            if id(root_item) != id(item):
-                root_item = item
-        else:
-            line = item.ref.position[0] + 1
-            text = item.ref.name
-
-        path = item.ref.path
-        self.freeze = True
-        if line:
-            self.parent().edit_goto.emit(path, line, text)
-        else:
-            self.parent().edit.emit(path)
-        self.freeze = False
-
-        for editor_id, i_item in list(self.editor_items.items()):
-            if i_item.path == path:
-                for editor, _id in list(self.editor_ids.items()):
-                    self.current_editor = editor
-                    break
-            break
-
-    def clicked(self, item):
-        """Click event"""
-        if isinstance(item, FileRootItem):
-            self.root_item_selected(item)
-        self.activated(item)
-
-    def selection_switched(self, current_item, previous_item):
-        if current_item is not None:
-            current_ref = current_item.ref
-            current_ref.selected = True
-        if previous_item is not None:
-            previous_ref = previous_item.ref
-            previous_ref.selected = False
-
-    def tree_item_collapsed(self, item):
-        ref = item.ref
-        ref.status = False
-
-    def tree_item_expanded(self, item):
-        ref = item.ref
-        ref.status = True
-
-    def set_editors_to_update(self, language, reset_info=False):
-        """Set editors to update per language."""
-        to_update = []
-        for editor in self.editor_ids.keys():
-            if editor.get_language().lower() == language:
-                to_update.append(editor)
-                if reset_info:
-                    editor.info = None
-        self.editors_to_update[language] = to_update
-
-    def start_symbol_services(self, language):
-        """Show symbols for all `language` files."""
-        # Save all languages that can send info to this pane.
-        self._languages.append(language)
-
-        # Update all files associated to `language` through a timer
-        # that allows to wait a bit between updates. That doesn't block
-        # the interface at startup.
-        timer = QTimer(self)
-        timer.setSingleShot(True)
-        timer.setInterval(700)
-        timer.timeout.connect(lambda: self.update_editors(language))
-        self.update_timers[language] = timer
-
-        # Set editors that need to be updated per language
-        self.set_editors_to_update(language)
-
-        # Start timer
-        timer.start()
-
-    def stop_symbol_services(self, language):
-        """Disable LSP symbols functionality."""
-        try:
-            self._languages.remove(language)
-        except ValueError:
-            pass
-
-        for editor in self.editor_ids.keys():
-            if editor.get_language().lower() == language:
-                editor.info = None
-
-
-class OutlineExplorerWidget(QWidget):
-    """Class browser"""
-    edit_goto = Signal(str, int, str)
-    edit = Signal(str)
-    is_visible = Signal()
-    sig_update_configuration = Signal()
-
-    def __init__(self, parent=None, show_fullpath=True, show_all_files=True,
-                 group_cells=True, show_comments=True,
-                 sort_files_alphabetically=False, display_variables=False,
-                 follow_cursor=True, options_button=None):
-        QWidget.__init__(self, parent)
-
-        self.treewidget = OutlineExplorerTreeWidget(
-            self,
-            show_fullpath=show_fullpath,
-            show_all_files=show_all_files,
-            group_cells=group_cells,
-            display_variables=display_variables,
-            show_comments=show_comments,
-            sort_files_alphabetically=sort_files_alphabetically,
-            follow_cursor=follow_cursor,
-            )
-        self.loading_widget = create_waitspinner(size=16, parent=self)
-        self.treewidget.sig_display_spinner.connect(self.loading_widget.start)
-        self.treewidget.sig_hide_spinner.connect(self.loading_widget.stop)
-        self.treewidget.sig_update_configuration.connect(
-            self.sig_update_configuration)
-
-        self.visibility_action = create_action(self,
-                                           _("Show/hide outline explorer"),
-                                           icon='outline_explorer_vis.png',
-                                           toggled=self.toggle_visibility)
-        self.visibility_action.setChecked(True)
-
-        btn_layout = QHBoxLayout()
-        for btn in self.setup_buttons():
-            btn.setAutoRaise(True)
-            btn.setIconSize(QSize(16, 16))
-            btn_layout.addWidget(btn)
-        if options_button:
-            btn_layout.addStretch()
-            btn_layout.addWidget(self.loading_widget, Qt.AlignRight)
-            btn_layout.addWidget(options_button, Qt.AlignRight)
-
-        layout = create_plugin_layout(btn_layout, self.treewidget)
-        self.setLayout(layout)
-
-    @Slot(bool)
-    def toggle_visibility(self, state):
-        self.setVisible(state)
-        current_editor = self.treewidget.current_editor
-        if current_editor is not None:
-            current_editor.give_focus()
-            if state:
-                self.is_visible.emit()
-
-    def setup_buttons(self):
-        """Setup the buttons of the outline explorer widget toolbar."""
-        self.fromcursor_btn = create_toolbutton(
-            self, icon=ima.icon('fromcursor'), tip=_('Go to cursor position'),
-            triggered=self.treewidget.go_to_cursor_position)
-
-        buttons = [self.fromcursor_btn]
-        for action in [self.treewidget.collapse_all_action,
-                       self.treewidget.expand_all_action,
-                       self.treewidget.restore_action,
-                       self.treewidget.collapse_selection_action,
-                       self.treewidget.expand_selection_action]:
-            buttons.append(create_toolbutton(self))
-            buttons[-1].setDefaultAction(action)
-        return buttons
-
-    def set_current_editor(self, editor, update, clear):
-        if clear:
-            self.remove_editor(editor)
-        if editor is not None:
-            self.treewidget.set_current_editor(editor, update)
-
-    def remove_editor(self, editor):
-        self.treewidget.remove_editor(editor)
-
-    def register_editor(self, editor):
-        self.treewidget.register_editor(editor)
-
-    def get_options(self):
-        """
-        Return outline explorer options
-        """
-        return dict(
-            show_fullpath=self.treewidget.show_fullpath,
-            show_all_files=self.treewidget.show_all_files,
-            group_cells=self.treewidget.group_cells,
-            display_variables=self.treewidget.display_variables,
-            follow_cursor=self.treewidget.follow_cursor,
-            show_comments=self.treewidget.show_comments,
-            sort_files_alphabetically=(
-                self.treewidget.sort_files_alphabetically),
-            expanded_state=self.treewidget.get_expanded_state(),
-            scrollbar_position=self.treewidget.get_scrollbar_position(),
-            visibility=self.isVisible(),
-        )
-
-    def file_renamed(self, editor, new_filename):
-        self.treewidget.file_renamed(editor, new_filename)
-
-    def start_symbol_services(self, language):
-        """Enable LSP symbols functionality."""
-        self.treewidget.start_symbol_services(language)
-
-    def stop_symbol_services(self, language):
-        """Disable LSP symbols functionality."""
-        self.treewidget.stop_symbol_services(language)
-
-    def update_all_editors(self):
-        """Update all editors with an associated LSP server."""
-        self.treewidget.update_all_editors()
+# -*- coding: utf-8 -*-
+#
+# Copyright © Spyder Project Contributors
+# Licensed under the terms of the MIT License
+# (see spyder/__init__.py for details)
+
+"""Outline explorer widgets."""
+
+# Standard library imports
+import bisect
+import os.path as osp
+import uuid
+
+# Third party imports
+from intervaltree import IntervalTree
+from qtpy.compat import from_qvariant
+from qtpy.QtCore import QSize, Qt, QTimer, Signal, Slot
+from qtpy.QtWidgets import (QHBoxLayout, QTreeWidgetItem, QWidget,
+                            QTreeWidgetItemIterator)
+
+# Local imports
+from spyder.config.base import _
+from spyder.config.manager import CONF
+from spyder.py3compat import to_text_string
+from spyder.utils import icon_manager as ima
+from spyder.plugins.completion.manager.api import (
+    SymbolKind, BLOCK_COMMENT, CELL, SYMBOL_KIND_ICON)
+from spyder.utils.qthelpers import (create_action, create_toolbutton,
+                                    set_item_user_text, create_plugin_layout,
+                                    create_waitspinner)
+from spyder.widgets.onecolumntree import OneColumnTree
+
+
+SYMBOL_NAME_MAP = {
+    SymbolKind.FILE: _('File'),
+    SymbolKind.MODULE: _('Module'),
+    SymbolKind.NAMESPACE: _('Namespace'),
+    SymbolKind.PACKAGE: _('Package'),
+    SymbolKind.CLASS: _('Class'),
+    SymbolKind.METHOD: _('Method'),
+    SymbolKind.PROPERTY: _('Property'),
+    SymbolKind.FIELD: _('Attribute'),
+    SymbolKind.CONSTRUCTOR: _('constructor'),
+    SymbolKind.ENUM: _('Enum'),
+    SymbolKind.INTERFACE: _('Interface'),
+    SymbolKind.FUNCTION: _('Function'),
+    SymbolKind.VARIABLE: _('Variable'),
+    SymbolKind.CONSTANT: _('Constant'),
+    SymbolKind.STRING: _('String'),
+    SymbolKind.NUMBER: _('Number'),
+    SymbolKind.BOOLEAN: _('Boolean'),
+    SymbolKind.ARRAY: _('Array'),
+    SymbolKind.OBJECT: _('Object'),
+    SymbolKind.KEY: _('Key'),
+    SymbolKind.NULL: _('Null'),
+    SymbolKind.ENUM_MEMBER: _('Enum member'),
+    SymbolKind.STRUCT: _('Struct'),
+    SymbolKind.EVENT: _('Event'),
+    SymbolKind.OPERATOR: _('Operator'),
+    SymbolKind.TYPE_PARAMETER: _('Type parameter'),
+    CELL: _('Cell'),
+    BLOCK_COMMENT: _('Block comment')
+}
+
+ICON_CACHE = {}
+
+
+def line_span(position):
+    return position[1] - position[0] + 1
+
+
+class SymbolStatus:
+    def __init__(self, name, kind, position, path, node=None):
+        self.name = name
+        self.position = position
+        self.kind = kind
+        self.node = node
+        self.path = path
+        self.id = str(uuid.uuid4())
+        self.index = None
+        self.children = []
+        self.status = False
+        self.selected = False
+        self.parent = None
+
+    def delete(self):
+        for child in self.children:
+            child.parent = None
+
+        self.children = []
+        self.node.takeChildren()
+
+        if self.parent is not None:
+            self.parent.remove_node(self)
+            self.parent = None
+
+        if self.node.parent is not None:
+            self.node.parent.remove_children(self.node)
+
+    def add_node(self, node):
+        if node.position == self.position:
+            # The nodes should be at the same level
+            self.parent.add_node(node)
+        else:
+            node.parent = self
+            node.path = self.path
+            this_node = self.node
+            children_ranges = [c.position[0] for c in self.children]
+            node_range = node.position[0]
+            new_index = bisect.bisect_left(children_ranges, node_range)
+            node.index = new_index
+            for child in self.children[new_index:]:
+                child.index += 1
+            this_node.append_children(new_index, node.node)
+            self.children.insert(new_index, node)
+            for idx, next_idx in zip(self.children, self.children[1:]):
+                assert idx.index < next_idx.index
+
+    def remove_node(self, node):
+        for child in self.children[node.index + 1:]:
+            child.index -= 1
+        self.children.pop(node.index)
+        for idx, next_idx in zip(self.children, self.children[1:]):
+            assert idx.index < next_idx.index
+
+    def clone_node(self, node):
+        self.id = node.id
+        self.index = node.index
+        self.path = node.path
+        self.children = node.children
+        self.status = node.status
+        self.selected = node.selected
+        self.node = node.node
+        self.parent = node.parent
+        self.node.update_info(self.name, self.kind, self.position[0] + 1,
+                              self.status, self.selected)
+        self.node.ref = self
+
+        for child in self.children:
+            child.parent = self
+
+        if self.parent is not None:
+            self.parent.replace_node(self.index, self)
+
+    def refresh(self):
+        self.node.update_info(self.name, self.kind, self.position[0] + 1,
+                              self.status, self.selected)
+
+    def replace_node(self, index, node):
+        self.children[index] = node
+
+    def create_node(self):
+        self.node = SymbolItem(None, self, self.name, self.kind,
+                               self.position[0] + 1, self.status,
+                               self.selected)
+
+    def __repr__(self):
+        return str(self)
+
+    def __str__(self):
+        return '({0}, {1}, {2}, {3})'.format(
+            self.position, self.name, self.id, self.status)
+
+
+class BaseTreeItem(QTreeWidgetItem):
+    def clear(self):
+        self.takeChildren()
+
+    def append_children(self, index, node):
+        self.insertChild(index, node)
+        node.parent = self
+
+    def remove_children(self, node):
+        self.removeChild(node)
+        node.parent = None
+
+
+class FileRootItem(BaseTreeItem):
+    def __init__(self, path, ref, treewidget, is_python=True):
+        QTreeWidgetItem.__init__(self, treewidget, QTreeWidgetItem.Type)
+        self.path = path
+        self.ref = ref
+        self.setIcon(
+            0, ima.icon('python') if is_python else ima.icon('TextFileIcon'))
+        self.setToolTip(0, path)
+        set_item_user_text(self, path)
+
+    def set_path(self, path, fullpath):
+        self.path = path
+        self.set_text(fullpath)
+
+    def set_text(self, fullpath):
+        self.setText(0, self.path if fullpath else osp.basename(self.path))
+
+
+class SymbolItem(BaseTreeItem):
+    """Generic symbol tree item."""
+    def __init__(self, parent, ref, name, kind, position, status, selected):
+        QTreeWidgetItem.__init__(self, parent, QTreeWidgetItem.Type)
+        self.parent = parent
+        self.ref = ref
+        self.num_children = 0
+        self.update_info(name, kind, position, status, selected)
+
+    def update_info(self, name, kind, position, status, selected):
+        self.setIcon(0, ima.icon(SYMBOL_KIND_ICON.get(kind, 'no_match')))
+        identifier = SYMBOL_NAME_MAP.get(kind, '')
+        identifier = identifier.replace('_', ' ').capitalize()
+        self.setToolTip(0, '{3} {2}: {0} {1}'.format(
+            identifier, name, position, _('Line')))
+        set_item_user_text(self, name)
+        self.setText(0, name)
+        self.setExpanded(status)
+        self.setSelected(selected)
+
+
+class TreeItem(QTreeWidgetItem):
+    """Class browser item base class."""
+    def __init__(self, oedata, parent, preceding):
+        if preceding is None:
+            QTreeWidgetItem.__init__(self, parent, QTreeWidgetItem.Type)
+        else:
+            if preceding is not parent:
+                # Preceding must be either the same as item's parent
+                # or have the same parent as item
+                while preceding.parent() is not parent:
+                    preceding = preceding.parent()
+                    if preceding is None:
+                        break
+            if preceding is None:
+                QTreeWidgetItem.__init__(self, parent, QTreeWidgetItem.Type)
+            else:
+                QTreeWidgetItem.__init__(self, parent, preceding,
+                                         QTreeWidgetItem.Type)
+        self.parent_item = parent
+        self.oedata = oedata
+        oedata.sig_update.connect(self.update)
+        self.update()
+
+    def level(self):
+        """Get fold level."""
+        return self.oedata.fold_level
+
+    def get_name(self):
+        """Get the item name."""
+        return self.oedata.def_name
+
+    def set_icon(self, icon):
+        self.setIcon(0, icon)
+
+    def setup(self):
+        self.setToolTip(0, _("Line %s") % str(self.line))
+
+    @property
+    def line(self):
+        """Get line number."""
+        block_number = self.oedata.get_block_number()
+        if block_number is not None:
+            return block_number + 1
+        return None
+
+    def update(self):
+        """Update the tree element."""
+        name = self.get_name()
+        self.setText(0, name)
+        parent_text = from_qvariant(self.parent_item.data(0, Qt.UserRole),
+                                    to_text_string)
+        set_item_user_text(self, parent_text + '/' + name)
+        self.setup()
+
+
+class OutlineExplorerTreeWidget(OneColumnTree):
+    # Used only for debug purposes
+    sig_tree_updated = Signal()
+    sig_display_spinner = Signal()
+    sig_hide_spinner = Signal()
+    sig_update_configuration = Signal()
+
+    def __init__(self, parent, show_fullpath=False, show_all_files=True,
+                 group_cells=True, show_comments=True, display_variables=False,
+                 sort_files_alphabetically=False, follow_cursor=True):
+        self.show_fullpath = show_fullpath
+        self.show_all_files = show_all_files
+        self.group_cells = group_cells
+        self.display_variables = display_variables
+        self.follow_cursor = follow_cursor
+        self.show_comments = show_comments
+        self.sort_files_alphabetically = sort_files_alphabetically
+        OneColumnTree.__init__(self, parent)
+        self.freeze = False  # Freezing widget to avoid any unwanted update
+        self.editor_items = {}
+        self.editor_tree_cache = {}
+        self.editor_ids = {}
+        self.update_timers = {}
+        self.editors_to_update = {}
+        self.ordered_editor_ids = []
+        self._current_editor = None
+        self._languages = []
+
+        title = _("Outline")
+        self.set_title(title)
+        self.setWindowTitle(title)
+        self.setUniformRowHeights(True)
+        self.currentItemChanged.connect(self.selection_switched)
+        self.itemExpanded.connect(self.tree_item_expanded)
+        self.itemCollapsed.connect(self.tree_item_collapsed)
+
+    @property
+    def current_editor(self):
+        """Get current editor."""
+        return self._current_editor
+
+    @current_editor.setter
+    def current_editor(self, value):
+        """Set current editor and connect the necessary signals."""
+        if self._current_editor == value:
+            return
+        # Disconnect previous editor
+        self.connect_current_editor(False)
+        self._current_editor = value
+        # Connect new editor
+        self.connect_current_editor(True)
+
+    def get_actions_from_items(self, items):
+        """Reimplemented OneColumnTree method"""
+        fromcursor_act = create_action(self, text=_('Go to cursor position'),
+                                       icon=ima.icon('fromcursor'),
+                                       triggered=self.go_to_cursor_position)
+        fullpath_act = create_action(self, text=_('Show absolute path'),
+                                     toggled=self.toggle_fullpath_mode)
+        fullpath_act.setChecked(self.show_fullpath)
+        allfiles_act = create_action(self, text=_('Show all files'),
+                                     toggled=self.toggle_show_all_files)
+        allfiles_act.setChecked(self.show_all_files)
+        comment_act = create_action(self, text=_('Show special comments'),
+                                    toggled=self.toggle_show_comments)
+        comment_act.setChecked(self.show_comments)
+        group_cells_act = create_action(self, text=_('Group code cells'),
+                                        toggled=self.toggle_group_cells)
+        group_cells_act.setChecked(self.group_cells)
+        display_variables_act = create_action(
+            self,
+            text=_('Display variables and attributes'),
+            toggled=self.toggle_variables
+        )
+        display_variables_act.setChecked(self.display_variables)
+        follow_cursor_act = create_action(
+            self,
+            text=_('Follow cursor position'),
+            toggled=self.toggle_follow_cursor
+        )
+        follow_cursor_act.setChecked(self.follow_cursor)
+        sort_files_alphabetically_act = create_action(
+            self, text=_('Sort files alphabetically'),
+            toggled=self.toggle_sort_files_alphabetically)
+        sort_files_alphabetically_act.setChecked(
+            self.sort_files_alphabetically)
+        actions = [fullpath_act, allfiles_act, group_cells_act,
+                   display_variables_act, follow_cursor_act, comment_act,
+                   sort_files_alphabetically_act, fromcursor_act]
+        return actions
+
+    @Slot(bool)
+    def toggle_fullpath_mode(self, state):
+        self.show_fullpath = state
+        self.setTextElideMode(Qt.ElideMiddle if state else Qt.ElideRight)
+        for index in range(self.topLevelItemCount()):
+            self.topLevelItem(index).set_text(fullpath=self.show_fullpath)
+
+    def __hide_or_show_root_items(self, item):
+        """
+        show_all_files option is disabled: hide all root items except *item*
+        show_all_files option is enabled: do nothing
+        """
+        for _it in self.get_top_level_items():
+            _it.setHidden(_it is not item and not self.show_all_files)
+
+    @Slot(bool)
+    def toggle_show_all_files(self, state):
+        self.show_all_files = state
+        if self.current_editor is not None:
+            editor_id = self.editor_ids[self.current_editor]
+            item = self.editor_items[editor_id].node
+            self.__hide_or_show_root_items(item)
+            self.__sort_toplevel_items()
+            if self.show_all_files is False:
+                self.root_item_selected(
+                    self.editor_items[self.editor_ids[self.current_editor]])
+            self.do_follow_cursor()
+
+    @Slot(bool)
+    def toggle_show_comments(self, state):
+        if CONF.get('outline_explorer', 'show_comments') != state:
+            CONF.set('outline_explorer', 'show_comments', state)
+            self.show_comments = state
+            self.sig_update_configuration.emit()
+            self.update_all_editors(reset_info=True)
+
+    @Slot(bool)
+    def toggle_group_cells(self, state):
+        if CONF.get('outline_explorer', 'group_cells') != state:
+            CONF.set('outline_explorer', 'group_cells', state)
+            self.group_cells = state
+            self.sig_update_configuration.emit()
+            self.update_all_editors(reset_info=True)
+
+    @Slot(bool)
+    def toggle_variables(self, state):
+        if CONF.get('outline_explorer', 'display_variables') != state:
+            CONF.set('outline_explorer', 'display_variables', state)
+            self.display_variables = state
+            for editor in self.editor_ids.keys():
+                self.update_editor(editor.info, editor)
+
+    @Slot(bool)
+    def toggle_sort_files_alphabetically(self, state):
+        self.sort_files_alphabetically = state
+        self.__sort_toplevel_items()
+
+    @Slot()
+    def go_to_cursor_position(self):
+        if self.current_editor is not None:
+            editor_id = self.editor_ids[self.current_editor]
+            line = self.current_editor.get_cursor_line_number()
+            tree = self.editor_tree_cache[editor_id]
+            root = self.editor_items[editor_id]
+            overlap = tree[line - 1]
+            if len(overlap) == 0:
+                item = root.node
+                self.setCurrentItem(item)
+                self.scrollToItem(item)
+                self.expandItem(item)
+            else:
+                sorted_nodes = sorted(overlap)
+                # The last item of the sorted elements correspond to the
+                # current node if expanding, otherwise it is the first stopper
+                # found
+                idx = -1
+                self.switch_to_node(sorted_nodes, idx)
+
+    def switch_to_node(self, sorted_nodes, idx):
+        """Given a set of tree nodes, highlight the node on index `idx`."""
+        item_interval = sorted_nodes[idx]
+        item_ref = item_interval.data
+        item = item_ref.node
+        self.setCurrentItem(item)
+        self.scrollToItem(item)
+        self.expandItem(item)
+
+    @Slot()
+    def do_follow_cursor(self):
+        """Go to cursor position."""
+        if self.follow_cursor:
+            self.go_to_cursor_position()
+
+    @Slot(bool)
+    def toggle_follow_cursor(self, state):
+        """Follow the cursor."""
+        self.follow_cursor = state
+        self.do_follow_cursor()
+
+    def connect_current_editor(self, state):
+        """Connect or disconnect the editor from signals."""
+        editor = self.current_editor
+        if editor is None:
+            return
+
+        # Connect syntax highlighter
+        sig_update = editor.sig_outline_explorer_data_changed
+        sig_move = editor.sig_cursor_position_changed
+        sig_display_spinner = editor.sig_start_outline_spinner
+        if state:
+            sig_update.connect(self.update_editor)
+            sig_move.connect(self.do_follow_cursor)
+            sig_display_spinner.connect(self.sig_display_spinner)
+            self.do_follow_cursor()
+        else:
+            try:
+                sig_update.disconnect(self.update_editor)
+                sig_move.disconnect(self.do_follow_cursor)
+                sig_display_spinner.disconnect(self.sig_display_spinner)
+            except TypeError:
+                # This catches an error while performing
+                # teardown in one of our tests.
+                pass
+
+    def clear(self):
+        """Reimplemented Qt method"""
+        self.set_title('')
+        OneColumnTree.clear(self)
+
+    def set_current_editor(self, editor, update):
+        """Bind editor instance"""
+        editor_id = editor.get_id()
+
+        # Don't fail if editor doesn't exist anymore. This
+        # happens when switching projects.
+        try:
+            item = self.editor_items[editor_id].node
+        except KeyError:
+            return
+
+        if not self.freeze:
+            self.scrollToItem(item)
+            self.root_item_selected(item)
+            self.__hide_or_show_root_items(item)
+        if update:
+            self.save_expanded_state()
+            self.restore_expanded_state()
+
+        self.current_editor = editor
+
+        # Update tree with currently stored info or require symbols if
+        # necessary.
+        if (editor.get_language() in self._languages and
+                len(self.editor_tree_cache[editor_id]) == 0):
+            if editor.info is not None:
+                self.update_editor(editor.info)
+            elif editor.is_cloned:
+                editor.request_symbols()
+
+    def register_editor(self, editor):
+        """
+        Register editor attributes and create basic objects associated
+        to it.
+        """
+        editor_id = editor.get_id()
+        self.editor_ids[editor] = editor_id
+        self.ordered_editor_ids.append(editor_id)
+
+        this_root = SymbolStatus(editor.fname, None, None, editor.fname)
+        self.editor_items[editor_id] = this_root
+
+        root_item = FileRootItem(editor.fname, this_root,
+                                 self, editor.is_python())
+        this_root.node = root_item
+        root_item.set_text(fullpath=self.show_fullpath)
+        self.resizeColumnToContents(0)
+        if not self.show_all_files:
+            root_item.setHidden(True)
+
+        editor_tree = IntervalTree()
+        self.editor_tree_cache[editor_id] = editor_tree
+
+        self.__sort_toplevel_items()
+
+    def file_renamed(self, editor, new_filename):
+        """File was renamed, updating outline explorer tree"""
+        if editor is None:
+            # This is needed when we can't find an editor to attach
+            # the outline explorer to.
+            # Fix spyder-ide/spyder#8813.
+            return
+        editor_id = editor.get_id()
+        if editor_id in list(self.editor_ids.values()):
+            root_item = self.editor_items[editor_id].node
+            root_item.set_path(new_filename, fullpath=self.show_fullpath)
+            self.__sort_toplevel_items()
+
+    def update_editors(self, language):
+        """
+        Update all editors for a given language sequentially.
+
+        This is done through a timer to avoid lags in the interface.
+        """
+        if self.editors_to_update.get(language):
+            editor = self.editors_to_update[language][0]
+            if editor.info is not None:
+                # Editor could be not there anymore after switching
+                # projects
+                try:
+                    self.update_editor(editor.info, editor)
+                except KeyError:
+                    pass
+                self.editors_to_update[language].remove(editor)
+            self.update_timers[language].start()
+
+    def update_all_editors(self, reset_info=False):
+        """Update all editors with LSP support."""
+        for language in self._languages:
+            self.set_editors_to_update(language, reset_info=reset_info)
+            self.update_timers[language].start()
+
+    @Slot(list)
+    def update_editor(self, items, editor=None):
+        """
+        Update the outline explorer for `editor` preserving the tree
+        state.
+        """
+        plugin_base = self.parent().parent()
+        if editor is None:
+            editor = self.current_editor
+        editor_id = editor.get_id()
+        language = editor.get_language()
+        update = self.update_tree(items, editor_id, language)
+
+        if getattr(plugin_base, "_isvisible", True) and update:
+            self.save_expanded_state()
+            self.restore_expanded_state()
+            self.do_follow_cursor()
+
+    def merge_interval(self, parent, node):
+        """Add node into an existing tree structure."""
+        match = False
+        start, end = node.position
+        while parent.parent is not None and not match:
+            parent_start, parent_end = parent.position
+            if parent_end <= start:
+                parent = parent.parent
+            else:
+                match = True
+
+        if node.parent is not None:
+            node.parent.remove_node(node)
+            node.parent = None
+            if node.node.parent is not None:
+                node.node.parent.remove_children(node.node)
+
+        parent.add_node(node)
+        node.refresh()
+        return node
+
+    def update_tree(self, items, editor_id, language):
+        current_tree = self.editor_tree_cache[editor_id]
+        tree_info = []
+        for symbol in items:
+            symbol_name = symbol['name']
+            symbol_kind = symbol['kind']
+            if language.lower() == 'python':
+                if symbol_kind == SymbolKind.MODULE:
+                    continue
+                if (symbol_kind == SymbolKind.VARIABLE and
+                        not self.display_variables):
+                    continue
+                if (symbol_kind == SymbolKind.FIELD and
+                        not self.display_variables):
+                    continue
+            # NOTE: This could be also a DocumentSymbol
+            symbol_range = symbol['location']['range']
+            symbol_start = symbol_range['start']['line']
+            symbol_end = symbol_range['end']['line']
+            symbol_repr = SymbolStatus(symbol_name, symbol_kind,
+                                       (symbol_start, symbol_end), None)
+            tree_info.append((symbol_start, symbol_end + 1, symbol_repr))
+
+        tree = IntervalTree.from_tuples(tree_info)
+        changes = tree - current_tree
+        deleted = current_tree - tree
+
+        if len(changes) == 0 and len(deleted) == 0:
+            self.sig_hide_spinner.emit()
+            return False
+
+        adding_symbols = len(changes) > len(deleted)
+        deleted_iter = iter(sorted(deleted))
+        changes_iter = iter(sorted(changes))
+
+        deleted_entry = next(deleted_iter, None)
+        changed_entry = next(changes_iter, None)
+        non_merged = 0
+
+        while deleted_entry is not None and changed_entry is not None:
+            deleted_entry_i = deleted_entry.data
+            changed_entry_i = changed_entry.data
+
+            if deleted_entry_i.name == changed_entry_i.name:
+                deleted_span = line_span(deleted_entry_i.position)
+                changed_span = line_span(changed_entry_i.position)
+                # Copy symbol status
+                changed_entry_i.clone_node(deleted_entry_i)
+                deleted_entry = next(deleted_iter, None)
+                changed_entry = next(changes_iter, None)
+            else:
+                if adding_symbols:
+                    # New symbol added
+                    changed_entry_i.create_node()
+                    non_merged += 1
+                    changed_entry = next(changes_iter, None)
+                else:
+                    # Symbol removed
+                    deleted_entry_i.delete()
+                    non_merged += 1
+                    deleted_entry = next(deleted_iter, None)
+
+        if deleted_entry is not None:
+            while deleted_entry is not None:
+                # Symbol removed
+                deleted_entry_i = deleted_entry.data
+                deleted_entry_i.delete()
+                non_merged += 1
+                deleted_entry = next(deleted_iter, None)
+
+        root = self.editor_items[editor_id]
+        # tree_merge
+        if changed_entry is not None:
+            while changed_entry is not None:
+                # New symbol added
+                changed_entry_i = changed_entry.data
+                changed_entry_i.create_node()
+                non_merged += 1
+                changed_entry = next(changes_iter, None)
+
+        tree_copy = IntervalTree(tree)
+        tree_copy.merge_overlaps(
+            data_reducer=self.merge_interval, data_initializer=root)
+
+        self.editor_tree_cache[editor_id] = tree
+        self.sig_tree_updated.emit()
+        self.sig_hide_spinner.emit()
+        return True
+
+    def remove_editor(self, editor):
+        if editor in self.editor_ids:
+            if self.current_editor is editor:
+                self.current_editor = None
+            editor_id = self.editor_ids.pop(editor)
+            if editor_id in self.ordered_editor_ids:
+                self.ordered_editor_ids.remove(editor_id)
+            if editor_id not in list(self.editor_ids.values()):
+                root_item = self.editor_items.pop(editor_id)
+                self.editor_tree_cache.pop(editor_id)
+                try:
+                    self.takeTopLevelItem(
+                        self.indexOfTopLevelItem(root_item.node))
+                except RuntimeError:
+                    # item has already been removed
+                    pass
+
+    def set_editor_ids_order(self, ordered_editor_ids):
+        """
+        Order the root file items in the Outline Explorer following the
+        provided list of editor ids.
+        """
+        if self.ordered_editor_ids != ordered_editor_ids:
+            self.ordered_editor_ids = ordered_editor_ids
+            if self.sort_files_alphabetically is False:
+                self.__sort_toplevel_items()
+
+    def __sort_toplevel_items(self):
+        """
+        Sort the root file items in alphabetical order if
+        'sort_files_alphabetically' is True, else order the items as
+        specified in the 'self.ordered_editor_ids' list.
+        """
+        if self.show_all_files is False:
+            return
+
+        current_ordered_items = [self.topLevelItem(index) for index in
+                                 range(self.topLevelItemCount())]
+        if self.sort_files_alphabetically:
+            new_ordered_items = sorted(
+                current_ordered_items,
+                key=lambda item: osp.basename(item.path.lower()))
+        else:
+            new_ordered_items = [
+                self.editor_items.get(e_id).node for e_id in
+                self.ordered_editor_ids if
+                self.editor_items.get(e_id) is not None]
+
+        if current_ordered_items != new_ordered_items:
+            selected_items = self.selectedItems()
+            self.save_expanded_state()
+            for index in range(self.topLevelItemCount()):
+                self.takeTopLevelItem(0)
+            for index, item in enumerate(new_ordered_items):
+                self.insertTopLevelItem(index, item)
+            self.restore_expanded_state()
+            self.clearSelection()
+            if selected_items:
+                selected_items[-1].setSelected(True)
+
+    def root_item_selected(self, item):
+        """Root item has been selected: expanding it and collapsing others"""
+        if self.show_all_files:
+            return
+        for root_item in self.get_top_level_items():
+            if root_item is item:
+                self.expandItem(root_item)
+            else:
+                self.collapseItem(root_item)
+
+    def restore(self):
+        """Reimplemented OneColumnTree method"""
+        if self.current_editor is not None:
+            self.collapseAll()
+            editor_id = self.editor_ids[self.current_editor]
+            self.root_item_selected(self.editor_items[editor_id].node)
+
+    def get_root_item(self, item):
+        """Return the root item of the specified item."""
+        root_item = item
+        while isinstance(root_item.parent(), QTreeWidgetItem):
+            root_item = root_item.parent()
+        return root_item
+
+    def get_visible_items(self):
+        """Return a list of all visible items in the treewidget."""
+        items = []
+        iterator = QTreeWidgetItemIterator(self)
+        while iterator.value():
+            item = iterator.value()
+            if not item.isHidden():
+                if item.parent():
+                    if item.parent().isExpanded():
+                        items.append(item)
+                else:
+                    items.append(item)
+            iterator += 1
+        return items
+
+    def activated(self, item):
+        """Double-click event"""
+        editor_root = self.editor_items.get(
+            self.editor_ids.get(self.current_editor))
+        root_item = editor_root.node
+        text = ''
+        if isinstance(item, FileRootItem):
+            line = 1
+            if id(root_item) != id(item):
+                root_item = item
+        else:
+            line = item.ref.position[0] + 1
+            text = item.ref.name
+
+        path = item.ref.path
+        self.freeze = True
+        if line:
+            self.parent().edit_goto.emit(path, line, text)
+        else:
+            self.parent().edit.emit(path)
+        self.freeze = False
+
+        for editor_id, i_item in list(self.editor_items.items()):
+            if i_item.path == path:
+                for editor, _id in list(self.editor_ids.items()):
+                    self.current_editor = editor
+                    break
+            break
+
+    def clicked(self, item):
+        """Click event"""
+        if isinstance(item, FileRootItem):
+            self.root_item_selected(item)
+        self.activated(item)
+
+    def selection_switched(self, current_item, previous_item):
+        if current_item is not None:
+            current_ref = current_item.ref
+            current_ref.selected = True
+        if previous_item is not None:
+            previous_ref = previous_item.ref
+            previous_ref.selected = False
+
+    def tree_item_collapsed(self, item):
+        ref = item.ref
+        ref.status = False
+
+    def tree_item_expanded(self, item):
+        ref = item.ref
+        ref.status = True
+
+    def set_editors_to_update(self, language, reset_info=False):
+        """Set editors to update per language."""
+        to_update = []
+        for editor in self.editor_ids.keys():
+            if editor.get_language().lower() == language:
+                to_update.append(editor)
+                if reset_info:
+                    editor.info = None
+        self.editors_to_update[language] = to_update
+
+    def start_symbol_services(self, language):
+        """Show symbols for all `language` files."""
+        # Save all languages that can send info to this pane.
+        self._languages.append(language)
+
+        # Update all files associated to `language` through a timer
+        # that allows to wait a bit between updates. That doesn't block
+        # the interface at startup.
+        timer = QTimer(self)
+        timer.setSingleShot(True)
+        timer.setInterval(700)
+        timer.timeout.connect(lambda: self.update_editors(language))
+        self.update_timers[language] = timer
+
+        # Set editors that need to be updated per language
+        self.set_editors_to_update(language)
+
+        # Start timer
+        timer.start()
+
+    def stop_symbol_services(self, language):
+        """Disable LSP symbols functionality."""
+        try:
+            self._languages.remove(language)
+        except ValueError:
+            pass
+
+        for editor in self.editor_ids.keys():
+            if editor.get_language().lower() == language:
+                editor.info = None
+
+
+class OutlineExplorerWidget(QWidget):
+    """Class browser"""
+    edit_goto = Signal(str, int, str)
+    edit = Signal(str)
+    is_visible = Signal()
+    sig_update_configuration = Signal()
+
+    def __init__(self, parent=None, show_fullpath=True, show_all_files=True,
+                 group_cells=True, show_comments=True,
+                 sort_files_alphabetically=False, display_variables=False,
+                 follow_cursor=True, options_button=None):
+        QWidget.__init__(self, parent)
+
+        self.treewidget = OutlineExplorerTreeWidget(
+            self,
+            show_fullpath=show_fullpath,
+            show_all_files=show_all_files,
+            group_cells=group_cells,
+            display_variables=display_variables,
+            show_comments=show_comments,
+            sort_files_alphabetically=sort_files_alphabetically,
+            follow_cursor=follow_cursor,
+            )
+        self.loading_widget = create_waitspinner(size=16, parent=self)
+        self.treewidget.sig_display_spinner.connect(self.loading_widget.start)
+        self.treewidget.sig_hide_spinner.connect(self.loading_widget.stop)
+        self.treewidget.sig_update_configuration.connect(
+            self.sig_update_configuration)
+
+        self.visibility_action = create_action(self,
+                                           _("Show/hide outline explorer"),
+                                           icon='outline_explorer_vis.png',
+                                           toggled=self.toggle_visibility)
+        self.visibility_action.setChecked(True)
+
+        btn_layout = QHBoxLayout()
+        for btn in self.setup_buttons():
+            btn.setAutoRaise(True)
+            btn.setIconSize(QSize(16, 16))
+            btn_layout.addWidget(btn)
+        if options_button:
+            btn_layout.addStretch()
+            btn_layout.addWidget(self.loading_widget, Qt.AlignRight)
+            btn_layout.addWidget(options_button, Qt.AlignRight)
+
+        layout = create_plugin_layout(btn_layout, self.treewidget)
+        self.setLayout(layout)
+
+    @Slot(bool)
+    def toggle_visibility(self, state):
+        self.setVisible(state)
+        current_editor = self.treewidget.current_editor
+        if current_editor is not None:
+            current_editor.give_focus()
+            if state:
+                self.is_visible.emit()
+
+    def setup_buttons(self):
+        """Setup the buttons of the outline explorer widget toolbar."""
+        self.fromcursor_btn = create_toolbutton(
+            self, icon=ima.icon('fromcursor'), tip=_('Go to cursor position'),
+            triggered=self.treewidget.go_to_cursor_position)
+
+        buttons = [self.fromcursor_btn]
+        for action in [self.treewidget.collapse_all_action,
+                       self.treewidget.expand_all_action,
+                       self.treewidget.restore_action,
+                       self.treewidget.collapse_selection_action,
+                       self.treewidget.expand_selection_action]:
+            buttons.append(create_toolbutton(self))
+            buttons[-1].setDefaultAction(action)
+        return buttons
+
+    def set_current_editor(self, editor, update, clear):
+        if clear:
+            self.remove_editor(editor)
+        if editor is not None:
+            self.treewidget.set_current_editor(editor, update)
+
+    def remove_editor(self, editor):
+        self.treewidget.remove_editor(editor)
+
+    def register_editor(self, editor):
+        self.treewidget.register_editor(editor)
+
+    def get_options(self):
+        """
+        Return outline explorer options
+        """
+        return dict(
+            show_fullpath=self.treewidget.show_fullpath,
+            show_all_files=self.treewidget.show_all_files,
+            group_cells=self.treewidget.group_cells,
+            display_variables=self.treewidget.display_variables,
+            follow_cursor=self.treewidget.follow_cursor,
+            show_comments=self.treewidget.show_comments,
+            sort_files_alphabetically=(
+                self.treewidget.sort_files_alphabetically),
+            expanded_state=self.treewidget.get_expanded_state(),
+            scrollbar_position=self.treewidget.get_scrollbar_position(),
+            visibility=self.isVisible(),
+        )
+
+    def file_renamed(self, editor, new_filename):
+        self.treewidget.file_renamed(editor, new_filename)
+
+    def start_symbol_services(self, language):
+        """Enable LSP symbols functionality."""
+        self.treewidget.start_symbol_services(language)
+
+    def stop_symbol_services(self, language):
+        """Disable LSP symbols functionality."""
+        self.treewidget.stop_symbol_services(language)
+
+    def update_all_editors(self):
+        """Update all editors with an associated LSP server."""
+        self.treewidget.update_all_editors()