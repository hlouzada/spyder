--- conflicted
+++ resolved
@@ -65,10 +65,6 @@
 @pytest.mark.skipif(not running_in_ci(), reason="Only meant for CIs")
 def test_get_list_conda_envs():
     output = get_list_conda_envs()
-<<<<<<< HEAD
-    expected_envs = ['base', 'test', 'jedi-test-env', 'spytest-ž']
-=======
->>>>>>> 8a478b99
 
     expected_envs = ['base', 'jedi-test-env', 'spytest-ž', 'test']
     expected_envs = ['conda: ' + env for env in expected_envs]
