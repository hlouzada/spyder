# -*- coding: utf-8 -*-
#
# Copyright © Spyder Project Contributors
# Licensed under the terms of the MIT License
# (see spyder/__init__.py for details)

"""Running programs utilities."""

from __future__ import print_function

# Standard library imports
from ast import literal_eval
from getpass import getuser
from textwrap import dedent
import glob
import importlib
import itertools
import os
import os.path as osp
import re
import subprocess
import sys
import tempfile
import threading
import time

# Third party imports
import pkg_resources
from pkg_resources import parse_version
import psutil

# Local imports
from spyder.api.translations import get_translation
from spyder.config.base import (running_under_pytest, get_home_dir,
                                running_in_mac_app)
from spyder.py3compat import is_text_string, to_text_string
from spyder.utils import encoding
from spyder.utils.misc import get_python_executable

HERE = osp.abspath(osp.dirname(__file__))


class ProgramError(Exception):
    pass


def get_temp_dir(suffix=None):
    """
    Return temporary Spyder directory, checking previously that it exists.
    """
    to_join = [tempfile.gettempdir()]

    if os.name == 'nt':
        to_join.append('spyder')
    else:
        username = encoding.to_unicode_from_fs(getuser())
        to_join.append('spyder-' + username)

    tempdir = osp.join(*to_join)

    if not osp.isdir(tempdir):
        os.mkdir(tempdir)

    if suffix is not None:
        to_join.append(suffix)

    tempdir = osp.join(*to_join)

    if not osp.isdir(tempdir):
        os.mkdir(tempdir)

    return tempdir


def is_program_installed(basename):
    """
    Return program absolute path if installed in PATH.
    Otherwise, return None.

    Also searches specific platform dependent paths that are not already in
    PATH. This permits general use without assuming user profiles are
    sourced (e.g. .bash_Profile), such as when login shells are not used to
    launch Spyder.

    On macOS systems, a .app is considered installed if it exists.
    """
    home = get_home_dir()
    req_paths = []
    if sys.platform == 'darwin':
        if basename.endswith('.app') and osp.exists(basename):
            return basename

        pyenv = [
            osp.join('/usr', 'local', 'bin'),
            osp.join(home, '.pyenv', 'bin')
        ]

        # Prioritize Anaconda before Miniconda; local before global.
        a = [osp.join(home, 'opt'), '/opt']
        b = ['anaconda', 'miniconda', 'anaconda3', 'miniconda3']
        conda = [osp.join(*p, 'condabin') for p in itertools.product(a, b)]

        req_paths.extend(pyenv + conda)

    elif sys.platform.startswith('linux'):
        pyenv = [
            osp.join('/usr', 'local', 'bin'),
            osp.join(home, '.pyenv', 'bin')
        ]

        a = [home, '/opt']
        b = ['anaconda', 'miniconda', 'anaconda3', 'miniconda3']
        conda = [osp.join(*p, 'condabin') for p in itertools.product(a, b)]

        req_paths.extend(pyenv + conda)

    elif os.name == 'nt':
        pyenv = [osp.join(home, '.pyenv', 'pyenv-win', 'bin')]

        a = [home, 'C:\\', osp.join('C:\\', 'ProgramData')]
        b = ['Anaconda', 'Miniconda', 'Anaconda3', 'Miniconda3']
        conda = [osp.join(*p, 'condabin') for p in itertools.product(a, b)]

        req_paths.extend(pyenv + conda)

    for path in os.environ['PATH'].split(os.pathsep) + req_paths:
        abspath = osp.join(path, basename)
        if osp.isfile(abspath):
            return abspath


def find_program(basename):
    """
    Find program in PATH and return absolute path

    Try adding .exe or .bat to basename on Windows platforms
    (return None if not found)
    """
    names = [basename]
    if os.name == 'nt':
        # Windows platforms
        extensions = ('.exe', '.bat', '.cmd')
        if not basename.endswith(extensions):
            names = [basename+ext for ext in extensions]+[basename]
    for name in names:
        path = is_program_installed(name)
        if path:
            return path


def get_full_command_for_program(path):
    """
    Return the list of tokens necessary to open the program
    at a given path.

    On macOS systems, this function prefixes .app paths with
    'open -a', which is necessary to run the application.

    On all other OS's, this function has no effect.

    :str path: The path of the program to run.
    :return: The list of tokens necessary to run the program.
    """
    if sys.platform == 'darwin' and path.endswith('.app'):
        return ['open', '-a', path]
    return [path]


def alter_subprocess_kwargs_by_platform(**kwargs):
    """
    Given a dict, populate kwargs to create a generally
    useful default setup for running subprocess processes
    on different platforms. For example, `close_fds` is
    set on posix and creation of a new console window is
    disabled on Windows.

    This function will alter the given kwargs and return
    the modified dict.
    """
    kwargs.setdefault('close_fds', os.name == 'posix')
    if os.name == 'nt':
        CONSOLE_CREATION_FLAGS = 0  # Default value
        # See: https://msdn.microsoft.com/en-us/library/windows/desktop/ms684863%28v=vs.85%29.aspx
        CREATE_NO_WINDOW = 0x08000000
        # We "or" them together
        CONSOLE_CREATION_FLAGS |= CREATE_NO_WINDOW
        kwargs.setdefault('creationflags', CONSOLE_CREATION_FLAGS)

        # ensure Windows subprocess environment has SYSTEMROOT
        if kwargs.get('env') is not None:
            # Is SYSTEMROOT, SYSTEMDRIVE in env? case insensitive
            for env_var in ['SYSTEMROOT', 'SYSTEMDRIVE']:
                if env_var not in map(str.upper, kwargs['env'].keys()):
                    # Add from os.environ
                    for k, v in os.environ.items():
                        if env_var == k.upper():
                            kwargs['env'].update({k: v})
                            break  # don't risk multiple values
    else:
        # linux and macOS
        if kwargs.get('env') is not None:
            if 'HOME' not in kwargs['env']:
                kwargs['env'].update({'HOME': get_home_dir()})

    return kwargs


def run_shell_command(cmdstr, **subprocess_kwargs):
    """
    Execute the given shell command.

    Note that *args and **kwargs will be passed to the subprocess call.

    If 'shell' is given in subprocess_kwargs it must be True,
    otherwise ProgramError will be raised.
    .
    If 'executable' is not given in subprocess_kwargs, it will
    be set to the value of the SHELL environment variable.

    Note that stdin, stdout and stderr will be set by default
    to PIPE unless specified in subprocess_kwargs.

    :str cmdstr: The string run as a shell command.
    :subprocess_kwargs: These will be passed to subprocess.Popen.
    """
    if 'shell' in subprocess_kwargs and not subprocess_kwargs['shell']:
        raise ProgramError(
                'The "shell" kwarg may be omitted, but if '
                'provided it must be True.')
    else:
        subprocess_kwargs['shell'] = True

    # Don't pass SHELL to subprocess on Windows because it makes this
    # fumction fail in Git Bash (where SHELL is declared; other Windows
    # shells don't set it).
    if not os.name == 'nt':
        if 'executable' not in subprocess_kwargs:
            subprocess_kwargs['executable'] = os.getenv('SHELL')

    for stream in ['stdin', 'stdout', 'stderr']:
        subprocess_kwargs.setdefault(stream, subprocess.PIPE)
    subprocess_kwargs = alter_subprocess_kwargs_by_platform(
            **subprocess_kwargs)
    return subprocess.Popen(cmdstr, **subprocess_kwargs)


def run_program(program, args=None, **subprocess_kwargs):
    """
    Run program in a separate process.

    NOTE: returns the process object created by
    `subprocess.Popen()`. This can be used with
    `proc.communicate()` for example.

    If 'shell' appears in the kwargs, it must be False,
    otherwise ProgramError will be raised.

    If only the program name is given and not the full path,
    a lookup will be performed to find the program. If the
    lookup fails, ProgramError will be raised.

    Note that stdin, stdout and stderr will be set by default
    to PIPE unless specified in subprocess_kwargs.

    :str program: The name of the program to run.
    :list args: The program arguments.
    :subprocess_kwargs: These will be passed to subprocess.Popen.
    """
    if 'shell' in subprocess_kwargs and subprocess_kwargs['shell']:
        raise ProgramError(
                "This function is only for non-shell programs, "
                "use run_shell_command() instead.")
    fullcmd = find_program(program)
    if not fullcmd:
        raise ProgramError("Program %s was not found" % program)
    # As per subprocess, we make a complete list of prog+args
    fullcmd = get_full_command_for_program(fullcmd) + (args or [])
    for stream in ['stdin', 'stdout', 'stderr']:
        subprocess_kwargs.setdefault(stream, subprocess.PIPE)
    subprocess_kwargs = alter_subprocess_kwargs_by_platform(
            **subprocess_kwargs)
    return subprocess.Popen(fullcmd, **subprocess_kwargs)


def parse_linux_desktop_entry(fpath):
    """Load data from desktop entry with xdg specification."""
    from xdg.DesktopEntry import DesktopEntry

    try:
        entry = DesktopEntry(fpath)
        entry_data = {}
        entry_data['name'] = entry.getName()
        entry_data['icon_path'] = entry.getIcon()
        entry_data['exec'] = entry.getExec()
        entry_data['type'] = entry.getType()
        entry_data['hidden'] = entry.getHidden()
        entry_data['fpath'] = fpath
    except Exception:
        entry_data = {
            'name': '',
            'icon_path': '',
            'hidden': '',
            'exec': '',
            'type': '',
            'fpath': fpath
        }

    return entry_data


def _get_mac_application_icon_path(app_bundle_path):
    """Parse mac application bundle and return path for *.icns file."""
    import plistlib
    contents_path = info_path = os.path.join(app_bundle_path, 'Contents')
    info_path = os.path.join(contents_path, 'Info.plist')

    pl = {}
    if os.path.isfile(info_path):
        try:
            # readPlist is deprecated but needed for py27 compat
            pl = plistlib.readPlist(info_path)
        except Exception:
            pass

    icon_file = pl.get('CFBundleIconFile')
    icon_path = None
    if icon_file:
        icon_path = os.path.join(contents_path, 'Resources', icon_file)

        # Some app bundles seem to list the icon name without extension
        if not icon_path.endswith('.icns'):
            icon_path = icon_path + '.icns'

        if not os.path.isfile(icon_path):
            icon_path = None

    return icon_path


def get_username():
    """Return current session username."""
    if os.name == 'nt':
        username = os.getlogin()
    else:
        import pwd
        username = pwd.getpwuid(os.getuid())[0]

    return username


def _get_win_reg_info(key_path, hive, flag, subkeys):
    """
    See: https://stackoverflow.com/q/53132434
    """
    import winreg

    reg = winreg.ConnectRegistry(None, hive)
    software_list = []
    try:
        key = winreg.OpenKey(reg, key_path, 0, winreg.KEY_READ | flag)
        count_subkey = winreg.QueryInfoKey(key)[0]

        for index in range(count_subkey):
            software = {}
            try:
                subkey_name = winreg.EnumKey(key, index)
                if not (subkey_name.startswith('{')
                        and subkey_name.endswith('}')):
                    software['key'] = subkey_name
                    subkey = winreg.OpenKey(key, subkey_name)
                    for property in subkeys:
                        try:
                            value = winreg.QueryValueEx(subkey, property)[0]
                            software[property] = value
                        except EnvironmentError:
                            software[property] = ''
                    software_list.append(software)
            except EnvironmentError:
                continue
    except Exception:
        pass

    return software_list


def _clean_win_application_path(path):
    """Normalize windows path and remove extra quotes."""
    path = path.replace('\\', '/').lower()
    # Check for quotes at start and end
    if path[0] == '"' and path[-1] == '"':
        path = literal_eval(path)
    return path


def _get_win_applications():
    """Return all system installed windows applications."""
    import winreg

    # See:
    # https://docs.microsoft.com/en-us/windows/desktop/shell/app-registration
    key_path = 'SOFTWARE\\Microsoft\\Windows\\CurrentVersion\\App Paths'

    # Hive and flags
    hfs = [
        (winreg.HKEY_LOCAL_MACHINE, winreg.KEY_WOW64_32KEY),
        (winreg.HKEY_LOCAL_MACHINE, winreg.KEY_WOW64_64KEY),
        (winreg.HKEY_CURRENT_USER, 0),
    ]
    subkeys = [None]
    sort_key = 'key'
    app_paths = {}
    _apps = [_get_win_reg_info(key_path, hf[0], hf[1], subkeys) for hf in hfs]
    software_list = itertools.chain(*_apps)
    for software in sorted(software_list, key=lambda x: x[sort_key]):
        if software[None]:
            key = software['key'].capitalize().replace('.exe', '')
            expanded_fpath = os.path.expandvars(software[None])
            expanded_fpath = _clean_win_application_path(expanded_fpath)
            app_paths[key] = expanded_fpath

    # See:
    # https://www.blog.pythonlibrary.org/2010/03/03/finding-installed-software-using-python/
    # https://stackoverflow.com/q/53132434
    key_path = 'SOFTWARE\\Microsoft\\Windows\\CurrentVersion\\Uninstall'
    subkeys = ['DisplayName', 'InstallLocation', 'DisplayIcon']
    sort_key = 'DisplayName'
    apps = {}
    _apps = [_get_win_reg_info(key_path, hf[0], hf[1], subkeys) for hf in hfs]
    software_list = itertools.chain(*_apps)
    for software in sorted(software_list, key=lambda x: x[sort_key]):
        location = software['InstallLocation']
        name = software['DisplayName']
        icon = software['DisplayIcon']
        key = software['key']
        if name and icon:
            icon = icon.replace('"', '')
            icon = icon.split(',')[0]

            if location == '' and icon:
                location = os.path.dirname(icon)

            if not os.path.isfile(icon):
                icon = ''

            if location and os.path.isdir(location):
                files = [f for f in os.listdir(location)
                         if os.path.isfile(os.path.join(location, f))]
                if files:
                    for fname in files:
                        fn_low = fname.lower()
                        valid_file = fn_low.endswith(('.exe', '.com', '.bat'))
                        if valid_file and not fn_low.startswith('unins'):
                            fpath = os.path.join(location, fname)
                            expanded_fpath = os.path.expandvars(fpath)
                            expanded_fpath = _clean_win_application_path(
                                expanded_fpath)
                            apps[name + ' (' + fname + ')'] = expanded_fpath
    # Join data
    values = list(zip(*apps.values()))[-1]
    for name, fpath in app_paths.items():
        if fpath not in values:
            apps[name] = fpath

    return apps


def _get_linux_applications():
    """Return all system installed linux applications."""
    # See:
    # https://standards.freedesktop.org/desktop-entry-spec/desktop-entry-spec-latest.html
    # https://askubuntu.com/q/433609
    apps = {}
    desktop_app_paths = [
        '/usr/share/**/*.desktop',
        '~/.local/share/**/*.desktop',
    ]
    all_entries_data = []
    for path in desktop_app_paths:
        fpaths = glob.glob(path)
        for fpath in fpaths:
            entry_data = parse_linux_desktop_entry(fpath)
            all_entries_data.append(entry_data)

    for entry_data in sorted(all_entries_data, key=lambda x: x['name']):
        if not entry_data['hidden'] and entry_data['type'] == 'Application':
            apps[entry_data['name']] = entry_data['fpath']

    return apps


def _get_mac_applications():
    """Return all system installed osx applications."""
    apps = {}
    app_folders = [
        '/**/*.app',
        '/Users/{}/**/*.app'.format(get_username())
    ]

    fpaths = []
    for path in app_folders:
        fpaths += glob.glob(path)

    for fpath in fpaths:
        if os.path.isdir(fpath):
            name = os.path.basename(fpath).split('.app')[0]
            apps[name] = fpath

    return apps


def get_application_icon(fpath):
    """Return application icon or default icon if not found."""
    from qtpy.QtGui import QIcon
    from spyder.utils.icon_manager import ima

    if os.path.isfile(fpath) or os.path.isdir(fpath):
        icon = ima.icon('no_match')
        if sys.platform == 'darwin':
            icon_path = _get_mac_application_icon_path(fpath)
            if icon_path and os.path.isfile(icon_path):
                icon = QIcon(icon_path)
        elif os.name == 'nt':
            pass
        else:
            entry_data = parse_linux_desktop_entry(fpath)
            icon_path = entry_data['icon_path']
            if icon_path:
                if os.path.isfile(icon_path):
                    icon = QIcon(icon_path)
                else:
                    icon = QIcon.fromTheme(icon_path)
    else:
        icon = ima.icon('help')

    return icon


def get_installed_applications():
    """
    Return all system installed applications.

    The return value is a list of tuples where the first item is the icon path
    and the second item is the program executable path.
    """
    apps = {}
    if sys.platform == 'darwin':
        apps = _get_mac_applications()
    elif os.name == 'nt':
        apps = _get_win_applications()
    else:
        apps = _get_linux_applications()

    if sys.platform == 'darwin':
        apps = {key: val for (key, val) in apps.items() if osp.isdir(val)}
    else:
        apps = {key: val for (key, val) in apps.items() if osp.isfile(val)}

    return apps


def open_files_with_application(app_path, fnames):
    """
    Generalized method for opening files with a specific application.

    Returns a dictionary of the command used and the return code.
    A code equal to 0 means the application executed successfully.
    """
    return_codes = {}

    if os.name == 'nt':
        fnames = [fname.replace('\\', '/') for fname in fnames]

    if sys.platform == 'darwin':
        if not (app_path.endswith('.app') and os.path.isdir(app_path)):
            raise ValueError('`app_path`  must point to a valid OSX '
                             'application!')
        cmd = ['open', '-a', app_path] + fnames
        try:
            return_code = subprocess.call(cmd)
        except Exception:
            return_code = 1
        return_codes[' '.join(cmd)] = return_code
    elif os.name == 'nt':
        if not (app_path.endswith(('.exe', '.bat', '.com', '.cmd'))
                and os.path.isfile(app_path)):
            raise ValueError('`app_path`  must point to a valid Windows '
                             'executable!')
        cmd = [app_path] + fnames
        try:
            return_code = subprocess.call(cmd)
        except OSError:
            return_code = 1
        return_codes[' '.join(cmd)] = return_code
    else:
        if not (app_path.endswith('.desktop') and os.path.isfile(app_path)):
            raise ValueError('`app_path` must point to a valid Linux '
                             'application!')

        entry = parse_linux_desktop_entry(app_path)
        app_path = entry['exec']
        multi = []
        extra = []
        if len(fnames) == 1:
            fname = fnames[0]
            if '%u' in app_path:
                cmd = app_path.replace('%u', fname)
            elif '%f' in app_path:
                cmd = app_path.replace('%f', fname)
            elif '%U' in app_path:
                cmd = app_path.replace('%U', fname)
            elif '%F' in app_path:
                cmd = app_path.replace('%F', fname)
            else:
                cmd = app_path
                extra = fnames
        elif len(fnames) > 1:
            if '%U' in app_path:
                cmd = app_path.replace('%U', ' '.join(fnames))
            elif '%F' in app_path:
                cmd = app_path.replace('%F', ' '.join(fnames))
            if '%u' in app_path:
                for fname in fnames:
                    multi.append(app_path.replace('%u', fname))
            elif '%f' in app_path:
                for fname in fnames:
                    multi.append(app_path.replace('%f', fname))
            else:
                cmd = app_path
                extra = fnames

        if multi:
            for cmd in multi:
                try:
                    return_code = subprocess.call([cmd], shell=True)
                except Exception:
                    return_code = 1
                return_codes[cmd] = return_code
        else:
            try:
                return_code = subprocess.call([cmd] + extra, shell=True)
            except Exception:
                return_code = 1
            return_codes[cmd] = return_code

    return return_codes


def python_script_exists(package=None, module=None):
    """
    Return absolute path if Python script exists (otherwise, return None)
    package=None -> module is in sys.path (standard library modules)
    """
    assert module is not None
    if package is None:
        spec = importlib.util.find_spec(module)
        if spec:
            path = spec.origin
        else:
            path = None
    else:
        spec = importlib.util.find_spec(package)
        if spec:
            path = osp.join(spec.origin, module)+'.py'
        else:
            path = None
    if path:
        if not osp.isfile(path):
            path += 'w'
        if osp.isfile(path):
            return path


def run_python_script(package=None, module=None, args=[], p_args=[]):
    """
    Run Python script in a separate process
    package=None -> module is in sys.path (standard library modules)
    """
    assert module is not None
    assert isinstance(args, (tuple, list)) and isinstance(p_args, (tuple, list))
    path = python_script_exists(package, module)
    run_program(sys.executable, p_args + [path] + args)


def shell_split(text):
    """
    Split the string `text` using shell-like syntax

    This avoids breaking single/double-quoted strings (e.g. containing
    strings with spaces). This function is almost equivalent to the shlex.split
    function (see standard library `shlex`) except that it is supporting
    unicode strings (shlex does not support unicode until Python 2.7.3).
    """
    assert is_text_string(text)  # in case a QString is passed...
    pattern = r'(\s+|(?<!\\)".*?(?<!\\)"|(?<!\\)\'.*?(?<!\\)\')'
    out = []
    for token in re.split(pattern, text):
        if token.strip():
            out.append(token.strip('"').strip("'"))
    return out


def get_python_args(fname, python_args, interact, debug, end_args):
    """Construct Python interpreter arguments"""
    p_args = []
    if python_args is not None:
        p_args += python_args.split()
    if interact:
        p_args.append('-i')
    if debug:
        p_args.extend(['-m', 'pdb'])
    if fname is not None:
        if os.name == 'nt' and debug:
            # When calling pdb on Windows, one has to replace backslashes by
            # slashes to avoid confusion with escape characters (otherwise,
            # for example, '\t' will be interpreted as a tabulation):
            p_args.append(osp.normpath(fname).replace(os.sep, '/'))
        else:
            p_args.append(fname)
    if end_args:
        p_args.extend(shell_split(end_args))
    return p_args


<<<<<<< HEAD
def run_general_file_in_terminal(executable: str, args: str, fname: str,
                                 script_args: str, wdir: str,
                                 close_after_exec: bool = False,
                                 windows_shell: str = "cmd.exe /K"):
    """
    Run a file on a given CLI executable.

    Arguments
    ---------
    executable: str
        Name or path to the executable.
    args: str
        Arguments to pass to the executable.
    fname: str
        Path to the file to execute in the shell interpreter/executable.
    script_args: str
        Arguments
    wdir: str
        Working directory path from which the file will be executed.
    windows_shell: str
        Name of the executable to use as shell (Windows only).
    """

    # Quote fname in case it has spaces (all platforms)
    fname = f'"{fname}"'
    wdir = None if not wdir else wdir  # Cannot be empty string
    args = shell_split(args)
    script_args = shell_split(script_args)
    p_args = args + [fname] + script_args

    if os.name == 'nt':
        if wdir is not None:
            # wdir can come with / as os.sep, so we need to take care of it.
            wdir = wdir.replace('/', '\\')

        # python_exe must be quoted in case it has spaces
        cmd = f'start {windows_shell} ""{executable}" '
        cmd += ' '.join(p_args) + '"'

        try:
            run_shell_command(cmd, cwd=wdir)
        except WindowsError:
            from qtpy.QtWidgets import QMessageBox
            from spyder.config.base import _
            QMessageBox.critical(None, _('Run'),
                                 _("It was not possible to run this file in "
                                   "an external terminal"),
                                 QMessageBox.Ok)
    elif sys.platform.startswith('linux'):
        programs = [#{'cmd': 'x-terminal-emulator', 'execute-option': '-x'},
                    {'cmd': 'gnome-terminal', 'execute-option': '--'},
                    {'cmd': 'konsole', 'execute-option': '-e'},
                    {'cmd': 'xfce4-terminal', 'execute-option': '-x'},
                    {'cmd': 'xterm', 'execute-option': '-e'}]
        for program in programs:
            _ = get_translation('spyder')
            if is_program_installed(program['cmd']):
                f = None
                if not close_after_exec:
                    f = tempfile.NamedTemporaryFile('wt', prefix='run_spyder_',
                                        suffix='.sh', dir=get_temp_dir(),
                                        delete=False)

                    f.write(' '.join([executable] + p_args) + '\n')
                    f.write(f'read -p "{_("Press enter to continue...")}"\n')
                    executable = '/usr/bin/bash'
                    p_args = [f.name]

                cmd = [program['cmd'], program['execute-option'], executable]
                cmd.extend(p_args)
                run_shell_command(' '.join(cmd), cwd=wdir)
                if f:
                    f.close()
                return
    elif sys.platform == 'darwin':
        _ = get_translation('spyder')
        f = tempfile.NamedTemporaryFile('wt', prefix='run_spyder_',
                                        suffix='.sh', dir=get_temp_dir(),
                                        delete=False)
        if wdir:
            f.write('cd "{}"\n'.format(wdir))
        f.write(' '.join([executable] + p_args) + '\n')
        if not close_after_exec:
            f.write(f'read -p "{_("Press enter to continue...")}"\n')
        f.close()
        os.chmod(f.name, 0o777)

        def run_terminal_thread():
            proc = run_shell_command(f'open -a Terminal.app {f.name}')
            # Prevent race condition
            time.sleep(3)
            proc.wait()
            os.remove(f.name)

        thread = threading.Thread(target=run_terminal_thread)
        thread.start()
    else:
        raise NotImplementedError


def run_python_script_in_terminal(fname, wdir, args, interact,
                                  debug, python_args, executable=None):
=======
def run_python_script_in_terminal(fname, wdir, args, interact, debug,
                                  python_args, executable=None, pypath=None):
>>>>>>> 34fb03ea
    """
    Run Python script in an external system terminal.

    :str wdir: working directory, may be empty.
    """
    if executable is None:
        executable = get_python_executable()

    env = {**os.environ}
    env.pop('PYTHONPATH', None)
    if pypath is not None:
        pypath = os.pathsep.join(pypath)
        env['PYTHONPATH'] = pypath

    # Quote fname in case it has spaces (all platforms)
    fname = f'"{fname}"'

    wdir = None if not wdir else wdir  # Cannot be empty string

    p_args = get_python_args(fname, python_args, interact, debug, args)

    if os.name == 'nt':
        if wdir is not None:
            # wdir can come with / as os.sep, so we need to take care of it.
            wdir = wdir.replace('/', '\\')

        # python_exe must be quoted in case it has spaces
        cmd = f'start cmd.exe /K ""{executable}" '
        cmd += ' '.join(p_args) + '"' + ' ^&^& exit'
        try:
            run_shell_command(cmd, cwd=wdir, env=env)
        except WindowsError:
            from qtpy.QtWidgets import QMessageBox
            from spyder.config.base import _
            QMessageBox.critical(None, _('Run'),
                                 _("It was not possible to run this file in "
                                   "an external terminal"),
                                 QMessageBox.Ok)
    elif sys.platform.startswith('linux'):
        programs = [{'cmd': 'gnome-terminal', 'execute-option': '--'},
                    {'cmd': 'konsole', 'execute-option': '-e'},
                    {'cmd': 'xfce4-terminal', 'execute-option': '-x'},
                    {'cmd': 'xterm', 'execute-option': '-e'}]
        for program in programs:
            if is_program_installed(program['cmd']):
                cmd = [program['cmd'], program['execute-option'], executable]
                cmd.extend(p_args)
                run_shell_command(' '.join(cmd), cwd=wdir, env=env)
                return
    elif sys.platform == 'darwin':
        f = tempfile.NamedTemporaryFile('wt', prefix='run_spyder_',
                                        suffix='.sh', dir=get_temp_dir(),
                                        delete=False)
        if wdir:
            f.write('cd "{}"\n'.format(wdir))
        if running_in_mac_app(executable):
            f.write(f'export PYTHONHOME={os.environ["PYTHONHOME"]}\n')
        if pypath is not None:
            f.write(f'export PYTHONPATH={pypath}\n')
        f.write(' '.join([executable] + p_args))
        f.close()
        os.chmod(f.name, 0o777)

        def run_terminal_thread():
            proc = run_shell_command(f'open -a Terminal.app {f.name}')
            # Prevent race condition
            time.sleep(3)
            proc.wait()
            os.remove(f.name)

        thread = threading.Thread(target=run_terminal_thread)
        thread.start()
    else:
        raise NotImplementedError


def check_version(actver, version, cmp_op):
    """
    Check version string of an active module against a required version.

    If dev/prerelease tags result in TypeError for string-number comparison,
    it is assumed that the dependency is satisfied.
    Users on dev branches are responsible for keeping their own packages up to
    date.

    Copyright (C) 2013  The IPython Development Team

    Distributed under the terms of the BSD License.
    """
    if isinstance(actver, tuple):
        actver = '.'.join([str(i) for i in actver])

    try:
        if cmp_op == '>':
            return parse_version(actver) > parse_version(version)
        elif cmp_op == '>=':
            return parse_version(actver) >= parse_version(version)
        elif cmp_op == '=':
            return parse_version(actver) == parse_version(version)
        elif cmp_op == '<':
            return parse_version(actver) < parse_version(version)
        elif cmp_op == '<=':
            return parse_version(actver) <= parse_version(version)
        else:
            return False
    except TypeError:
        return True


def get_module_version(module_name):
    """Return module version or None if version can't be retrieved."""
    mod = __import__(module_name)
    ver = getattr(mod, '__version__', getattr(mod, 'VERSION', None))
    if not ver:
        ver = get_package_version(module_name)
    return ver


def get_package_version(package_name):
    """Return package version or None if version can't be retrieved."""

    # When support for Python 3.7 and below is dropped, this can be replaced
    # with the built-in importlib.metadata.version
    try:
        ver = pkg_resources.get_distribution(package_name).version
        return ver
    except pkg_resources.DistributionNotFound:
        return None


def is_module_installed(module_name, version=None, interpreter=None,
                        distribution_name=None):
    """
    Return True if module ``module_name`` is installed

    If ``version`` is not None, checks that the module's installed version is
    consistent with ``version``. The module must have an attribute named
    '__version__' or 'VERSION'.

    version may start with =, >=, > or < to specify the exact requirement ;
    multiple conditions may be separated by ';' (e.g. '>=0.13;<1.0')

    If ``interpreter`` is not None, checks if a module is installed with a
    given ``version`` in the ``interpreter``'s environment. Otherwise checks
    in Spyder's environment.

    ``distribution_name`` is the distribution name of a package. For instance,
    for pylsp_black that name is python_lsp_black.
    """
    if interpreter is not None:
        if is_python_interpreter(interpreter):
            cmd = dedent("""
                try:
                    import {} as mod
                except Exception:
                    print('No Module')  # spyder: test-skip
                print(getattr(mod, '__version__', getattr(mod, 'VERSION', None)))  # spyder: test-skip
                """).format(module_name)
            try:
                # use clean environment
                proc = run_program(interpreter, ['-c', cmd], env={})
                stdout, stderr = proc.communicate()
                stdout = stdout.decode().strip()
            except Exception:
                return False

            if 'No Module' in stdout:
                return False
            elif stdout != 'None':
                # the module is installed and it has a version attribute
                module_version = stdout
            else:
                module_version = None
        else:
            # Try to not take a wrong decision if interpreter check fails
            return True
    else:
        # interpreter is None, just get module version in Spyder environment
        try:
            module_version = get_module_version(module_name)
        except Exception:
            # Module is not installed
            return False

        # This can happen if a package was not uninstalled correctly. For
        # instance, if it's __pycache__ main directory is left behind.
        try:
            mod = __import__(module_name)
            if not getattr(mod, '__file__', None):
                return False
        except Exception:
            pass

        # Try to get the module version from its distribution name. For
        # instance, pylsp_black doesn't have a version but that can be
        # obtained from its distribution, called python_lsp_black.
        if not module_version and distribution_name:
            module_version = get_package_version(distribution_name)

    if version is None:
        return True
    else:
        if ';' in version:
            versions = version.split(';')
        else:
            versions = [version]

        output = True
        for _ver in versions:
            match = re.search(r'[0-9]', _ver)
            assert match is not None, "Invalid version number"
            symb = _ver[:match.start()]
            if not symb:
                symb = '='
            assert symb in ('>=', '>', '=', '<', '<='),\
                "Invalid version condition '%s'" % symb
            ver = _ver[match.start():]
            output = output and check_version(module_version, ver, symb)
        return output


def is_python_interpreter_valid_name(filename):
    """Check that the python interpreter file has a valid name."""
    pattern = r'.*python(\d\.?\d*)?(w)?(.exe)?$'
    if re.match(pattern, filename, flags=re.I) is None:
        return False
    else:
        return True


def is_python_interpreter(filename):
    """Evaluate whether a file is a python interpreter or not."""
    # Must be imported here to avoid circular import
    from spyder.utils.conda import is_conda_env

    real_filename = os.path.realpath(filename)  # To follow symlink if existent

    if (not osp.isfile(real_filename) or
        not is_python_interpreter_valid_name(real_filename)):
        return False

    # File exists and has valid name
    is_text_file = encoding.is_text_file(real_filename)

    if is_pythonw(real_filename):
        if os.name == 'nt':
            # pythonw is a binary on Windows
            if not is_text_file:
                return True
            else:
                return False
        elif sys.platform == 'darwin':
            # pythonw is a text file in Anaconda but a binary in
            # the system
            if is_conda_env(pyexec=real_filename) and is_text_file:
                return True
            elif not is_text_file:
                return True
            else:
                return False
        else:
            # There's no pythonw in other systems
            return False
    elif is_text_file:
        # At this point we can't have a text file
        return False
    else:
        return check_python_help(real_filename)


def is_pythonw(filename):
    """Check that the python interpreter has 'pythonw'."""
    pattern = r'.*python(\d\.?\d*)?w(.exe)?$'
    if re.match(pattern, filename, flags=re.I) is None:
        return False
    else:
        return True


def check_python_help(filename):
    """Check that the python interpreter can compile and provide the zen."""
    try:
        proc = run_program(filename, ['-c', 'import this'], env={})
        stdout, _ = proc.communicate()
        stdout = to_text_string(stdout)
        valid_lines = [
            'Beautiful is better than ugly.',
            'Explicit is better than implicit.',
            'Simple is better than complex.',
            'Complex is better than complicated.',
        ]
        if all(line in stdout for line in valid_lines):
            return True
        else:
            return False
    except Exception:
        return False


def is_spyder_process(pid):
    """
    Test whether given PID belongs to a Spyder process.

    This is checked by testing the first three command line arguments. This
    function returns a bool. If there is no process with this PID or its
    command line cannot be accessed (perhaps because the process is owned by
    another user), then the function returns False.
    """
    try:
        p = psutil.Process(int(pid))

        # Valid names for main script
        names = set(['spyder', 'spyder3', 'spyder.exe', 'spyder3.exe',
                     'bootstrap.py', 'spyder-script.py', 'Spyder.launch.pyw'])
        if running_under_pytest():
            names.add('runtests.py')

        # Check the first three command line arguments
        arguments = set(os.path.basename(arg) for arg in p.cmdline()[:3])
        conditions = [names & arguments]
        return any(conditions)
    except (psutil.NoSuchProcess, psutil.AccessDenied):
        return False


def get_interpreter_info(path):
    """Return version information of the selected Python interpreter."""
    try:
        out, __ = run_program(path, ['-V']).communicate()
        out = out.decode()
    except Exception:
        out = ''
    return out.strip()


def find_git():
    """Find git executable in the system."""
    if sys.platform == 'darwin':
        proc = subprocess.run(
            osp.join(HERE, "check-git.sh"), capture_output=True)
        if proc.returncode != 0:
            return None
        return find_program('git')
    else:
        return find_program('git')
<|MERGE_RESOLUTION|>--- conflicted
+++ resolved
@@ -1,1175 +1,1170 @@
-# -*- coding: utf-8 -*-
-#
-# Copyright © Spyder Project Contributors
-# Licensed under the terms of the MIT License
-# (see spyder/__init__.py for details)
-
-"""Running programs utilities."""
-
-from __future__ import print_function
-
-# Standard library imports
-from ast import literal_eval
-from getpass import getuser
-from textwrap import dedent
-import glob
-import importlib
-import itertools
-import os
-import os.path as osp
-import re
-import subprocess
-import sys
-import tempfile
-import threading
-import time
-
-# Third party imports
-import pkg_resources
-from pkg_resources import parse_version
-import psutil
-
-# Local imports
-from spyder.api.translations import get_translation
-from spyder.config.base import (running_under_pytest, get_home_dir,
-                                running_in_mac_app)
-from spyder.py3compat import is_text_string, to_text_string
-from spyder.utils import encoding
-from spyder.utils.misc import get_python_executable
-
-HERE = osp.abspath(osp.dirname(__file__))
-
-
-class ProgramError(Exception):
-    pass
-
-
-def get_temp_dir(suffix=None):
-    """
-    Return temporary Spyder directory, checking previously that it exists.
-    """
-    to_join = [tempfile.gettempdir()]
-
-    if os.name == 'nt':
-        to_join.append('spyder')
-    else:
-        username = encoding.to_unicode_from_fs(getuser())
-        to_join.append('spyder-' + username)
-
-    tempdir = osp.join(*to_join)
-
-    if not osp.isdir(tempdir):
-        os.mkdir(tempdir)
-
-    if suffix is not None:
-        to_join.append(suffix)
-
-    tempdir = osp.join(*to_join)
-
-    if not osp.isdir(tempdir):
-        os.mkdir(tempdir)
-
-    return tempdir
-
-
-def is_program_installed(basename):
-    """
-    Return program absolute path if installed in PATH.
-    Otherwise, return None.
-
-    Also searches specific platform dependent paths that are not already in
-    PATH. This permits general use without assuming user profiles are
-    sourced (e.g. .bash_Profile), such as when login shells are not used to
-    launch Spyder.
-
-    On macOS systems, a .app is considered installed if it exists.
-    """
-    home = get_home_dir()
-    req_paths = []
-    if sys.platform == 'darwin':
-        if basename.endswith('.app') and osp.exists(basename):
-            return basename
-
-        pyenv = [
-            osp.join('/usr', 'local', 'bin'),
-            osp.join(home, '.pyenv', 'bin')
-        ]
-
-        # Prioritize Anaconda before Miniconda; local before global.
-        a = [osp.join(home, 'opt'), '/opt']
-        b = ['anaconda', 'miniconda', 'anaconda3', 'miniconda3']
-        conda = [osp.join(*p, 'condabin') for p in itertools.product(a, b)]
-
-        req_paths.extend(pyenv + conda)
-
-    elif sys.platform.startswith('linux'):
-        pyenv = [
-            osp.join('/usr', 'local', 'bin'),
-            osp.join(home, '.pyenv', 'bin')
-        ]
-
-        a = [home, '/opt']
-        b = ['anaconda', 'miniconda', 'anaconda3', 'miniconda3']
-        conda = [osp.join(*p, 'condabin') for p in itertools.product(a, b)]
-
-        req_paths.extend(pyenv + conda)
-
-    elif os.name == 'nt':
-        pyenv = [osp.join(home, '.pyenv', 'pyenv-win', 'bin')]
-
-        a = [home, 'C:\\', osp.join('C:\\', 'ProgramData')]
-        b = ['Anaconda', 'Miniconda', 'Anaconda3', 'Miniconda3']
-        conda = [osp.join(*p, 'condabin') for p in itertools.product(a, b)]
-
-        req_paths.extend(pyenv + conda)
-
-    for path in os.environ['PATH'].split(os.pathsep) + req_paths:
-        abspath = osp.join(path, basename)
-        if osp.isfile(abspath):
-            return abspath
-
-
-def find_program(basename):
-    """
-    Find program in PATH and return absolute path
-
-    Try adding .exe or .bat to basename on Windows platforms
-    (return None if not found)
-    """
-    names = [basename]
-    if os.name == 'nt':
-        # Windows platforms
-        extensions = ('.exe', '.bat', '.cmd')
-        if not basename.endswith(extensions):
-            names = [basename+ext for ext in extensions]+[basename]
-    for name in names:
-        path = is_program_installed(name)
-        if path:
-            return path
-
-
-def get_full_command_for_program(path):
-    """
-    Return the list of tokens necessary to open the program
-    at a given path.
-
-    On macOS systems, this function prefixes .app paths with
-    'open -a', which is necessary to run the application.
-
-    On all other OS's, this function has no effect.
-
-    :str path: The path of the program to run.
-    :return: The list of tokens necessary to run the program.
-    """
-    if sys.platform == 'darwin' and path.endswith('.app'):
-        return ['open', '-a', path]
-    return [path]
-
-
-def alter_subprocess_kwargs_by_platform(**kwargs):
-    """
-    Given a dict, populate kwargs to create a generally
-    useful default setup for running subprocess processes
-    on different platforms. For example, `close_fds` is
-    set on posix and creation of a new console window is
-    disabled on Windows.
-
-    This function will alter the given kwargs and return
-    the modified dict.
-    """
-    kwargs.setdefault('close_fds', os.name == 'posix')
-    if os.name == 'nt':
-        CONSOLE_CREATION_FLAGS = 0  # Default value
-        # See: https://msdn.microsoft.com/en-us/library/windows/desktop/ms684863%28v=vs.85%29.aspx
-        CREATE_NO_WINDOW = 0x08000000
-        # We "or" them together
-        CONSOLE_CREATION_FLAGS |= CREATE_NO_WINDOW
-        kwargs.setdefault('creationflags', CONSOLE_CREATION_FLAGS)
-
-        # ensure Windows subprocess environment has SYSTEMROOT
-        if kwargs.get('env') is not None:
-            # Is SYSTEMROOT, SYSTEMDRIVE in env? case insensitive
-            for env_var in ['SYSTEMROOT', 'SYSTEMDRIVE']:
-                if env_var not in map(str.upper, kwargs['env'].keys()):
-                    # Add from os.environ
-                    for k, v in os.environ.items():
-                        if env_var == k.upper():
-                            kwargs['env'].update({k: v})
-                            break  # don't risk multiple values
-    else:
-        # linux and macOS
-        if kwargs.get('env') is not None:
-            if 'HOME' not in kwargs['env']:
-                kwargs['env'].update({'HOME': get_home_dir()})
-
-    return kwargs
-
-
-def run_shell_command(cmdstr, **subprocess_kwargs):
-    """
-    Execute the given shell command.
-
-    Note that *args and **kwargs will be passed to the subprocess call.
-
-    If 'shell' is given in subprocess_kwargs it must be True,
-    otherwise ProgramError will be raised.
-    .
-    If 'executable' is not given in subprocess_kwargs, it will
-    be set to the value of the SHELL environment variable.
-
-    Note that stdin, stdout and stderr will be set by default
-    to PIPE unless specified in subprocess_kwargs.
-
-    :str cmdstr: The string run as a shell command.
-    :subprocess_kwargs: These will be passed to subprocess.Popen.
-    """
-    if 'shell' in subprocess_kwargs and not subprocess_kwargs['shell']:
-        raise ProgramError(
-                'The "shell" kwarg may be omitted, but if '
-                'provided it must be True.')
-    else:
-        subprocess_kwargs['shell'] = True
-
-    # Don't pass SHELL to subprocess on Windows because it makes this
-    # fumction fail in Git Bash (where SHELL is declared; other Windows
-    # shells don't set it).
-    if not os.name == 'nt':
-        if 'executable' not in subprocess_kwargs:
-            subprocess_kwargs['executable'] = os.getenv('SHELL')
-
-    for stream in ['stdin', 'stdout', 'stderr']:
-        subprocess_kwargs.setdefault(stream, subprocess.PIPE)
-    subprocess_kwargs = alter_subprocess_kwargs_by_platform(
-            **subprocess_kwargs)
-    return subprocess.Popen(cmdstr, **subprocess_kwargs)
-
-
-def run_program(program, args=None, **subprocess_kwargs):
-    """
-    Run program in a separate process.
-
-    NOTE: returns the process object created by
-    `subprocess.Popen()`. This can be used with
-    `proc.communicate()` for example.
-
-    If 'shell' appears in the kwargs, it must be False,
-    otherwise ProgramError will be raised.
-
-    If only the program name is given and not the full path,
-    a lookup will be performed to find the program. If the
-    lookup fails, ProgramError will be raised.
-
-    Note that stdin, stdout and stderr will be set by default
-    to PIPE unless specified in subprocess_kwargs.
-
-    :str program: The name of the program to run.
-    :list args: The program arguments.
-    :subprocess_kwargs: These will be passed to subprocess.Popen.
-    """
-    if 'shell' in subprocess_kwargs and subprocess_kwargs['shell']:
-        raise ProgramError(
-                "This function is only for non-shell programs, "
-                "use run_shell_command() instead.")
-    fullcmd = find_program(program)
-    if not fullcmd:
-        raise ProgramError("Program %s was not found" % program)
-    # As per subprocess, we make a complete list of prog+args
-    fullcmd = get_full_command_for_program(fullcmd) + (args or [])
-    for stream in ['stdin', 'stdout', 'stderr']:
-        subprocess_kwargs.setdefault(stream, subprocess.PIPE)
-    subprocess_kwargs = alter_subprocess_kwargs_by_platform(
-            **subprocess_kwargs)
-    return subprocess.Popen(fullcmd, **subprocess_kwargs)
-
-
-def parse_linux_desktop_entry(fpath):
-    """Load data from desktop entry with xdg specification."""
-    from xdg.DesktopEntry import DesktopEntry
-
-    try:
-        entry = DesktopEntry(fpath)
-        entry_data = {}
-        entry_data['name'] = entry.getName()
-        entry_data['icon_path'] = entry.getIcon()
-        entry_data['exec'] = entry.getExec()
-        entry_data['type'] = entry.getType()
-        entry_data['hidden'] = entry.getHidden()
-        entry_data['fpath'] = fpath
-    except Exception:
-        entry_data = {
-            'name': '',
-            'icon_path': '',
-            'hidden': '',
-            'exec': '',
-            'type': '',
-            'fpath': fpath
-        }
-
-    return entry_data
-
-
-def _get_mac_application_icon_path(app_bundle_path):
-    """Parse mac application bundle and return path for *.icns file."""
-    import plistlib
-    contents_path = info_path = os.path.join(app_bundle_path, 'Contents')
-    info_path = os.path.join(contents_path, 'Info.plist')
-
-    pl = {}
-    if os.path.isfile(info_path):
-        try:
-            # readPlist is deprecated but needed for py27 compat
-            pl = plistlib.readPlist(info_path)
-        except Exception:
-            pass
-
-    icon_file = pl.get('CFBundleIconFile')
-    icon_path = None
-    if icon_file:
-        icon_path = os.path.join(contents_path, 'Resources', icon_file)
-
-        # Some app bundles seem to list the icon name without extension
-        if not icon_path.endswith('.icns'):
-            icon_path = icon_path + '.icns'
-
-        if not os.path.isfile(icon_path):
-            icon_path = None
-
-    return icon_path
-
-
-def get_username():
-    """Return current session username."""
-    if os.name == 'nt':
-        username = os.getlogin()
-    else:
-        import pwd
-        username = pwd.getpwuid(os.getuid())[0]
-
-    return username
-
-
-def _get_win_reg_info(key_path, hive, flag, subkeys):
-    """
-    See: https://stackoverflow.com/q/53132434
-    """
-    import winreg
-
-    reg = winreg.ConnectRegistry(None, hive)
-    software_list = []
-    try:
-        key = winreg.OpenKey(reg, key_path, 0, winreg.KEY_READ | flag)
-        count_subkey = winreg.QueryInfoKey(key)[0]
-
-        for index in range(count_subkey):
-            software = {}
-            try:
-                subkey_name = winreg.EnumKey(key, index)
-                if not (subkey_name.startswith('{')
-                        and subkey_name.endswith('}')):
-                    software['key'] = subkey_name
-                    subkey = winreg.OpenKey(key, subkey_name)
-                    for property in subkeys:
-                        try:
-                            value = winreg.QueryValueEx(subkey, property)[0]
-                            software[property] = value
-                        except EnvironmentError:
-                            software[property] = ''
-                    software_list.append(software)
-            except EnvironmentError:
-                continue
-    except Exception:
-        pass
-
-    return software_list
-
-
-def _clean_win_application_path(path):
-    """Normalize windows path and remove extra quotes."""
-    path = path.replace('\\', '/').lower()
-    # Check for quotes at start and end
-    if path[0] == '"' and path[-1] == '"':
-        path = literal_eval(path)
-    return path
-
-
-def _get_win_applications():
-    """Return all system installed windows applications."""
-    import winreg
-
-    # See:
-    # https://docs.microsoft.com/en-us/windows/desktop/shell/app-registration
-    key_path = 'SOFTWARE\\Microsoft\\Windows\\CurrentVersion\\App Paths'
-
-    # Hive and flags
-    hfs = [
-        (winreg.HKEY_LOCAL_MACHINE, winreg.KEY_WOW64_32KEY),
-        (winreg.HKEY_LOCAL_MACHINE, winreg.KEY_WOW64_64KEY),
-        (winreg.HKEY_CURRENT_USER, 0),
-    ]
-    subkeys = [None]
-    sort_key = 'key'
-    app_paths = {}
-    _apps = [_get_win_reg_info(key_path, hf[0], hf[1], subkeys) for hf in hfs]
-    software_list = itertools.chain(*_apps)
-    for software in sorted(software_list, key=lambda x: x[sort_key]):
-        if software[None]:
-            key = software['key'].capitalize().replace('.exe', '')
-            expanded_fpath = os.path.expandvars(software[None])
-            expanded_fpath = _clean_win_application_path(expanded_fpath)
-            app_paths[key] = expanded_fpath
-
-    # See:
-    # https://www.blog.pythonlibrary.org/2010/03/03/finding-installed-software-using-python/
-    # https://stackoverflow.com/q/53132434
-    key_path = 'SOFTWARE\\Microsoft\\Windows\\CurrentVersion\\Uninstall'
-    subkeys = ['DisplayName', 'InstallLocation', 'DisplayIcon']
-    sort_key = 'DisplayName'
-    apps = {}
-    _apps = [_get_win_reg_info(key_path, hf[0], hf[1], subkeys) for hf in hfs]
-    software_list = itertools.chain(*_apps)
-    for software in sorted(software_list, key=lambda x: x[sort_key]):
-        location = software['InstallLocation']
-        name = software['DisplayName']
-        icon = software['DisplayIcon']
-        key = software['key']
-        if name and icon:
-            icon = icon.replace('"', '')
-            icon = icon.split(',')[0]
-
-            if location == '' and icon:
-                location = os.path.dirname(icon)
-
-            if not os.path.isfile(icon):
-                icon = ''
-
-            if location and os.path.isdir(location):
-                files = [f for f in os.listdir(location)
-                         if os.path.isfile(os.path.join(location, f))]
-                if files:
-                    for fname in files:
-                        fn_low = fname.lower()
-                        valid_file = fn_low.endswith(('.exe', '.com', '.bat'))
-                        if valid_file and not fn_low.startswith('unins'):
-                            fpath = os.path.join(location, fname)
-                            expanded_fpath = os.path.expandvars(fpath)
-                            expanded_fpath = _clean_win_application_path(
-                                expanded_fpath)
-                            apps[name + ' (' + fname + ')'] = expanded_fpath
-    # Join data
-    values = list(zip(*apps.values()))[-1]
-    for name, fpath in app_paths.items():
-        if fpath not in values:
-            apps[name] = fpath
-
-    return apps
-
-
-def _get_linux_applications():
-    """Return all system installed linux applications."""
-    # See:
-    # https://standards.freedesktop.org/desktop-entry-spec/desktop-entry-spec-latest.html
-    # https://askubuntu.com/q/433609
-    apps = {}
-    desktop_app_paths = [
-        '/usr/share/**/*.desktop',
-        '~/.local/share/**/*.desktop',
-    ]
-    all_entries_data = []
-    for path in desktop_app_paths:
-        fpaths = glob.glob(path)
-        for fpath in fpaths:
-            entry_data = parse_linux_desktop_entry(fpath)
-            all_entries_data.append(entry_data)
-
-    for entry_data in sorted(all_entries_data, key=lambda x: x['name']):
-        if not entry_data['hidden'] and entry_data['type'] == 'Application':
-            apps[entry_data['name']] = entry_data['fpath']
-
-    return apps
-
-
-def _get_mac_applications():
-    """Return all system installed osx applications."""
-    apps = {}
-    app_folders = [
-        '/**/*.app',
-        '/Users/{}/**/*.app'.format(get_username())
-    ]
-
-    fpaths = []
-    for path in app_folders:
-        fpaths += glob.glob(path)
-
-    for fpath in fpaths:
-        if os.path.isdir(fpath):
-            name = os.path.basename(fpath).split('.app')[0]
-            apps[name] = fpath
-
-    return apps
-
-
-def get_application_icon(fpath):
-    """Return application icon or default icon if not found."""
-    from qtpy.QtGui import QIcon
-    from spyder.utils.icon_manager import ima
-
-    if os.path.isfile(fpath) or os.path.isdir(fpath):
-        icon = ima.icon('no_match')
-        if sys.platform == 'darwin':
-            icon_path = _get_mac_application_icon_path(fpath)
-            if icon_path and os.path.isfile(icon_path):
-                icon = QIcon(icon_path)
-        elif os.name == 'nt':
-            pass
-        else:
-            entry_data = parse_linux_desktop_entry(fpath)
-            icon_path = entry_data['icon_path']
-            if icon_path:
-                if os.path.isfile(icon_path):
-                    icon = QIcon(icon_path)
-                else:
-                    icon = QIcon.fromTheme(icon_path)
-    else:
-        icon = ima.icon('help')
-
-    return icon
-
-
-def get_installed_applications():
-    """
-    Return all system installed applications.
-
-    The return value is a list of tuples where the first item is the icon path
-    and the second item is the program executable path.
-    """
-    apps = {}
-    if sys.platform == 'darwin':
-        apps = _get_mac_applications()
-    elif os.name == 'nt':
-        apps = _get_win_applications()
-    else:
-        apps = _get_linux_applications()
-
-    if sys.platform == 'darwin':
-        apps = {key: val for (key, val) in apps.items() if osp.isdir(val)}
-    else:
-        apps = {key: val for (key, val) in apps.items() if osp.isfile(val)}
-
-    return apps
-
-
-def open_files_with_application(app_path, fnames):
-    """
-    Generalized method for opening files with a specific application.
-
-    Returns a dictionary of the command used and the return code.
-    A code equal to 0 means the application executed successfully.
-    """
-    return_codes = {}
-
-    if os.name == 'nt':
-        fnames = [fname.replace('\\', '/') for fname in fnames]
-
-    if sys.platform == 'darwin':
-        if not (app_path.endswith('.app') and os.path.isdir(app_path)):
-            raise ValueError('`app_path`  must point to a valid OSX '
-                             'application!')
-        cmd = ['open', '-a', app_path] + fnames
-        try:
-            return_code = subprocess.call(cmd)
-        except Exception:
-            return_code = 1
-        return_codes[' '.join(cmd)] = return_code
-    elif os.name == 'nt':
-        if not (app_path.endswith(('.exe', '.bat', '.com', '.cmd'))
-                and os.path.isfile(app_path)):
-            raise ValueError('`app_path`  must point to a valid Windows '
-                             'executable!')
-        cmd = [app_path] + fnames
-        try:
-            return_code = subprocess.call(cmd)
-        except OSError:
-            return_code = 1
-        return_codes[' '.join(cmd)] = return_code
-    else:
-        if not (app_path.endswith('.desktop') and os.path.isfile(app_path)):
-            raise ValueError('`app_path` must point to a valid Linux '
-                             'application!')
-
-        entry = parse_linux_desktop_entry(app_path)
-        app_path = entry['exec']
-        multi = []
-        extra = []
-        if len(fnames) == 1:
-            fname = fnames[0]
-            if '%u' in app_path:
-                cmd = app_path.replace('%u', fname)
-            elif '%f' in app_path:
-                cmd = app_path.replace('%f', fname)
-            elif '%U' in app_path:
-                cmd = app_path.replace('%U', fname)
-            elif '%F' in app_path:
-                cmd = app_path.replace('%F', fname)
-            else:
-                cmd = app_path
-                extra = fnames
-        elif len(fnames) > 1:
-            if '%U' in app_path:
-                cmd = app_path.replace('%U', ' '.join(fnames))
-            elif '%F' in app_path:
-                cmd = app_path.replace('%F', ' '.join(fnames))
-            if '%u' in app_path:
-                for fname in fnames:
-                    multi.append(app_path.replace('%u', fname))
-            elif '%f' in app_path:
-                for fname in fnames:
-                    multi.append(app_path.replace('%f', fname))
-            else:
-                cmd = app_path
-                extra = fnames
-
-        if multi:
-            for cmd in multi:
-                try:
-                    return_code = subprocess.call([cmd], shell=True)
-                except Exception:
-                    return_code = 1
-                return_codes[cmd] = return_code
-        else:
-            try:
-                return_code = subprocess.call([cmd] + extra, shell=True)
-            except Exception:
-                return_code = 1
-            return_codes[cmd] = return_code
-
-    return return_codes
-
-
-def python_script_exists(package=None, module=None):
-    """
-    Return absolute path if Python script exists (otherwise, return None)
-    package=None -> module is in sys.path (standard library modules)
-    """
-    assert module is not None
-    if package is None:
-        spec = importlib.util.find_spec(module)
-        if spec:
-            path = spec.origin
-        else:
-            path = None
-    else:
-        spec = importlib.util.find_spec(package)
-        if spec:
-            path = osp.join(spec.origin, module)+'.py'
-        else:
-            path = None
-    if path:
-        if not osp.isfile(path):
-            path += 'w'
-        if osp.isfile(path):
-            return path
-
-
-def run_python_script(package=None, module=None, args=[], p_args=[]):
-    """
-    Run Python script in a separate process
-    package=None -> module is in sys.path (standard library modules)
-    """
-    assert module is not None
-    assert isinstance(args, (tuple, list)) and isinstance(p_args, (tuple, list))
-    path = python_script_exists(package, module)
-    run_program(sys.executable, p_args + [path] + args)
-
-
-def shell_split(text):
-    """
-    Split the string `text` using shell-like syntax
-
-    This avoids breaking single/double-quoted strings (e.g. containing
-    strings with spaces). This function is almost equivalent to the shlex.split
-    function (see standard library `shlex`) except that it is supporting
-    unicode strings (shlex does not support unicode until Python 2.7.3).
-    """
-    assert is_text_string(text)  # in case a QString is passed...
-    pattern = r'(\s+|(?<!\\)".*?(?<!\\)"|(?<!\\)\'.*?(?<!\\)\')'
-    out = []
-    for token in re.split(pattern, text):
-        if token.strip():
-            out.append(token.strip('"').strip("'"))
-    return out
-
-
-def get_python_args(fname, python_args, interact, debug, end_args):
-    """Construct Python interpreter arguments"""
-    p_args = []
-    if python_args is not None:
-        p_args += python_args.split()
-    if interact:
-        p_args.append('-i')
-    if debug:
-        p_args.extend(['-m', 'pdb'])
-    if fname is not None:
-        if os.name == 'nt' and debug:
-            # When calling pdb on Windows, one has to replace backslashes by
-            # slashes to avoid confusion with escape characters (otherwise,
-            # for example, '\t' will be interpreted as a tabulation):
-            p_args.append(osp.normpath(fname).replace(os.sep, '/'))
-        else:
-            p_args.append(fname)
-    if end_args:
-        p_args.extend(shell_split(end_args))
-    return p_args
-
-
-<<<<<<< HEAD
-def run_general_file_in_terminal(executable: str, args: str, fname: str,
-                                 script_args: str, wdir: str,
-                                 close_after_exec: bool = False,
-                                 windows_shell: str = "cmd.exe /K"):
-    """
-    Run a file on a given CLI executable.
-
-    Arguments
-    ---------
-    executable: str
-        Name or path to the executable.
-    args: str
-        Arguments to pass to the executable.
-    fname: str
-        Path to the file to execute in the shell interpreter/executable.
-    script_args: str
-        Arguments
-    wdir: str
-        Working directory path from which the file will be executed.
-    windows_shell: str
-        Name of the executable to use as shell (Windows only).
-    """
-
-    # Quote fname in case it has spaces (all platforms)
-    fname = f'"{fname}"'
-    wdir = None if not wdir else wdir  # Cannot be empty string
-    args = shell_split(args)
-    script_args = shell_split(script_args)
-    p_args = args + [fname] + script_args
-
-    if os.name == 'nt':
-        if wdir is not None:
-            # wdir can come with / as os.sep, so we need to take care of it.
-            wdir = wdir.replace('/', '\\')
-
-        # python_exe must be quoted in case it has spaces
-        cmd = f'start {windows_shell} ""{executable}" '
-        cmd += ' '.join(p_args) + '"'
-
-        try:
-            run_shell_command(cmd, cwd=wdir)
-        except WindowsError:
-            from qtpy.QtWidgets import QMessageBox
-            from spyder.config.base import _
-            QMessageBox.critical(None, _('Run'),
-                                 _("It was not possible to run this file in "
-                                   "an external terminal"),
-                                 QMessageBox.Ok)
-    elif sys.platform.startswith('linux'):
-        programs = [#{'cmd': 'x-terminal-emulator', 'execute-option': '-x'},
-                    {'cmd': 'gnome-terminal', 'execute-option': '--'},
-                    {'cmd': 'konsole', 'execute-option': '-e'},
-                    {'cmd': 'xfce4-terminal', 'execute-option': '-x'},
-                    {'cmd': 'xterm', 'execute-option': '-e'}]
-        for program in programs:
-            _ = get_translation('spyder')
-            if is_program_installed(program['cmd']):
-                f = None
-                if not close_after_exec:
-                    f = tempfile.NamedTemporaryFile('wt', prefix='run_spyder_',
-                                        suffix='.sh', dir=get_temp_dir(),
-                                        delete=False)
-
-                    f.write(' '.join([executable] + p_args) + '\n')
-                    f.write(f'read -p "{_("Press enter to continue...")}"\n')
-                    executable = '/usr/bin/bash'
-                    p_args = [f.name]
-
-                cmd = [program['cmd'], program['execute-option'], executable]
-                cmd.extend(p_args)
-                run_shell_command(' '.join(cmd), cwd=wdir)
-                if f:
-                    f.close()
-                return
-    elif sys.platform == 'darwin':
-        _ = get_translation('spyder')
-        f = tempfile.NamedTemporaryFile('wt', prefix='run_spyder_',
-                                        suffix='.sh', dir=get_temp_dir(),
-                                        delete=False)
-        if wdir:
-            f.write('cd "{}"\n'.format(wdir))
-        f.write(' '.join([executable] + p_args) + '\n')
-        if not close_after_exec:
-            f.write(f'read -p "{_("Press enter to continue...")}"\n')
-        f.close()
-        os.chmod(f.name, 0o777)
-
-        def run_terminal_thread():
-            proc = run_shell_command(f'open -a Terminal.app {f.name}')
-            # Prevent race condition
-            time.sleep(3)
-            proc.wait()
-            os.remove(f.name)
-
-        thread = threading.Thread(target=run_terminal_thread)
-        thread.start()
-    else:
-        raise NotImplementedError
-
-
-def run_python_script_in_terminal(fname, wdir, args, interact,
-                                  debug, python_args, executable=None):
-=======
-def run_python_script_in_terminal(fname, wdir, args, interact, debug,
-                                  python_args, executable=None, pypath=None):
->>>>>>> 34fb03ea
-    """
-    Run Python script in an external system terminal.
-
-    :str wdir: working directory, may be empty.
-    """
-    if executable is None:
-        executable = get_python_executable()
-
-    env = {**os.environ}
-    env.pop('PYTHONPATH', None)
-    if pypath is not None:
-        pypath = os.pathsep.join(pypath)
-        env['PYTHONPATH'] = pypath
-
-    # Quote fname in case it has spaces (all platforms)
-    fname = f'"{fname}"'
-
-    wdir = None if not wdir else wdir  # Cannot be empty string
-
-    p_args = get_python_args(fname, python_args, interact, debug, args)
-
-    if os.name == 'nt':
-        if wdir is not None:
-            # wdir can come with / as os.sep, so we need to take care of it.
-            wdir = wdir.replace('/', '\\')
-
-        # python_exe must be quoted in case it has spaces
-        cmd = f'start cmd.exe /K ""{executable}" '
-        cmd += ' '.join(p_args) + '"' + ' ^&^& exit'
-        try:
-            run_shell_command(cmd, cwd=wdir, env=env)
-        except WindowsError:
-            from qtpy.QtWidgets import QMessageBox
-            from spyder.config.base import _
-            QMessageBox.critical(None, _('Run'),
-                                 _("It was not possible to run this file in "
-                                   "an external terminal"),
-                                 QMessageBox.Ok)
-    elif sys.platform.startswith('linux'):
-        programs = [{'cmd': 'gnome-terminal', 'execute-option': '--'},
-                    {'cmd': 'konsole', 'execute-option': '-e'},
-                    {'cmd': 'xfce4-terminal', 'execute-option': '-x'},
-                    {'cmd': 'xterm', 'execute-option': '-e'}]
-        for program in programs:
-            if is_program_installed(program['cmd']):
-                cmd = [program['cmd'], program['execute-option'], executable]
-                cmd.extend(p_args)
-                run_shell_command(' '.join(cmd), cwd=wdir, env=env)
-                return
-    elif sys.platform == 'darwin':
-        f = tempfile.NamedTemporaryFile('wt', prefix='run_spyder_',
-                                        suffix='.sh', dir=get_temp_dir(),
-                                        delete=False)
-        if wdir:
-            f.write('cd "{}"\n'.format(wdir))
-        if running_in_mac_app(executable):
-            f.write(f'export PYTHONHOME={os.environ["PYTHONHOME"]}\n')
-        if pypath is not None:
-            f.write(f'export PYTHONPATH={pypath}\n')
-        f.write(' '.join([executable] + p_args))
-        f.close()
-        os.chmod(f.name, 0o777)
-
-        def run_terminal_thread():
-            proc = run_shell_command(f'open -a Terminal.app {f.name}')
-            # Prevent race condition
-            time.sleep(3)
-            proc.wait()
-            os.remove(f.name)
-
-        thread = threading.Thread(target=run_terminal_thread)
-        thread.start()
-    else:
-        raise NotImplementedError
-
-
-def check_version(actver, version, cmp_op):
-    """
-    Check version string of an active module against a required version.
-
-    If dev/prerelease tags result in TypeError for string-number comparison,
-    it is assumed that the dependency is satisfied.
-    Users on dev branches are responsible for keeping their own packages up to
-    date.
-
-    Copyright (C) 2013  The IPython Development Team
-
-    Distributed under the terms of the BSD License.
-    """
-    if isinstance(actver, tuple):
-        actver = '.'.join([str(i) for i in actver])
-
-    try:
-        if cmp_op == '>':
-            return parse_version(actver) > parse_version(version)
-        elif cmp_op == '>=':
-            return parse_version(actver) >= parse_version(version)
-        elif cmp_op == '=':
-            return parse_version(actver) == parse_version(version)
-        elif cmp_op == '<':
-            return parse_version(actver) < parse_version(version)
-        elif cmp_op == '<=':
-            return parse_version(actver) <= parse_version(version)
-        else:
-            return False
-    except TypeError:
-        return True
-
-
-def get_module_version(module_name):
-    """Return module version or None if version can't be retrieved."""
-    mod = __import__(module_name)
-    ver = getattr(mod, '__version__', getattr(mod, 'VERSION', None))
-    if not ver:
-        ver = get_package_version(module_name)
-    return ver
-
-
-def get_package_version(package_name):
-    """Return package version or None if version can't be retrieved."""
-
-    # When support for Python 3.7 and below is dropped, this can be replaced
-    # with the built-in importlib.metadata.version
-    try:
-        ver = pkg_resources.get_distribution(package_name).version
-        return ver
-    except pkg_resources.DistributionNotFound:
-        return None
-
-
-def is_module_installed(module_name, version=None, interpreter=None,
-                        distribution_name=None):
-    """
-    Return True if module ``module_name`` is installed
-
-    If ``version`` is not None, checks that the module's installed version is
-    consistent with ``version``. The module must have an attribute named
-    '__version__' or 'VERSION'.
-
-    version may start with =, >=, > or < to specify the exact requirement ;
-    multiple conditions may be separated by ';' (e.g. '>=0.13;<1.0')
-
-    If ``interpreter`` is not None, checks if a module is installed with a
-    given ``version`` in the ``interpreter``'s environment. Otherwise checks
-    in Spyder's environment.
-
-    ``distribution_name`` is the distribution name of a package. For instance,
-    for pylsp_black that name is python_lsp_black.
-    """
-    if interpreter is not None:
-        if is_python_interpreter(interpreter):
-            cmd = dedent("""
-                try:
-                    import {} as mod
-                except Exception:
-                    print('No Module')  # spyder: test-skip
-                print(getattr(mod, '__version__', getattr(mod, 'VERSION', None)))  # spyder: test-skip
-                """).format(module_name)
-            try:
-                # use clean environment
-                proc = run_program(interpreter, ['-c', cmd], env={})
-                stdout, stderr = proc.communicate()
-                stdout = stdout.decode().strip()
-            except Exception:
-                return False
-
-            if 'No Module' in stdout:
-                return False
-            elif stdout != 'None':
-                # the module is installed and it has a version attribute
-                module_version = stdout
-            else:
-                module_version = None
-        else:
-            # Try to not take a wrong decision if interpreter check fails
-            return True
-    else:
-        # interpreter is None, just get module version in Spyder environment
-        try:
-            module_version = get_module_version(module_name)
-        except Exception:
-            # Module is not installed
-            return False
-
-        # This can happen if a package was not uninstalled correctly. For
-        # instance, if it's __pycache__ main directory is left behind.
-        try:
-            mod = __import__(module_name)
-            if not getattr(mod, '__file__', None):
-                return False
-        except Exception:
-            pass
-
-        # Try to get the module version from its distribution name. For
-        # instance, pylsp_black doesn't have a version but that can be
-        # obtained from its distribution, called python_lsp_black.
-        if not module_version and distribution_name:
-            module_version = get_package_version(distribution_name)
-
-    if version is None:
-        return True
-    else:
-        if ';' in version:
-            versions = version.split(';')
-        else:
-            versions = [version]
-
-        output = True
-        for _ver in versions:
-            match = re.search(r'[0-9]', _ver)
-            assert match is not None, "Invalid version number"
-            symb = _ver[:match.start()]
-            if not symb:
-                symb = '='
-            assert symb in ('>=', '>', '=', '<', '<='),\
-                "Invalid version condition '%s'" % symb
-            ver = _ver[match.start():]
-            output = output and check_version(module_version, ver, symb)
-        return output
-
-
-def is_python_interpreter_valid_name(filename):
-    """Check that the python interpreter file has a valid name."""
-    pattern = r'.*python(\d\.?\d*)?(w)?(.exe)?$'
-    if re.match(pattern, filename, flags=re.I) is None:
-        return False
-    else:
-        return True
-
-
-def is_python_interpreter(filename):
-    """Evaluate whether a file is a python interpreter or not."""
-    # Must be imported here to avoid circular import
-    from spyder.utils.conda import is_conda_env
-
-    real_filename = os.path.realpath(filename)  # To follow symlink if existent
-
-    if (not osp.isfile(real_filename) or
-        not is_python_interpreter_valid_name(real_filename)):
-        return False
-
-    # File exists and has valid name
-    is_text_file = encoding.is_text_file(real_filename)
-
-    if is_pythonw(real_filename):
-        if os.name == 'nt':
-            # pythonw is a binary on Windows
-            if not is_text_file:
-                return True
-            else:
-                return False
-        elif sys.platform == 'darwin':
-            # pythonw is a text file in Anaconda but a binary in
-            # the system
-            if is_conda_env(pyexec=real_filename) and is_text_file:
-                return True
-            elif not is_text_file:
-                return True
-            else:
-                return False
-        else:
-            # There's no pythonw in other systems
-            return False
-    elif is_text_file:
-        # At this point we can't have a text file
-        return False
-    else:
-        return check_python_help(real_filename)
-
-
-def is_pythonw(filename):
-    """Check that the python interpreter has 'pythonw'."""
-    pattern = r'.*python(\d\.?\d*)?w(.exe)?$'
-    if re.match(pattern, filename, flags=re.I) is None:
-        return False
-    else:
-        return True
-
-
-def check_python_help(filename):
-    """Check that the python interpreter can compile and provide the zen."""
-    try:
-        proc = run_program(filename, ['-c', 'import this'], env={})
-        stdout, _ = proc.communicate()
-        stdout = to_text_string(stdout)
-        valid_lines = [
-            'Beautiful is better than ugly.',
-            'Explicit is better than implicit.',
-            'Simple is better than complex.',
-            'Complex is better than complicated.',
-        ]
-        if all(line in stdout for line in valid_lines):
-            return True
-        else:
-            return False
-    except Exception:
-        return False
-
-
-def is_spyder_process(pid):
-    """
-    Test whether given PID belongs to a Spyder process.
-
-    This is checked by testing the first three command line arguments. This
-    function returns a bool. If there is no process with this PID or its
-    command line cannot be accessed (perhaps because the process is owned by
-    another user), then the function returns False.
-    """
-    try:
-        p = psutil.Process(int(pid))
-
-        # Valid names for main script
-        names = set(['spyder', 'spyder3', 'spyder.exe', 'spyder3.exe',
-                     'bootstrap.py', 'spyder-script.py', 'Spyder.launch.pyw'])
-        if running_under_pytest():
-            names.add('runtests.py')
-
-        # Check the first three command line arguments
-        arguments = set(os.path.basename(arg) for arg in p.cmdline()[:3])
-        conditions = [names & arguments]
-        return any(conditions)
-    except (psutil.NoSuchProcess, psutil.AccessDenied):
-        return False
-
-
-def get_interpreter_info(path):
-    """Return version information of the selected Python interpreter."""
-    try:
-        out, __ = run_program(path, ['-V']).communicate()
-        out = out.decode()
-    except Exception:
-        out = ''
-    return out.strip()
-
-
-def find_git():
-    """Find git executable in the system."""
-    if sys.platform == 'darwin':
-        proc = subprocess.run(
-            osp.join(HERE, "check-git.sh"), capture_output=True)
-        if proc.returncode != 0:
-            return None
-        return find_program('git')
-    else:
-        return find_program('git')
+# -*- coding: utf-8 -*-
+#
+# Copyright © Spyder Project Contributors
+# Licensed under the terms of the MIT License
+# (see spyder/__init__.py for details)
+
+"""Running programs utilities."""
+
+from __future__ import print_function
+
+# Standard library imports
+from ast import literal_eval
+from getpass import getuser
+from textwrap import dedent
+import glob
+import importlib
+import itertools
+import os
+import os.path as osp
+import re
+import subprocess
+import sys
+import tempfile
+import threading
+import time
+
+# Third party imports
+import pkg_resources
+from pkg_resources import parse_version
+import psutil
+
+# Local imports
+from spyder.api.translations import get_translation
+from spyder.config.base import (running_under_pytest, get_home_dir,
+                                running_in_mac_app)
+from spyder.py3compat import is_text_string, to_text_string
+from spyder.utils import encoding
+from spyder.utils.misc import get_python_executable
+
+HERE = osp.abspath(osp.dirname(__file__))
+
+
+class ProgramError(Exception):
+    pass
+
+
+def get_temp_dir(suffix=None):
+    """
+    Return temporary Spyder directory, checking previously that it exists.
+    """
+    to_join = [tempfile.gettempdir()]
+
+    if os.name == 'nt':
+        to_join.append('spyder')
+    else:
+        username = encoding.to_unicode_from_fs(getuser())
+        to_join.append('spyder-' + username)
+
+    tempdir = osp.join(*to_join)
+
+    if not osp.isdir(tempdir):
+        os.mkdir(tempdir)
+
+    if suffix is not None:
+        to_join.append(suffix)
+
+    tempdir = osp.join(*to_join)
+
+    if not osp.isdir(tempdir):
+        os.mkdir(tempdir)
+
+    return tempdir
+
+
+def is_program_installed(basename):
+    """
+    Return program absolute path if installed in PATH.
+    Otherwise, return None.
+
+    Also searches specific platform dependent paths that are not already in
+    PATH. This permits general use without assuming user profiles are
+    sourced (e.g. .bash_Profile), such as when login shells are not used to
+    launch Spyder.
+
+    On macOS systems, a .app is considered installed if it exists.
+    """
+    home = get_home_dir()
+    req_paths = []
+    if sys.platform == 'darwin':
+        if basename.endswith('.app') and osp.exists(basename):
+            return basename
+
+        pyenv = [
+            osp.join('/usr', 'local', 'bin'),
+            osp.join(home, '.pyenv', 'bin')
+        ]
+
+        # Prioritize Anaconda before Miniconda; local before global.
+        a = [osp.join(home, 'opt'), '/opt']
+        b = ['anaconda', 'miniconda', 'anaconda3', 'miniconda3']
+        conda = [osp.join(*p, 'condabin') for p in itertools.product(a, b)]
+
+        req_paths.extend(pyenv + conda)
+
+    elif sys.platform.startswith('linux'):
+        pyenv = [
+            osp.join('/usr', 'local', 'bin'),
+            osp.join(home, '.pyenv', 'bin')
+        ]
+
+        a = [home, '/opt']
+        b = ['anaconda', 'miniconda', 'anaconda3', 'miniconda3']
+        conda = [osp.join(*p, 'condabin') for p in itertools.product(a, b)]
+
+        req_paths.extend(pyenv + conda)
+
+    elif os.name == 'nt':
+        pyenv = [osp.join(home, '.pyenv', 'pyenv-win', 'bin')]
+
+        a = [home, 'C:\\', osp.join('C:\\', 'ProgramData')]
+        b = ['Anaconda', 'Miniconda', 'Anaconda3', 'Miniconda3']
+        conda = [osp.join(*p, 'condabin') for p in itertools.product(a, b)]
+
+        req_paths.extend(pyenv + conda)
+
+    for path in os.environ['PATH'].split(os.pathsep) + req_paths:
+        abspath = osp.join(path, basename)
+        if osp.isfile(abspath):
+            return abspath
+
+
+def find_program(basename):
+    """
+    Find program in PATH and return absolute path
+
+    Try adding .exe or .bat to basename on Windows platforms
+    (return None if not found)
+    """
+    names = [basename]
+    if os.name == 'nt':
+        # Windows platforms
+        extensions = ('.exe', '.bat', '.cmd')
+        if not basename.endswith(extensions):
+            names = [basename+ext for ext in extensions]+[basename]
+    for name in names:
+        path = is_program_installed(name)
+        if path:
+            return path
+
+
+def get_full_command_for_program(path):
+    """
+    Return the list of tokens necessary to open the program
+    at a given path.
+
+    On macOS systems, this function prefixes .app paths with
+    'open -a', which is necessary to run the application.
+
+    On all other OS's, this function has no effect.
+
+    :str path: The path of the program to run.
+    :return: The list of tokens necessary to run the program.
+    """
+    if sys.platform == 'darwin' and path.endswith('.app'):
+        return ['open', '-a', path]
+    return [path]
+
+
+def alter_subprocess_kwargs_by_platform(**kwargs):
+    """
+    Given a dict, populate kwargs to create a generally
+    useful default setup for running subprocess processes
+    on different platforms. For example, `close_fds` is
+    set on posix and creation of a new console window is
+    disabled on Windows.
+
+    This function will alter the given kwargs and return
+    the modified dict.
+    """
+    kwargs.setdefault('close_fds', os.name == 'posix')
+    if os.name == 'nt':
+        CONSOLE_CREATION_FLAGS = 0  # Default value
+        # See: https://msdn.microsoft.com/en-us/library/windows/desktop/ms684863%28v=vs.85%29.aspx
+        CREATE_NO_WINDOW = 0x08000000
+        # We "or" them together
+        CONSOLE_CREATION_FLAGS |= CREATE_NO_WINDOW
+        kwargs.setdefault('creationflags', CONSOLE_CREATION_FLAGS)
+
+        # ensure Windows subprocess environment has SYSTEMROOT
+        if kwargs.get('env') is not None:
+            # Is SYSTEMROOT, SYSTEMDRIVE in env? case insensitive
+            for env_var in ['SYSTEMROOT', 'SYSTEMDRIVE']:
+                if env_var not in map(str.upper, kwargs['env'].keys()):
+                    # Add from os.environ
+                    for k, v in os.environ.items():
+                        if env_var == k.upper():
+                            kwargs['env'].update({k: v})
+                            break  # don't risk multiple values
+    else:
+        # linux and macOS
+        if kwargs.get('env') is not None:
+            if 'HOME' not in kwargs['env']:
+                kwargs['env'].update({'HOME': get_home_dir()})
+
+    return kwargs
+
+
+def run_shell_command(cmdstr, **subprocess_kwargs):
+    """
+    Execute the given shell command.
+
+    Note that *args and **kwargs will be passed to the subprocess call.
+
+    If 'shell' is given in subprocess_kwargs it must be True,
+    otherwise ProgramError will be raised.
+    .
+    If 'executable' is not given in subprocess_kwargs, it will
+    be set to the value of the SHELL environment variable.
+
+    Note that stdin, stdout and stderr will be set by default
+    to PIPE unless specified in subprocess_kwargs.
+
+    :str cmdstr: The string run as a shell command.
+    :subprocess_kwargs: These will be passed to subprocess.Popen.
+    """
+    if 'shell' in subprocess_kwargs and not subprocess_kwargs['shell']:
+        raise ProgramError(
+                'The "shell" kwarg may be omitted, but if '
+                'provided it must be True.')
+    else:
+        subprocess_kwargs['shell'] = True
+
+    # Don't pass SHELL to subprocess on Windows because it makes this
+    # fumction fail in Git Bash (where SHELL is declared; other Windows
+    # shells don't set it).
+    if not os.name == 'nt':
+        if 'executable' not in subprocess_kwargs:
+            subprocess_kwargs['executable'] = os.getenv('SHELL')
+
+    for stream in ['stdin', 'stdout', 'stderr']:
+        subprocess_kwargs.setdefault(stream, subprocess.PIPE)
+    subprocess_kwargs = alter_subprocess_kwargs_by_platform(
+            **subprocess_kwargs)
+    return subprocess.Popen(cmdstr, **subprocess_kwargs)
+
+
+def run_program(program, args=None, **subprocess_kwargs):
+    """
+    Run program in a separate process.
+
+    NOTE: returns the process object created by
+    `subprocess.Popen()`. This can be used with
+    `proc.communicate()` for example.
+
+    If 'shell' appears in the kwargs, it must be False,
+    otherwise ProgramError will be raised.
+
+    If only the program name is given and not the full path,
+    a lookup will be performed to find the program. If the
+    lookup fails, ProgramError will be raised.
+
+    Note that stdin, stdout and stderr will be set by default
+    to PIPE unless specified in subprocess_kwargs.
+
+    :str program: The name of the program to run.
+    :list args: The program arguments.
+    :subprocess_kwargs: These will be passed to subprocess.Popen.
+    """
+    if 'shell' in subprocess_kwargs and subprocess_kwargs['shell']:
+        raise ProgramError(
+                "This function is only for non-shell programs, "
+                "use run_shell_command() instead.")
+    fullcmd = find_program(program)
+    if not fullcmd:
+        raise ProgramError("Program %s was not found" % program)
+    # As per subprocess, we make a complete list of prog+args
+    fullcmd = get_full_command_for_program(fullcmd) + (args or [])
+    for stream in ['stdin', 'stdout', 'stderr']:
+        subprocess_kwargs.setdefault(stream, subprocess.PIPE)
+    subprocess_kwargs = alter_subprocess_kwargs_by_platform(
+            **subprocess_kwargs)
+    return subprocess.Popen(fullcmd, **subprocess_kwargs)
+
+
+def parse_linux_desktop_entry(fpath):
+    """Load data from desktop entry with xdg specification."""
+    from xdg.DesktopEntry import DesktopEntry
+
+    try:
+        entry = DesktopEntry(fpath)
+        entry_data = {}
+        entry_data['name'] = entry.getName()
+        entry_data['icon_path'] = entry.getIcon()
+        entry_data['exec'] = entry.getExec()
+        entry_data['type'] = entry.getType()
+        entry_data['hidden'] = entry.getHidden()
+        entry_data['fpath'] = fpath
+    except Exception:
+        entry_data = {
+            'name': '',
+            'icon_path': '',
+            'hidden': '',
+            'exec': '',
+            'type': '',
+            'fpath': fpath
+        }
+
+    return entry_data
+
+
+def _get_mac_application_icon_path(app_bundle_path):
+    """Parse mac application bundle and return path for *.icns file."""
+    import plistlib
+    contents_path = info_path = os.path.join(app_bundle_path, 'Contents')
+    info_path = os.path.join(contents_path, 'Info.plist')
+
+    pl = {}
+    if os.path.isfile(info_path):
+        try:
+            # readPlist is deprecated but needed for py27 compat
+            pl = plistlib.readPlist(info_path)
+        except Exception:
+            pass
+
+    icon_file = pl.get('CFBundleIconFile')
+    icon_path = None
+    if icon_file:
+        icon_path = os.path.join(contents_path, 'Resources', icon_file)
+
+        # Some app bundles seem to list the icon name without extension
+        if not icon_path.endswith('.icns'):
+            icon_path = icon_path + '.icns'
+
+        if not os.path.isfile(icon_path):
+            icon_path = None
+
+    return icon_path
+
+
+def get_username():
+    """Return current session username."""
+    if os.name == 'nt':
+        username = os.getlogin()
+    else:
+        import pwd
+        username = pwd.getpwuid(os.getuid())[0]
+
+    return username
+
+
+def _get_win_reg_info(key_path, hive, flag, subkeys):
+    """
+    See: https://stackoverflow.com/q/53132434
+    """
+    import winreg
+
+    reg = winreg.ConnectRegistry(None, hive)
+    software_list = []
+    try:
+        key = winreg.OpenKey(reg, key_path, 0, winreg.KEY_READ | flag)
+        count_subkey = winreg.QueryInfoKey(key)[0]
+
+        for index in range(count_subkey):
+            software = {}
+            try:
+                subkey_name = winreg.EnumKey(key, index)
+                if not (subkey_name.startswith('{')
+                        and subkey_name.endswith('}')):
+                    software['key'] = subkey_name
+                    subkey = winreg.OpenKey(key, subkey_name)
+                    for property in subkeys:
+                        try:
+                            value = winreg.QueryValueEx(subkey, property)[0]
+                            software[property] = value
+                        except EnvironmentError:
+                            software[property] = ''
+                    software_list.append(software)
+            except EnvironmentError:
+                continue
+    except Exception:
+        pass
+
+    return software_list
+
+
+def _clean_win_application_path(path):
+    """Normalize windows path and remove extra quotes."""
+    path = path.replace('\\', '/').lower()
+    # Check for quotes at start and end
+    if path[0] == '"' and path[-1] == '"':
+        path = literal_eval(path)
+    return path
+
+
+def _get_win_applications():
+    """Return all system installed windows applications."""
+    import winreg
+
+    # See:
+    # https://docs.microsoft.com/en-us/windows/desktop/shell/app-registration
+    key_path = 'SOFTWARE\\Microsoft\\Windows\\CurrentVersion\\App Paths'
+
+    # Hive and flags
+    hfs = [
+        (winreg.HKEY_LOCAL_MACHINE, winreg.KEY_WOW64_32KEY),
+        (winreg.HKEY_LOCAL_MACHINE, winreg.KEY_WOW64_64KEY),
+        (winreg.HKEY_CURRENT_USER, 0),
+    ]
+    subkeys = [None]
+    sort_key = 'key'
+    app_paths = {}
+    _apps = [_get_win_reg_info(key_path, hf[0], hf[1], subkeys) for hf in hfs]
+    software_list = itertools.chain(*_apps)
+    for software in sorted(software_list, key=lambda x: x[sort_key]):
+        if software[None]:
+            key = software['key'].capitalize().replace('.exe', '')
+            expanded_fpath = os.path.expandvars(software[None])
+            expanded_fpath = _clean_win_application_path(expanded_fpath)
+            app_paths[key] = expanded_fpath
+
+    # See:
+    # https://www.blog.pythonlibrary.org/2010/03/03/finding-installed-software-using-python/
+    # https://stackoverflow.com/q/53132434
+    key_path = 'SOFTWARE\\Microsoft\\Windows\\CurrentVersion\\Uninstall'
+    subkeys = ['DisplayName', 'InstallLocation', 'DisplayIcon']
+    sort_key = 'DisplayName'
+    apps = {}
+    _apps = [_get_win_reg_info(key_path, hf[0], hf[1], subkeys) for hf in hfs]
+    software_list = itertools.chain(*_apps)
+    for software in sorted(software_list, key=lambda x: x[sort_key]):
+        location = software['InstallLocation']
+        name = software['DisplayName']
+        icon = software['DisplayIcon']
+        key = software['key']
+        if name and icon:
+            icon = icon.replace('"', '')
+            icon = icon.split(',')[0]
+
+            if location == '' and icon:
+                location = os.path.dirname(icon)
+
+            if not os.path.isfile(icon):
+                icon = ''
+
+            if location and os.path.isdir(location):
+                files = [f for f in os.listdir(location)
+                         if os.path.isfile(os.path.join(location, f))]
+                if files:
+                    for fname in files:
+                        fn_low = fname.lower()
+                        valid_file = fn_low.endswith(('.exe', '.com', '.bat'))
+                        if valid_file and not fn_low.startswith('unins'):
+                            fpath = os.path.join(location, fname)
+                            expanded_fpath = os.path.expandvars(fpath)
+                            expanded_fpath = _clean_win_application_path(
+                                expanded_fpath)
+                            apps[name + ' (' + fname + ')'] = expanded_fpath
+    # Join data
+    values = list(zip(*apps.values()))[-1]
+    for name, fpath in app_paths.items():
+        if fpath not in values:
+            apps[name] = fpath
+
+    return apps
+
+
+def _get_linux_applications():
+    """Return all system installed linux applications."""
+    # See:
+    # https://standards.freedesktop.org/desktop-entry-spec/desktop-entry-spec-latest.html
+    # https://askubuntu.com/q/433609
+    apps = {}
+    desktop_app_paths = [
+        '/usr/share/**/*.desktop',
+        '~/.local/share/**/*.desktop',
+    ]
+    all_entries_data = []
+    for path in desktop_app_paths:
+        fpaths = glob.glob(path)
+        for fpath in fpaths:
+            entry_data = parse_linux_desktop_entry(fpath)
+            all_entries_data.append(entry_data)
+
+    for entry_data in sorted(all_entries_data, key=lambda x: x['name']):
+        if not entry_data['hidden'] and entry_data['type'] == 'Application':
+            apps[entry_data['name']] = entry_data['fpath']
+
+    return apps
+
+
+def _get_mac_applications():
+    """Return all system installed osx applications."""
+    apps = {}
+    app_folders = [
+        '/**/*.app',
+        '/Users/{}/**/*.app'.format(get_username())
+    ]
+
+    fpaths = []
+    for path in app_folders:
+        fpaths += glob.glob(path)
+
+    for fpath in fpaths:
+        if os.path.isdir(fpath):
+            name = os.path.basename(fpath).split('.app')[0]
+            apps[name] = fpath
+
+    return apps
+
+
+def get_application_icon(fpath):
+    """Return application icon or default icon if not found."""
+    from qtpy.QtGui import QIcon
+    from spyder.utils.icon_manager import ima
+
+    if os.path.isfile(fpath) or os.path.isdir(fpath):
+        icon = ima.icon('no_match')
+        if sys.platform == 'darwin':
+            icon_path = _get_mac_application_icon_path(fpath)
+            if icon_path and os.path.isfile(icon_path):
+                icon = QIcon(icon_path)
+        elif os.name == 'nt':
+            pass
+        else:
+            entry_data = parse_linux_desktop_entry(fpath)
+            icon_path = entry_data['icon_path']
+            if icon_path:
+                if os.path.isfile(icon_path):
+                    icon = QIcon(icon_path)
+                else:
+                    icon = QIcon.fromTheme(icon_path)
+    else:
+        icon = ima.icon('help')
+
+    return icon
+
+
+def get_installed_applications():
+    """
+    Return all system installed applications.
+
+    The return value is a list of tuples where the first item is the icon path
+    and the second item is the program executable path.
+    """
+    apps = {}
+    if sys.platform == 'darwin':
+        apps = _get_mac_applications()
+    elif os.name == 'nt':
+        apps = _get_win_applications()
+    else:
+        apps = _get_linux_applications()
+
+    if sys.platform == 'darwin':
+        apps = {key: val for (key, val) in apps.items() if osp.isdir(val)}
+    else:
+        apps = {key: val for (key, val) in apps.items() if osp.isfile(val)}
+
+    return apps
+
+
+def open_files_with_application(app_path, fnames):
+    """
+    Generalized method for opening files with a specific application.
+
+    Returns a dictionary of the command used and the return code.
+    A code equal to 0 means the application executed successfully.
+    """
+    return_codes = {}
+
+    if os.name == 'nt':
+        fnames = [fname.replace('\\', '/') for fname in fnames]
+
+    if sys.platform == 'darwin':
+        if not (app_path.endswith('.app') and os.path.isdir(app_path)):
+            raise ValueError('`app_path`  must point to a valid OSX '
+                             'application!')
+        cmd = ['open', '-a', app_path] + fnames
+        try:
+            return_code = subprocess.call(cmd)
+        except Exception:
+            return_code = 1
+        return_codes[' '.join(cmd)] = return_code
+    elif os.name == 'nt':
+        if not (app_path.endswith(('.exe', '.bat', '.com', '.cmd'))
+                and os.path.isfile(app_path)):
+            raise ValueError('`app_path`  must point to a valid Windows '
+                             'executable!')
+        cmd = [app_path] + fnames
+        try:
+            return_code = subprocess.call(cmd)
+        except OSError:
+            return_code = 1
+        return_codes[' '.join(cmd)] = return_code
+    else:
+        if not (app_path.endswith('.desktop') and os.path.isfile(app_path)):
+            raise ValueError('`app_path` must point to a valid Linux '
+                             'application!')
+
+        entry = parse_linux_desktop_entry(app_path)
+        app_path = entry['exec']
+        multi = []
+        extra = []
+        if len(fnames) == 1:
+            fname = fnames[0]
+            if '%u' in app_path:
+                cmd = app_path.replace('%u', fname)
+            elif '%f' in app_path:
+                cmd = app_path.replace('%f', fname)
+            elif '%U' in app_path:
+                cmd = app_path.replace('%U', fname)
+            elif '%F' in app_path:
+                cmd = app_path.replace('%F', fname)
+            else:
+                cmd = app_path
+                extra = fnames
+        elif len(fnames) > 1:
+            if '%U' in app_path:
+                cmd = app_path.replace('%U', ' '.join(fnames))
+            elif '%F' in app_path:
+                cmd = app_path.replace('%F', ' '.join(fnames))
+            if '%u' in app_path:
+                for fname in fnames:
+                    multi.append(app_path.replace('%u', fname))
+            elif '%f' in app_path:
+                for fname in fnames:
+                    multi.append(app_path.replace('%f', fname))
+            else:
+                cmd = app_path
+                extra = fnames
+
+        if multi:
+            for cmd in multi:
+                try:
+                    return_code = subprocess.call([cmd], shell=True)
+                except Exception:
+                    return_code = 1
+                return_codes[cmd] = return_code
+        else:
+            try:
+                return_code = subprocess.call([cmd] + extra, shell=True)
+            except Exception:
+                return_code = 1
+            return_codes[cmd] = return_code
+
+    return return_codes
+
+
+def python_script_exists(package=None, module=None):
+    """
+    Return absolute path if Python script exists (otherwise, return None)
+    package=None -> module is in sys.path (standard library modules)
+    """
+    assert module is not None
+    if package is None:
+        spec = importlib.util.find_spec(module)
+        if spec:
+            path = spec.origin
+        else:
+            path = None
+    else:
+        spec = importlib.util.find_spec(package)
+        if spec:
+            path = osp.join(spec.origin, module)+'.py'
+        else:
+            path = None
+    if path:
+        if not osp.isfile(path):
+            path += 'w'
+        if osp.isfile(path):
+            return path
+
+
+def run_python_script(package=None, module=None, args=[], p_args=[]):
+    """
+    Run Python script in a separate process
+    package=None -> module is in sys.path (standard library modules)
+    """
+    assert module is not None
+    assert isinstance(args, (tuple, list)) and isinstance(p_args, (tuple, list))
+    path = python_script_exists(package, module)
+    run_program(sys.executable, p_args + [path] + args)
+
+
+def shell_split(text):
+    """
+    Split the string `text` using shell-like syntax
+
+    This avoids breaking single/double-quoted strings (e.g. containing
+    strings with spaces). This function is almost equivalent to the shlex.split
+    function (see standard library `shlex`) except that it is supporting
+    unicode strings (shlex does not support unicode until Python 2.7.3).
+    """
+    assert is_text_string(text)  # in case a QString is passed...
+    pattern = r'(\s+|(?<!\\)".*?(?<!\\)"|(?<!\\)\'.*?(?<!\\)\')'
+    out = []
+    for token in re.split(pattern, text):
+        if token.strip():
+            out.append(token.strip('"').strip("'"))
+    return out
+
+
+def get_python_args(fname, python_args, interact, debug, end_args):
+    """Construct Python interpreter arguments"""
+    p_args = []
+    if python_args is not None:
+        p_args += python_args.split()
+    if interact:
+        p_args.append('-i')
+    if debug:
+        p_args.extend(['-m', 'pdb'])
+    if fname is not None:
+        if os.name == 'nt' and debug:
+            # When calling pdb on Windows, one has to replace backslashes by
+            # slashes to avoid confusion with escape characters (otherwise,
+            # for example, '\t' will be interpreted as a tabulation):
+            p_args.append(osp.normpath(fname).replace(os.sep, '/'))
+        else:
+            p_args.append(fname)
+    if end_args:
+        p_args.extend(shell_split(end_args))
+    return p_args
+
+
+def run_general_file_in_terminal(executable: str, args: str, fname: str,
+                                 script_args: str, wdir: str,
+                                 close_after_exec: bool = False,
+                                 windows_shell: str = "cmd.exe /K"):
+    """
+    Run a file on a given CLI executable.
+
+    Arguments
+    ---------
+    executable: str
+        Name or path to the executable.
+    args: str
+        Arguments to pass to the executable.
+    fname: str
+        Path to the file to execute in the shell interpreter/executable.
+    script_args: str
+        Arguments
+    wdir: str
+        Working directory path from which the file will be executed.
+    windows_shell: str
+        Name of the executable to use as shell (Windows only).
+    """
+
+    # Quote fname in case it has spaces (all platforms)
+    fname = f'"{fname}"'
+    wdir = None if not wdir else wdir  # Cannot be empty string
+    args = shell_split(args)
+    script_args = shell_split(script_args)
+    p_args = args + [fname] + script_args
+
+    if os.name == 'nt':
+        if wdir is not None:
+            # wdir can come with / as os.sep, so we need to take care of it.
+            wdir = wdir.replace('/', '\\')
+
+        # python_exe must be quoted in case it has spaces
+        cmd = f'start {windows_shell} ""{executable}" '
+        cmd += ' '.join(p_args) + '"'
+
+        try:
+            run_shell_command(cmd, cwd=wdir)
+        except WindowsError:
+            from qtpy.QtWidgets import QMessageBox
+            from spyder.config.base import _
+            QMessageBox.critical(None, _('Run'),
+                                 _("It was not possible to run this file in "
+                                   "an external terminal"),
+                                 QMessageBox.Ok)
+    elif sys.platform.startswith('linux'):
+        programs = [#{'cmd': 'x-terminal-emulator', 'execute-option': '-x'},
+                    {'cmd': 'gnome-terminal', 'execute-option': '--'},
+                    {'cmd': 'konsole', 'execute-option': '-e'},
+                    {'cmd': 'xfce4-terminal', 'execute-option': '-x'},
+                    {'cmd': 'xterm', 'execute-option': '-e'}]
+        for program in programs:
+            _ = get_translation('spyder')
+            if is_program_installed(program['cmd']):
+                f = None
+                if not close_after_exec:
+                    f = tempfile.NamedTemporaryFile('wt', prefix='run_spyder_',
+                                        suffix='.sh', dir=get_temp_dir(),
+                                        delete=False)
+
+                    f.write(' '.join([executable] + p_args) + '\n')
+                    f.write(f'read -p "{_("Press enter to continue...")}"\n')
+                    executable = '/usr/bin/bash'
+                    p_args = [f.name]
+
+                cmd = [program['cmd'], program['execute-option'], executable]
+                cmd.extend(p_args)
+                run_shell_command(' '.join(cmd), cwd=wdir)
+                if f:
+                    f.close()
+                return
+    elif sys.platform == 'darwin':
+        _ = get_translation('spyder')
+        f = tempfile.NamedTemporaryFile('wt', prefix='run_spyder_',
+                                        suffix='.sh', dir=get_temp_dir(),
+                                        delete=False)
+        if wdir:
+            f.write('cd "{}"\n'.format(wdir))
+        f.write(' '.join([executable] + p_args) + '\n')
+        if not close_after_exec:
+            f.write(f'read -p "{_("Press enter to continue...")}"\n')
+        f.close()
+        os.chmod(f.name, 0o777)
+
+        def run_terminal_thread():
+            proc = run_shell_command(f'open -a Terminal.app {f.name}')
+            # Prevent race condition
+            time.sleep(3)
+            proc.wait()
+            os.remove(f.name)
+
+        thread = threading.Thread(target=run_terminal_thread)
+        thread.start()
+    else:
+        raise NotImplementedError
+
+
+def run_python_script_in_terminal(fname, wdir, args, interact, debug,
+                                  python_args, executable=None, pypath=None):
+    """
+    Run Python script in an external system terminal.
+
+    :str wdir: working directory, may be empty.
+    """
+    if executable is None:
+        executable = get_python_executable()
+
+    env = {**os.environ}
+    env.pop('PYTHONPATH', None)
+    if pypath is not None:
+        pypath = os.pathsep.join(pypath)
+        env['PYTHONPATH'] = pypath
+
+    # Quote fname in case it has spaces (all platforms)
+    fname = f'"{fname}"'
+
+    wdir = None if not wdir else wdir  # Cannot be empty string
+
+    p_args = get_python_args(fname, python_args, interact, debug, args)
+
+    if os.name == 'nt':
+        if wdir is not None:
+            # wdir can come with / as os.sep, so we need to take care of it.
+            wdir = wdir.replace('/', '\\')
+
+        # python_exe must be quoted in case it has spaces
+        cmd = f'start cmd.exe /K ""{executable}" '
+        cmd += ' '.join(p_args) + '"' + ' ^&^& exit'
+        try:
+            run_shell_command(cmd, cwd=wdir, env=env)
+        except WindowsError:
+            from qtpy.QtWidgets import QMessageBox
+            from spyder.config.base import _
+            QMessageBox.critical(None, _('Run'),
+                                 _("It was not possible to run this file in "
+                                   "an external terminal"),
+                                 QMessageBox.Ok)
+    elif sys.platform.startswith('linux'):
+        programs = [{'cmd': 'gnome-terminal', 'execute-option': '--'},
+                    {'cmd': 'konsole', 'execute-option': '-e'},
+                    {'cmd': 'xfce4-terminal', 'execute-option': '-x'},
+                    {'cmd': 'xterm', 'execute-option': '-e'}]
+        for program in programs:
+            if is_program_installed(program['cmd']):
+                cmd = [program['cmd'], program['execute-option'], executable]
+                cmd.extend(p_args)
+                run_shell_command(' '.join(cmd), cwd=wdir, env=env)
+                return
+    elif sys.platform == 'darwin':
+        f = tempfile.NamedTemporaryFile('wt', prefix='run_spyder_',
+                                        suffix='.sh', dir=get_temp_dir(),
+                                        delete=False)
+        if wdir:
+            f.write('cd "{}"\n'.format(wdir))
+        if running_in_mac_app(executable):
+            f.write(f'export PYTHONHOME={os.environ["PYTHONHOME"]}\n')
+        if pypath is not None:
+            f.write(f'export PYTHONPATH={pypath}\n')
+        f.write(' '.join([executable] + p_args))
+        f.close()
+        os.chmod(f.name, 0o777)
+
+        def run_terminal_thread():
+            proc = run_shell_command(f'open -a Terminal.app {f.name}')
+            # Prevent race condition
+            time.sleep(3)
+            proc.wait()
+            os.remove(f.name)
+
+        thread = threading.Thread(target=run_terminal_thread)
+        thread.start()
+    else:
+        raise NotImplementedError
+
+
+def check_version(actver, version, cmp_op):
+    """
+    Check version string of an active module against a required version.
+
+    If dev/prerelease tags result in TypeError for string-number comparison,
+    it is assumed that the dependency is satisfied.
+    Users on dev branches are responsible for keeping their own packages up to
+    date.
+
+    Copyright (C) 2013  The IPython Development Team
+
+    Distributed under the terms of the BSD License.
+    """
+    if isinstance(actver, tuple):
+        actver = '.'.join([str(i) for i in actver])
+
+    try:
+        if cmp_op == '>':
+            return parse_version(actver) > parse_version(version)
+        elif cmp_op == '>=':
+            return parse_version(actver) >= parse_version(version)
+        elif cmp_op == '=':
+            return parse_version(actver) == parse_version(version)
+        elif cmp_op == '<':
+            return parse_version(actver) < parse_version(version)
+        elif cmp_op == '<=':
+            return parse_version(actver) <= parse_version(version)
+        else:
+            return False
+    except TypeError:
+        return True
+
+
+def get_module_version(module_name):
+    """Return module version or None if version can't be retrieved."""
+    mod = __import__(module_name)
+    ver = getattr(mod, '__version__', getattr(mod, 'VERSION', None))
+    if not ver:
+        ver = get_package_version(module_name)
+    return ver
+
+
+def get_package_version(package_name):
+    """Return package version or None if version can't be retrieved."""
+
+    # When support for Python 3.7 and below is dropped, this can be replaced
+    # with the built-in importlib.metadata.version
+    try:
+        ver = pkg_resources.get_distribution(package_name).version
+        return ver
+    except pkg_resources.DistributionNotFound:
+        return None
+
+
+def is_module_installed(module_name, version=None, interpreter=None,
+                        distribution_name=None):
+    """
+    Return True if module ``module_name`` is installed
+
+    If ``version`` is not None, checks that the module's installed version is
+    consistent with ``version``. The module must have an attribute named
+    '__version__' or 'VERSION'.
+
+    version may start with =, >=, > or < to specify the exact requirement ;
+    multiple conditions may be separated by ';' (e.g. '>=0.13;<1.0')
+
+    If ``interpreter`` is not None, checks if a module is installed with a
+    given ``version`` in the ``interpreter``'s environment. Otherwise checks
+    in Spyder's environment.
+
+    ``distribution_name`` is the distribution name of a package. For instance,
+    for pylsp_black that name is python_lsp_black.
+    """
+    if interpreter is not None:
+        if is_python_interpreter(interpreter):
+            cmd = dedent("""
+                try:
+                    import {} as mod
+                except Exception:
+                    print('No Module')  # spyder: test-skip
+                print(getattr(mod, '__version__', getattr(mod, 'VERSION', None)))  # spyder: test-skip
+                """).format(module_name)
+            try:
+                # use clean environment
+                proc = run_program(interpreter, ['-c', cmd], env={})
+                stdout, stderr = proc.communicate()
+                stdout = stdout.decode().strip()
+            except Exception:
+                return False
+
+            if 'No Module' in stdout:
+                return False
+            elif stdout != 'None':
+                # the module is installed and it has a version attribute
+                module_version = stdout
+            else:
+                module_version = None
+        else:
+            # Try to not take a wrong decision if interpreter check fails
+            return True
+    else:
+        # interpreter is None, just get module version in Spyder environment
+        try:
+            module_version = get_module_version(module_name)
+        except Exception:
+            # Module is not installed
+            return False
+
+        # This can happen if a package was not uninstalled correctly. For
+        # instance, if it's __pycache__ main directory is left behind.
+        try:
+            mod = __import__(module_name)
+            if not getattr(mod, '__file__', None):
+                return False
+        except Exception:
+            pass
+
+        # Try to get the module version from its distribution name. For
+        # instance, pylsp_black doesn't have a version but that can be
+        # obtained from its distribution, called python_lsp_black.
+        if not module_version and distribution_name:
+            module_version = get_package_version(distribution_name)
+
+    if version is None:
+        return True
+    else:
+        if ';' in version:
+            versions = version.split(';')
+        else:
+            versions = [version]
+
+        output = True
+        for _ver in versions:
+            match = re.search(r'[0-9]', _ver)
+            assert match is not None, "Invalid version number"
+            symb = _ver[:match.start()]
+            if not symb:
+                symb = '='
+            assert symb in ('>=', '>', '=', '<', '<='),\
+                "Invalid version condition '%s'" % symb
+            ver = _ver[match.start():]
+            output = output and check_version(module_version, ver, symb)
+        return output
+
+
+def is_python_interpreter_valid_name(filename):
+    """Check that the python interpreter file has a valid name."""
+    pattern = r'.*python(\d\.?\d*)?(w)?(.exe)?$'
+    if re.match(pattern, filename, flags=re.I) is None:
+        return False
+    else:
+        return True
+
+
+def is_python_interpreter(filename):
+    """Evaluate whether a file is a python interpreter or not."""
+    # Must be imported here to avoid circular import
+    from spyder.utils.conda import is_conda_env
+
+    real_filename = os.path.realpath(filename)  # To follow symlink if existent
+
+    if (not osp.isfile(real_filename) or
+        not is_python_interpreter_valid_name(real_filename)):
+        return False
+
+    # File exists and has valid name
+    is_text_file = encoding.is_text_file(real_filename)
+
+    if is_pythonw(real_filename):
+        if os.name == 'nt':
+            # pythonw is a binary on Windows
+            if not is_text_file:
+                return True
+            else:
+                return False
+        elif sys.platform == 'darwin':
+            # pythonw is a text file in Anaconda but a binary in
+            # the system
+            if is_conda_env(pyexec=real_filename) and is_text_file:
+                return True
+            elif not is_text_file:
+                return True
+            else:
+                return False
+        else:
+            # There's no pythonw in other systems
+            return False
+    elif is_text_file:
+        # At this point we can't have a text file
+        return False
+    else:
+        return check_python_help(real_filename)
+
+
+def is_pythonw(filename):
+    """Check that the python interpreter has 'pythonw'."""
+    pattern = r'.*python(\d\.?\d*)?w(.exe)?$'
+    if re.match(pattern, filename, flags=re.I) is None:
+        return False
+    else:
+        return True
+
+
+def check_python_help(filename):
+    """Check that the python interpreter can compile and provide the zen."""
+    try:
+        proc = run_program(filename, ['-c', 'import this'], env={})
+        stdout, _ = proc.communicate()
+        stdout = to_text_string(stdout)
+        valid_lines = [
+            'Beautiful is better than ugly.',
+            'Explicit is better than implicit.',
+            'Simple is better than complex.',
+            'Complex is better than complicated.',
+        ]
+        if all(line in stdout for line in valid_lines):
+            return True
+        else:
+            return False
+    except Exception:
+        return False
+
+
+def is_spyder_process(pid):
+    """
+    Test whether given PID belongs to a Spyder process.
+
+    This is checked by testing the first three command line arguments. This
+    function returns a bool. If there is no process with this PID or its
+    command line cannot be accessed (perhaps because the process is owned by
+    another user), then the function returns False.
+    """
+    try:
+        p = psutil.Process(int(pid))
+
+        # Valid names for main script
+        names = set(['spyder', 'spyder3', 'spyder.exe', 'spyder3.exe',
+                     'bootstrap.py', 'spyder-script.py', 'Spyder.launch.pyw'])
+        if running_under_pytest():
+            names.add('runtests.py')
+
+        # Check the first three command line arguments
+        arguments = set(os.path.basename(arg) for arg in p.cmdline()[:3])
+        conditions = [names & arguments]
+        return any(conditions)
+    except (psutil.NoSuchProcess, psutil.AccessDenied):
+        return False
+
+
+def get_interpreter_info(path):
+    """Return version information of the selected Python interpreter."""
+    try:
+        out, __ = run_program(path, ['-V']).communicate()
+        out = out.decode()
+    except Exception:
+        out = ''
+    return out.strip()
+
+
+def find_git():
+    """Find git executable in the system."""
+    if sys.platform == 'darwin':
+        proc = subprocess.run(
+            osp.join(HERE, "check-git.sh"), capture_output=True)
+        if proc.returncode != 0:
+            return None
+        return find_program('git')
+    else:
+        return find_program('git')