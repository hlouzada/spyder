# -*- coding: utf-8 -*-
#
# Copyright © 2009-2011 Pierre Raybaut
# Licensed under the terms of the MIT License
# (see spyderlib/__init__.py for details)

"""Editor Widget"""

# pylint: disable=C0103
# pylint: disable=R0903
# pylint: disable=R0911
# pylint: disable=R0201

from __future__ import print_function

from spyderlib.qt import is_pyqt46
from spyderlib.qt.QtGui import (QVBoxLayout, QMessageBox, QMenu, QFont,
                                QAction, QApplication, QWidget, QHBoxLayout,
                                QLabel, QKeySequence, QShortcut, QMainWindow,
                                QSplitter, QListWidget, QListWidgetItem,
                                QDialog, QLineEdit)
from spyderlib.qt.QtCore import (SIGNAL, Qt, QFileInfo, QThread, QObject,
                                 QByteArray, QSize, QPoint, QTimer, Slot)
from spyderlib.qt.compat import getsavefilename

import os
import sys
import re
import os.path as osp

# Local imports
from spyderlib.utils import encoding, sourcecode, programs, codeanalysis
from spyderlib.utils.dochelpers import getsignaturesfromtext
from spyderlib.utils.module_completion import (module_completion,
                                               get_preferred_submodules)
from spyderlib.baseconfig import _, DEBUG, STDOUT, STDERR
from spyderlib.config import EDIT_FILTERS, EDIT_EXT, get_filter, EDIT_FILETYPES
from spyderlib.utils.qthelpers import (get_icon, create_action, add_actions,
                                       mimedata2url, get_filetype_icon,
                                       create_toolbutton)
from spyderlib.widgets.tabs import BaseTabs
from spyderlib.widgets.findreplace import FindReplace
from spyderlib.widgets.editortools import OutlineExplorerWidget
from spyderlib.widgets.status import (ReadWriteStatus, EOLStatus,
                                      EncodingStatus, CursorPositionStatus)
from spyderlib.widgets.sourcecode import syntaxhighlighters, codeeditor
from spyderlib.widgets.sourcecode.base import TextEditBaseWidget  #analysis:ignore
from spyderlib.widgets.sourcecode.codeeditor import Printer  #analysis:ignore
from spyderlib.widgets.sourcecode.codeeditor import get_file_language
from spyderlib.py3compat import to_text_string, qbytearray_to_str, u


DEBUG_EDITOR = DEBUG >= 3


class FileListDialog(QDialog):
    def __init__(self, parent, tabs, fullpath_sorting):
        QDialog.__init__(self, parent)
        
        # Destroying the C++ object right after closing the dialog box,
        # otherwise it may be garbage-collected in another QThread
        # (e.g. the editor's analysis thread in Spyder), thus leading to
        # a segmentation fault on UNIX or an application crash on Windows
        self.setAttribute(Qt.WA_DeleteOnClose)
        
        self.indexes = None
        
        self.setWindowIcon(get_icon('filelist.png'))
        self.setWindowTitle(_("File list management"))
        
        self.setModal(True)
        
        flabel = QLabel(_("Filter:"))
        self.edit = QLineEdit(self)
        self.connect(self.edit, SIGNAL("returnPressed()"), self.edit_file)
        self.connect(self.edit, SIGNAL("textChanged(QString)"),
                     lambda text: self.synchronize(0))
        fhint = QLabel(_("(press <b>Enter</b> to edit file)"))
        edit_layout = QHBoxLayout()
        edit_layout.addWidget(flabel)
        edit_layout.addWidget(self.edit)
        edit_layout.addWidget(fhint)
        
        self.listwidget = QListWidget(self)
        self.listwidget.setResizeMode(QListWidget.Adjust)
        self.connect(self.listwidget, SIGNAL("itemSelectionChanged()"),
                     self.item_selection_changed)
        self.connect(self.listwidget, SIGNAL("itemActivated(QListWidgetItem*)"),
                     self.edit_file)
        
        btn_layout = QHBoxLayout()
        edit_btn = create_toolbutton(self, icon=get_icon('edit.png'),
                     text=_("&Edit file"), autoraise=False,
                     triggered=self.edit_file, text_beside_icon=True)
        edit_btn.setMinimumHeight(28)
        btn_layout.addWidget(edit_btn)
        
        btn_layout.addStretch()
        btn_layout.addSpacing(150)
        btn_layout.addStretch()
        
        close_btn = create_toolbutton(self, text=_("&Close file"),
              icon=get_icon("fileclose.png"),
              autoraise=False, text_beside_icon=True,
              triggered=lambda: self.emit(SIGNAL("close_file(int)"),
                                  self.indexes[self.listwidget.currentRow()]))
        close_btn.setMinimumHeight(28)
        btn_layout.addWidget(close_btn)

        hint = QLabel(_("Hint: press <b>Alt</b> to show accelerators"))
        hint.setAlignment(Qt.AlignCenter)
        
        vlayout = QVBoxLayout()
        vlayout.addLayout(edit_layout)
        vlayout.addWidget(self.listwidget)
        vlayout.addLayout(btn_layout)
        vlayout.addWidget(hint)
        self.setLayout(vlayout)
        
        self.tabs = tabs
        self.fullpath_sorting = fullpath_sorting
        self.buttons = (edit_btn, close_btn)
        
    def edit_file(self):
        row = self.listwidget.currentRow()
        if self.listwidget.count() > 0 and row >= 0:
            self.emit(SIGNAL("edit_file(int)"), self.indexes[row])
            self.accept()
            
    def item_selection_changed(self):
        for btn in self.buttons:
            btn.setEnabled(self.listwidget.currentRow() >= 0)
        
    def synchronize(self, stack_index):
        count = self.tabs.count()
        if count == 0:
            self.accept()
            return
        self.listwidget.setTextElideMode(Qt.ElideMiddle
                                         if self.fullpath_sorting
                                         else Qt.ElideRight)
        current_row = self.listwidget.currentRow()
        if current_row >= 0:
            current_text = to_text_string(self.listwidget.currentItem().text())
        else:
            current_text = ""
        self.listwidget.clear()
        self.indexes = []
        new_current_index = stack_index
        filter_text = to_text_string(self.edit.text())
        lw_index = 0
        for index in range(count):
            text = to_text_string(self.tabs.tabText(index))
            if len(filter_text) == 0 or filter_text in text:
                if text == current_text:
                    new_current_index = lw_index
                lw_index += 1
                item = QListWidgetItem(self.tabs.tabIcon(index),
                                       text, self.listwidget)
                item.setSizeHint(QSize(0, 25))
                self.listwidget.addItem(item)
                self.indexes.append(index)
        if new_current_index < self.listwidget.count():
            self.listwidget.setCurrentRow(new_current_index)
        for btn in self.buttons:
            btn.setEnabled(lw_index > 0)


class AnalysisThread(QThread):
    """Analysis thread"""
    def __init__(self, parent, checker, source_code):
        super(AnalysisThread, self).__init__(parent)
        self.checker = checker
        self.results = None
        self.source_code = source_code
    
    def run(self):
        """Run analysis"""
        try:
            self.results = self.checker(self.source_code)
        except Exception:
            if DEBUG_EDITOR:
                import traceback
                traceback.print_exc(file=STDERR)


class GetSubmodulesThread(QThread):
    """
    A thread to generate a list of submodules to be passed to Rope
    extension_modules preference
    """
    def __init__(self):
        super(GetSubmodulesThread, self).__init__()
        self.submods = []

    def run(self):
        self.submods = get_preferred_submodules()
        self.emit(SIGNAL('submods_ready()'))


class ThreadManager(QObject):
    """Analysis thread manager"""
    def __init__(self, parent, max_simultaneous_threads=2):
        super(ThreadManager, self).__init__(parent)
        self.max_simultaneous_threads = max_simultaneous_threads
        self.started_threads = {}
        self.pending_threads = []
        self.end_callbacks = {}
        
    def close_threads(self, parent):
        """Close threads associated to parent_id"""
<<<<<<< HEAD
        if DEBUG:
            print("Call to 'close_threads'", file=STDOUT)
=======
        if DEBUG_EDITOR:
            print >>STDOUT, "Call to 'close_threads'"
>>>>>>> 8be3aa28
        if parent is None:
            # Closing all threads
            self.pending_threads = []
            threadlist = []
            for threads in list(self.started_threads.values()):
                threadlist += threads
        else:
            parent_id = id(parent)
            self.pending_threads = [(_th, _id) for (_th, _id)
                                    in self.pending_threads
                                    if _id != parent_id]
            threadlist = self.started_threads.get(parent_id, [])
        for thread in threadlist:
<<<<<<< HEAD
            if DEBUG:
                print("Waiting for thread %r to finish" % thread, file=STDOUT)
=======
            if DEBUG_EDITOR:
                print >>STDOUT, "Waiting for thread %r to finish" % thread
>>>>>>> 8be3aa28
            while thread.isRunning():
                # We can't terminate thread safely, so we simply wait...
                QApplication.processEvents()
                
    def close_all_threads(self):
        """Close all threads"""
<<<<<<< HEAD
        if DEBUG:
            print("Call to 'close_all_threads'", file=STDOUT)
=======
        if DEBUG_EDITOR:
            print >>STDOUT, "Call to 'close_all_threads'"
>>>>>>> 8be3aa28
        self.close_threads(None)
        
    def add_thread(self, checker, end_callback, source_code, parent):
        """Add thread to queue"""
        parent_id = id(parent)
        thread = AnalysisThread(self, checker, source_code)
        self.end_callbacks[id(thread)] = end_callback
        self.pending_threads.append((thread, parent_id))
<<<<<<< HEAD
        if DEBUG:
            print("Added thread %r to queue" % thread, file=STDOUT)
=======
        if DEBUG_EDITOR:
            print >>STDOUT, "Added thread %r to queue" % thread
>>>>>>> 8be3aa28
        QTimer.singleShot(50, self.update_queue)
    
    def update_queue(self):
        """Update queue"""
        started = 0
        for parent_id, threadlist in list(self.started_threads.items()):
            still_running = []
            for thread in threadlist:
                if thread.isFinished():
                    end_callback = self.end_callbacks.pop(id(thread))
                    if thread.results is not None:
                        #  The thread was executed successfully
                        end_callback(thread.results)
                    thread.setParent(None)
                    thread = None
                else:
                    still_running.append(thread)
                    started += 1
            threadlist = None
            if still_running:
                self.started_threads[parent_id] = still_running
            else:
                self.started_threads.pop(parent_id)
<<<<<<< HEAD
        if DEBUG:
            print("Updating queue:", file=STDOUT)
            print("    started:", started, file=STDOUT)
            print("    pending:", len(self.pending_threads), file=STDOUT)
=======
        if DEBUG_EDITOR:
            print >>STDOUT, "Updating queue:"
            print >>STDOUT, "    started:", started
            print >>STDOUT, "    pending:", len(self.pending_threads)
>>>>>>> 8be3aa28
        if self.pending_threads and started < self.max_simultaneous_threads:
            thread, parent_id = self.pending_threads.pop(0)
            self.connect(thread, SIGNAL('finished()'), self.update_queue)
            threadlist = self.started_threads.get(parent_id, [])
            self.started_threads[parent_id] = threadlist+[thread]
<<<<<<< HEAD
            if DEBUG:
                print("===>starting:", thread, file=STDOUT)
=======
            if DEBUG_EDITOR:
                print >>STDOUT, "===>starting:", thread
>>>>>>> 8be3aa28
            thread.start()


class FileInfo(QObject):
    """File properties"""
    def __init__(self, filename, encoding, editor, new, threadmanager):
        QObject.__init__(self)
        self.threadmanager = threadmanager
        self.filename = filename
        self.newly_created = new
        self.encoding = encoding
        self.editor = editor
        self.path = []
        self.submods_thread = GetSubmodulesThread()
        self.rope_project = codeeditor.get_rope_project()
        self.classes = (filename, None, None)
        self.analysis_results = []
        self.todo_results = []
        self.lastmodified = QFileInfo(filename).lastModified()

        self.connect(editor, SIGNAL('trigger_code_completion(bool)'),
                     self.trigger_code_completion)
        self.connect(editor, SIGNAL('trigger_calltip_and_doc_rendering(int)'),
                     self.trigger_calltip_and_doc_rendering)
        self.connect(editor, SIGNAL("go_to_definition(int)"),
                     self.go_to_definition)
        
        self.connect(editor, SIGNAL('textChanged()'),
                     self.text_changed)
        
        self.connect(editor, SIGNAL('breakpoints_changed()'),
                     self.breakpoints_changed)
        self.connect(self.submods_thread, SIGNAL('submods_ready()'),
                     self.update_extension_modules)
        
        self.pyflakes_results = None
        self.pep8_results = None

        self.submods_thread.start()
    
    def update_extension_modules(self):
        self.rope_project.set_pref('extension_modules',
                                   self.submods_thread.submods)
    
    def text_changed(self):
        """Editor's text has changed"""
        self.emit(SIGNAL('text_changed_at(QString,int)'),
                  self.filename, self.editor.get_position('cursor'))
        
    def trigger_code_completion(self, automatic):
        """Trigger code completion"""
        source_code = self.get_source_code()
        offset = self.editor.get_position('cursor')
        text = self.editor.get_text('sol', 'cursor')
        
        if text.lstrip().startswith('import '):
            text = text.lstrip()
            comp_list = module_completion(text, self.path)
            words = text.split(' ')
            if ',' in words[-1]:
                words = words[-1].split(',')
            if comp_list:
                self.editor.show_completion_list(comp_list,
                                                 completion_text=words[-1],
                                                 automatic=automatic)
            return
        elif text.lstrip().startswith('from '):
            text = text.lstrip()
            comp_list = module_completion(text, self.path)
            words = text.split(' ')
            if '(' in words[-1]:
                words = words[:-2] + words[-1].split('(')
            if ',' in words[-1]:
                words = words[:-2] + words[-1].split(',')
            self.editor.show_completion_list(comp_list,
                                             completion_text=words[-1],
                                             automatic=automatic)
            return
        else:
            textlist = self.rope_project.get_completion_list(source_code,
                                                             offset,
                                                             self.filename)
            if textlist:
                completion_text = re.split(r"[^a-zA-Z0-9_]", text)[-1]
                self.editor.show_completion_list(textlist, completion_text,
                                                 automatic)
                return
        
    def trigger_calltip_and_doc_rendering(self, position, auto=True):
        """Trigger calltip and docstring rendering in the Object Inspector"""
        # auto is True means that trigger_calltip was called automatically,
        # i.e. the user has just entered an opening parenthesis -- in that 
        # case, we don't want to force the object inspector to be visible, 
        # to avoid polluting the window layout
        source_code = self.get_source_code()
        offset = position
        
        helplist = self.rope_project.get_calltip_and_docs(source_code, offset,
                                                          self.filename)
        if not helplist:
            return
        obj_fullname = ''
        signatures = []
        cts, doc_text = helplist
        if cts:
            cts = cts.replace('.__init__', '')
            parpos = cts.find('(')
            if parpos:
                obj_fullname = cts[:parpos]
                obj_name = obj_fullname.split('.')[-1]
                cts = cts.replace(obj_fullname, obj_name)
                signatures = [cts]
                if ('()' in cts) or ('(...)' in cts):
                    # Either inspected object has no argument, or it's 
                    # a builtin or an extension -- in this last case 
                    # the following attempt may succeed:
                    signatures = getsignaturesfromtext(doc_text, obj_name)
        if not obj_fullname:
            obj_fullname = codeeditor.get_primary_at(source_code, offset)
        if obj_fullname and not obj_fullname.startswith('self.') and doc_text:
            # doc_text was generated by utils.dochelpers.getdoc
            if type(doc_text) is dict:
                obj_fullname = doc_text['name']
                argspec = doc_text['argspec']
                note = doc_text['note']
                doc_text = doc_text['docstring']
            elif signatures:
                argspec_st = signatures[0].find('(')
                argspec = signatures[0][argspec_st:]
                module_end = obj_fullname.rfind('.')
                module = obj_fullname[:module_end]
                note = 'Present in %s module' % module
            else:
                argspec = ''
                note = ''
            self.emit(SIGNAL(
                    "send_to_inspector(QString,QString,QString,QString,bool)"),
                    obj_fullname, argspec, note, doc_text, not auto)
        if signatures:
            signatures = ['<b>'+s.replace('(', '(</b>'
                                          ).replace(')', '<b>)</b>')
                          for s in signatures]
            self.editor.show_calltip('Arguments', '<br>'.join(signatures),
                                     at_position=position)
                    
    def go_to_definition(self, position):
        """Go to definition"""
        source_code = self.get_source_code()
        offset = position
        fname, lineno = self.rope_project.get_definition_location(source_code,
                                                    offset, self.filename)
        if fname is not None and lineno is not None:
            self.emit(SIGNAL("edit_goto(QString,int,QString)"),
                      fname, lineno, "")
    
    def get_source_code(self):
        """Return associated editor source code"""
        return to_text_string(self.editor.toPlainText())
    
    def run_code_analysis(self, run_pyflakes, run_pep8):
        """Run code analysis"""
        run_pyflakes = run_pyflakes and codeanalysis.is_pyflakes_installed()
        run_pep8 = run_pep8 and\
                   codeanalysis.get_checker_executable('pep8') is not None
        self.pyflakes_results = []
        self.pep8_results = []
        if self.editor.is_python():
            enc = self.encoding.replace('-guessed', '').replace('-bom', '')
            source_code = self.get_source_code().encode(enc)
            if run_pyflakes:
                self.pyflakes_results = None
            if run_pep8:
                self.pep8_results = None
            if run_pyflakes:
                self.threadmanager.add_thread(codeanalysis.check_with_pyflakes,
                                              self.pyflakes_analysis_finished,
                                              source_code, self)
            if run_pep8:
                self.threadmanager.add_thread(codeanalysis.check_with_pep8,
                                              self.pep8_analysis_finished,
                                              source_code, self)
        
    def pyflakes_analysis_finished(self, results):
        """Pyflakes code analysis thread has finished"""
        self.pyflakes_results = results
        if self.pep8_results is not None:
            self.code_analysis_finished()
        
    def pep8_analysis_finished(self, results):
        """Pep8 code analysis thread has finished"""
        self.pep8_results = results
        if self.pyflakes_results is not None:
            self.code_analysis_finished()
        
    def code_analysis_finished(self):
        """Code analysis thread has finished"""
        self.set_analysis_results(self.pyflakes_results+self.pep8_results)
        self.emit(SIGNAL('analysis_results_changed()'))
        
    def set_analysis_results(self, results):
        """Set analysis results and update warning markers in editor"""
        self.analysis_results = results
        self.editor.process_code_analysis(results)
        
    def cleanup_analysis_results(self):
        """Clean-up analysis results"""
        self.analysis_results = []
        self.editor.cleanup_code_analysis()
            
    def run_todo_finder(self):
        """Run TODO finder"""
        if self.editor.is_python():
            self.threadmanager.add_thread(codeanalysis.find_tasks,
                                          self.todo_finished,
                                          self.get_source_code(), self)
        
    def todo_finished(self, results):
        """Code analysis thread has finished"""
        self.set_todo_results(results)
        self.emit(SIGNAL('todo_results_changed()'))
        
    def set_todo_results(self, results):
        """Set TODO results and update markers in editor"""
        self.todo_results = results
        self.editor.process_todo(results)
        
    def cleanup_todo_results(self):
        """Clean-up TODO finder results"""
        self.todo_results = []
        
    def breakpoints_changed(self):
        """Breakpoint list has changed"""
        breakpoints = self.editor.get_breakpoints()
        if self.editor.breakpoints != breakpoints:
            self.editor.breakpoints = breakpoints
            self.emit(SIGNAL("save_breakpoints(QString,QString)"),
                      self.filename, repr(breakpoints))
        

class EditorStack(QWidget):
    def __init__(self, parent, actions):
        QWidget.__init__(self, parent)
        
        self.setAttribute(Qt.WA_DeleteOnClose)
        
        self.threadmanager = ThreadManager(self)
        
        self.newwindow_action = None
        self.horsplit_action = None
        self.versplit_action = None
        self.close_action = None
        self.__get_split_actions()
        
        layout = QVBoxLayout()
        layout.setContentsMargins(0, 0, 0, 0)
        self.setLayout(layout)

        self.menu = None
        self.filelist_dlg = None
#        self.filelist_btn = None
#        self.previous_btn = None
#        self.next_btn = None
        self.tabs = None

        self.stack_history = []
        
        self.setup_editorstack(parent, layout)

        self.find_widget = None

        self.data = []
        
        filelist_action = create_action(self, _("File list management"),
                                 icon=get_icon('filelist.png'),
                                 triggered=self.open_filelistdialog)
        copy_to_cb_action = create_action(self, _("Copy path to clipboard"),
                icon="editcopy.png",
                triggered=lambda:
                QApplication.clipboard().setText(self.get_current_filename()))
        self.menu_actions = actions+[None, filelist_action, copy_to_cb_action]
        self.outlineexplorer = None
        self.inspector = None
        self.unregister_callback = None
        self.is_closable = False
        self.new_action = None
        self.open_action = None
        self.save_action = None
        self.revert_action = None
        self.tempfile_path = None
        self.title = _("Editor")
        self.pyflakes_enabled = True
        self.pep8_enabled = False
        self.todolist_enabled = True
        self.realtime_analysis_enabled = False
        self.is_analysis_done = False
        self.linenumbers_enabled = True
        self.edgeline_enabled = True
        self.edgeline_column = 79
        self.outlineexplorer_enabled = True
        self.codecompletion_auto_enabled = True
        self.codecompletion_case_enabled = False
        self.codecompletion_single_enabled = False
        self.codecompletion_enter_enabled = False
        self.calltips_enabled = True
        self.go_to_definition_enabled = True
        self.close_parentheses_enabled = True
        self.close_quotes_enabled = True
        self.add_colons_enabled = True
        self.auto_unindent_enabled = True
        self.indent_chars = " "*4
        self.tab_stop_width = 40
        self.inspector_enabled = False
        self.default_font = None
        self.wrap_enabled = False
        self.tabmode_enabled = False
        self.intelligent_backspace_enabled = True
        self.highlight_current_line_enabled = False
        self.occurence_highlighting_enabled = True
        self.checkeolchars_enabled = True
        self.always_remove_trailing_spaces = False
        self.fullpath_sorting_enabled = None
        self.set_fullpath_sorting_enabled(False)
        ccs = 'Spyder'
        if ccs not in syntaxhighlighters.COLOR_SCHEME_NAMES:
            ccs = syntaxhighlighters.COLOR_SCHEME_NAMES[0]
        self.color_scheme = ccs
        
        self.__file_status_flag = False
        
        # Real-time code analysis
        self.analysis_timer = QTimer(self)
        self.analysis_timer.setSingleShot(True)
        self.analysis_timer.setInterval(2000)
        self.connect(self.analysis_timer, SIGNAL("timeout()"), 
                     self.analyze_script)
        
        # Accepting drops
        self.setAcceptDrops(True)

        # Local shortcuts
        def newsc(keystr, triggered):
            sc = QShortcut(QKeySequence(keystr), self, triggered)
            sc.setContext(Qt.WidgetWithChildrenShortcut)
            return sc
        self.inspectsc = newsc("Ctrl+I", self.inspect_current_object)
        self.breakpointsc = newsc("F12", self.set_or_clear_breakpoint)
        self.cbreakpointsc = newsc("Shift+F12",
                                   self.set_or_edit_conditional_breakpoint)
        self.gotolinesc = newsc("Ctrl+L", self.go_to_line)
        self.filelistsc = newsc("Ctrl+E", self.open_filelistdialog)
        self.tabsc = newsc("Ctrl+Tab", self.go_to_previous_file)
        self.closesc = newsc("Ctrl+F4", self.close_file)
        self.tabshiftsc = newsc("Ctrl+Shift+Tab", self.go_to_next_file)
        self.zoominsc = newsc(QKeySequence.ZoomIn,
                              lambda: self.emit(SIGNAL('zoom_in()')))
        self.zoomoutsc = newsc(QKeySequence.ZoomOut,
                               lambda: self.emit(SIGNAL('zoom_out()')))
        
    def get_shortcut_data(self):
        """
        Returns shortcut data, a list of tuples (shortcut, text, default)
        shortcut (QShortcut or QAction instance)
        text (string): action/shortcut description
        default (string): default key sequence
        """
        return [
                (self.inspectsc, "Inspect current object", "Ctrl+I"),
                (self.breakpointsc, "Breakpoint", "F12"),
                (self.cbreakpointsc, "Conditional breakpoint", "Shift+F12"),
                (self.gotolinesc, "Go to line", "Ctrl+L"),
                (self.filelistsc, "File list management", "Ctrl+E"),
                ]
        
    def setup_editorstack(self, parent, layout):
        """Setup editorstack's layout"""
        menu_btn = create_toolbutton(self, icon=get_icon("tooloptions.png"),
                                     tip=_("Options"))
        self.menu = QMenu(self)
        menu_btn.setMenu(self.menu)
        menu_btn.setPopupMode(menu_btn.InstantPopup)
        self.connect(self.menu, SIGNAL("aboutToShow()"), self.__setup_menu)

#        self.filelist_btn = create_toolbutton(self,
#                             icon=get_icon('filelist.png'),
#                             tip=_("File list management"),
#                             triggered=self.open_filelistdialog)
#        
#        self.previous_btn = create_toolbutton(self,
#                             icon=get_icon('previous.png'),
#                             tip=_("Previous file"),
#                             triggered=self.go_to_previous_file)
#        
#        self.next_btn = create_toolbutton(self,
#                             icon=get_icon('next.png'),
#                             tip=_("Next file"),
#                             triggered=self.go_to_next_file)
                
        # Optional tabs
#        corner_widgets = {Qt.TopRightCorner: [self.previous_btn,
#                                              self.filelist_btn, self.next_btn,
#                                              5, menu_btn]}
        corner_widgets = {Qt.TopRightCorner: [menu_btn]}
        self.tabs = BaseTabs(self, menu=self.menu, menu_use_tooltips=True,
                             corner_widgets=corner_widgets)
        self.tabs.set_close_function(self.close_file)
        if hasattr(self.tabs, 'setDocumentMode') \
           and not sys.platform == 'darwin':
            # Don't set document mode to true on OSX because it generates
            # a crash when the editor is detached from the main window
            # Fixes Issue 561
            self.tabs.setDocumentMode(True)
        self.connect(self.tabs, SIGNAL('currentChanged(int)'),
                     self.current_changed)
        layout.addWidget(self.tabs)
        
    def add_corner_widgets_to_tabbar(self, widgets):
        self.tabs.add_corner_widgets(widgets)
        
    def closeEvent(self, event):
        self.threadmanager.close_all_threads()
        self.disconnect(self.analysis_timer, SIGNAL("timeout()"),
                        self.analyze_script)
        QWidget.closeEvent(self, event)
        if is_pyqt46:
            self.emit(SIGNAL('destroyed()'))        
    
    def clone_editor_from(self, other_finfo, set_current):
        fname = other_finfo.filename
        enc = other_finfo.encoding
        new = other_finfo.newly_created
        finfo = self.create_new_editor(fname, enc, "",
                                       set_current=set_current, new=new,
                                       cloned_from=other_finfo.editor)
        finfo.set_analysis_results(other_finfo.analysis_results)
        finfo.set_todo_results(other_finfo.todo_results)
        return finfo.editor
            
    def clone_from(self, other):
        """Clone EditorStack from other instance"""
        for other_finfo in other.data:
            self.clone_editor_from(other_finfo, set_current=True)
        self.set_stack_index(other.get_stack_index())
        
    def open_filelistdialog(self):
        """Open file list management dialog box"""
        self.filelist_dlg = dlg = FileListDialog(self, self.tabs,
                                                 self.fullpath_sorting_enabled)
        self.connect(dlg, SIGNAL("edit_file(int)"), self.set_stack_index)
        self.connect(dlg, SIGNAL("close_file(int)"), self.close_file)
        dlg.synchronize(self.get_stack_index())
        dlg.exec_()
        self.filelist_dlg = None
        
    def update_filelistdialog(self):
        """Synchronize file list dialog box with editor widget tabs"""
        if self.filelist_dlg is not None:
            self.filelist_dlg.synchronize(self.get_stack_index())
            
    def go_to_line(self):
        """Go to line dialog"""
        if self.data:
            self.get_current_editor().exec_gotolinedialog()
                
    def set_or_clear_breakpoint(self):
        """Set/clear breakpoint"""
        if self.data:
            editor = self.get_current_editor()
            editor.add_remove_breakpoint()
            
    def set_or_edit_conditional_breakpoint(self):
        """Set conditional breakpoint"""
        if self.data:
            editor = self.get_current_editor()
            editor.add_remove_breakpoint(edit_condition=True)
            
    def inspect_current_object(self):
        """Inspect current object in Object Inspector"""
        if programs.is_module_installed('rope'):
            editor = self.get_current_editor()
            position = editor.get_position('cursor')
            finfo = self.get_current_finfo()
            finfo.trigger_calltip_and_doc_rendering(position, auto=False)
        else:
            text = self.get_current_editor().get_current_object()
            if text:
                self.send_to_inspector(text, force=True)
        
        
    #------ Editor Widget Settings
    def set_closable(self, state):
        """Parent widget must handle the closable state"""
        self.is_closable = state
        
    def set_io_actions(self, new_action, open_action,
                       save_action, revert_action):
        self.new_action = new_action
        self.open_action = open_action
        self.save_action = save_action
        self.revert_action = revert_action
        
    def set_find_widget(self, find_widget):
        self.find_widget = find_widget
        
    def set_outlineexplorer(self, outlineexplorer):
        self.outlineexplorer = outlineexplorer
        self.outlineexplorer_enabled = True
        self.connect(self.outlineexplorer,
                     SIGNAL("outlineexplorer_is_visible()"),
                     self._refresh_outlineexplorer)

    def initialize_outlineexplorer(self):
        """This method is called separately from 'set_oulineexplorer' to avoid 
        doing unnecessary updates when there are multiple editor windows"""
        for index in range(self.get_stack_count()):
            if index != self.get_stack_index():
                self._refresh_outlineexplorer(index=index)
        
    def add_outlineexplorer_button(self, editor_plugin):
        oe_btn = create_toolbutton(editor_plugin)
        oe_btn.setDefaultAction(self.outlineexplorer.visibility_action)
        self.add_corner_widgets_to_tabbar([5, oe_btn])
        
    def set_inspector(self, inspector):
        self.inspector = inspector
        
    def set_tempfile_path(self, path):
        self.tempfile_path = path
        
    def set_title(self, text):
        self.title = text
        
    def __update_editor_margins(self, editor):
        editor.setup_margins(linenumbers=self.linenumbers_enabled,
                             markers=self.has_markers())
        
    def __codeanalysis_settings_changed(self, current_finfo):
        if self.data:
            run_pyflakes, run_pep8 = self.pyflakes_enabled, self.pep8_enabled
            for finfo in self.data:
                self.__update_editor_margins(finfo.editor)
                finfo.cleanup_analysis_results()
                if (run_pyflakes or run_pep8) and current_finfo is not None:
                    if current_finfo is not finfo:
                        finfo.run_code_analysis(run_pyflakes, run_pep8)
        
    def set_pyflakes_enabled(self, state, current_finfo=None):
        # CONF.get(self.CONF_SECTION, 'code_analysis/pyflakes')
        self.pyflakes_enabled = state
        self.__codeanalysis_settings_changed(current_finfo)
        
    def set_pep8_enabled(self, state, current_finfo=None):
        # CONF.get(self.CONF_SECTION, 'code_analysis/pep8')
        self.pep8_enabled = state
        self.__codeanalysis_settings_changed(current_finfo)
    
    def has_markers(self):
        """Return True if this editorstack has a marker margin for TODOs or
        code analysis"""
        return self.todolist_enabled or self.pyflakes_enabled\
               or self.pep8_enabled
    
    def set_todolist_enabled(self, state, current_finfo=None):
        # CONF.get(self.CONF_SECTION, 'todo_list')
        self.todolist_enabled = state
        if self.data:
            for finfo in self.data:
                self.__update_editor_margins(finfo.editor)
                finfo.cleanup_todo_results()
                if state and current_finfo is not None:
                    if current_finfo is not finfo:
                        finfo.run_todo_finder()
                        
    def set_realtime_analysis_enabled(self, state):
        self.realtime_analysis_enabled = state

    def set_realtime_analysis_timeout(self, timeout):
        self.analysis_timer.setInterval(timeout)
    
    def set_linenumbers_enabled(self, state, current_finfo=None):
        # CONF.get(self.CONF_SECTION, 'line_numbers')
        self.linenumbers_enabled = state
        if self.data:
            for finfo in self.data:
                self.__update_editor_margins(finfo.editor)
        
    def set_edgeline_enabled(self, state):
        # CONF.get(self.CONF_SECTION, 'edge_line')
        self.edgeline_enabled = state
        if self.data:
            for finfo in self.data:
                finfo.editor.set_edge_line_enabled(state)
        
    def set_edgeline_column(self, column):
        # CONF.get(self.CONF_SECTION, 'edge_line_column')
        self.edgeline_column = column
        if self.data:
            for finfo in self.data:
                finfo.editor.set_edge_line_column(column)
        
    def set_codecompletion_auto_enabled(self, state):
        # CONF.get(self.CONF_SECTION, 'codecompletion_auto')
        self.codecompletion_auto_enabled = state
        if self.data:
            for finfo in self.data:
                finfo.editor.set_codecompletion_auto(state)
                
    def set_codecompletion_case_enabled(self, state):
        self.codecompletion_case_enabled = state
        if self.data:
            for finfo in self.data:
                finfo.editor.set_codecompletion_case(state)
                
    def set_codecompletion_single_enabled(self, state):
        self.codecompletion_single_enabled = state
        if self.data:
            for finfo in self.data:
                finfo.editor.set_codecompletion_single(state)
                    
    def set_codecompletion_enter_enabled(self, state):
        self.codecompletion_enter_enabled = state
        if self.data:
            for finfo in self.data:
                finfo.editor.set_codecompletion_enter(state)
                
    def set_calltips_enabled(self, state):
        # CONF.get(self.CONF_SECTION, 'calltips')
        self.calltips_enabled = state
        if self.data:
            for finfo in self.data:
                finfo.editor.set_calltips(state)
                
    def set_go_to_definition_enabled(self, state):
        # CONF.get(self.CONF_SECTION, 'go_to_definition')
        self.go_to_definition_enabled = state
        if self.data:
            for finfo in self.data:
                finfo.editor.set_go_to_definition_enabled(state)
                
    def set_close_parentheses_enabled(self, state):
        # CONF.get(self.CONF_SECTION, 'close_parentheses')
        self.close_parentheses_enabled = state
        if self.data:
            for finfo in self.data:
                finfo.editor.set_close_parentheses_enabled(state)
                
    def set_close_quotes_enabled(self, state):
        # CONF.get(self.CONF_SECTION, 'close_quotes')
        self.close_quotes_enabled = state
        if self.data:
            for finfo in self.data:
                finfo.editor.set_close_quotes_enabled(state)
    
    def set_add_colons_enabled(self, state):
        # CONF.get(self.CONF_SECTION, 'add_colons')
        self.add_colons_enabled = state
        if self.data:
            for finfo in self.data:
                finfo.editor.set_add_colons_enabled(state)
    
    def set_auto_unindent_enabled(self, state):
        # CONF.get(self.CONF_SECTION, 'auto_unindent')
        self.auto_unindent_enabled = state
        if self.data:
            for finfo in self.data:
                finfo.editor.set_auto_unindent_enabled(state)
                
    def set_indent_chars(self, indent_chars):
        # CONF.get(self.CONF_SECTION, 'indent_chars')
        indent_chars = indent_chars[1:-1] # removing the leading/ending '*'
        self.indent_chars = indent_chars
        if self.data:
            for finfo in self.data:
                finfo.editor.set_indent_chars(indent_chars)

    def set_tab_stop_width(self, tab_stop_width):
        # CONF.get(self.CONF_SECTION, 'tab_stop_width')
        self.tab_stop_width = tab_stop_width
        if self.data:
            for finfo in self.data:
                finfo.editor.setTabStopWidth(tab_stop_width)
                
    def set_inspector_enabled(self, state):
        self.inspector_enabled = state
        
    def set_outlineexplorer_enabled(self, state):
        # CONF.get(self.CONF_SECTION, 'outline_explorer')
        self.outlineexplorer_enabled = state
        
    def set_default_font(self, font, color_scheme=None):
        # get_font(self.CONF_SECTION)
        self.default_font = font
        if color_scheme is not None:
            self.color_scheme = color_scheme
        if self.data:
            for finfo in self.data:
                finfo.editor.set_font(font, color_scheme)
            
    def set_color_scheme(self, color_scheme):
        self.color_scheme = color_scheme
        if self.data:
            for finfo in self.data:
                finfo.editor.set_color_scheme(color_scheme)
        
    def set_wrap_enabled(self, state):
        # CONF.get(self.CONF_SECTION, 'wrap')
        self.wrap_enabled = state
        if self.data:
            for finfo in self.data:
                finfo.editor.toggle_wrap_mode(state)
        
    def set_tabmode_enabled(self, state):
        # CONF.get(self.CONF_SECTION, 'tab_always_indent')
        self.tabmode_enabled = state
        if self.data:
            for finfo in self.data:
                finfo.editor.set_tab_mode(state)
                
    def set_intelligent_backspace_enabled(self, state):
        # CONF.get(self.CONF_SECTION, 'intelligent_backspace')
        self.intelligent_backspace_enabled = state
        if self.data:
            for finfo in self.data:
                finfo.editor.toggle_intelligent_backspace(state)
        
    def set_occurence_highlighting_enabled(self, state):
        # CONF.get(self.CONF_SECTION, 'occurence_highlighting')
        self.occurence_highlighting_enabled = state
        if self.data:
            for finfo in self.data:
                finfo.editor.set_occurence_highlighting(state)
                
    def set_occurence_highlighting_timeout(self, timeout):
        # CONF.get(self.CONF_SECTION, 'occurence_highlighting/timeout')
        self.occurence_highlighting_timeout = timeout
        if self.data:
            for finfo in self.data:
                finfo.editor.set_occurence_timeout(timeout)
                
    def set_highlight_current_line_enabled(self, state):
        self.highlight_current_line_enabled = state
        if self.data:
            for finfo in self.data:
                finfo.editor.set_highlight_current_line(state)
        
    def set_checkeolchars_enabled(self, state):
        # CONF.get(self.CONF_SECTION, 'check_eol_chars')
        self.checkeolchars_enabled = state
        
    def set_fullpath_sorting_enabled(self, state):
        # CONF.get(self.CONF_SECTION, 'fullpath_sorting')
        self.fullpath_sorting_enabled = state
        if self.data:
            finfo = self.data[self.get_stack_index()]
            self.data.sort(key=self.__get_sorting_func())
            new_index = self.data.index(finfo)
            self.__repopulate_stack()
            self.set_stack_index(new_index)
        
    def set_always_remove_trailing_spaces(self, state):
        # CONF.get(self.CONF_SECTION, 'always_remove_trailing_spaces')
        self.always_remove_trailing_spaces = state
            
    
    #------ Stacked widget management
    def get_stack_index(self):
        return self.tabs.currentIndex()
    
    def get_current_finfo(self):
        if self.data:
            return self.data[self.get_stack_index()]
    
    def get_current_editor(self):
        return self.tabs.currentWidget()
    
    def get_stack_count(self):
        return self.tabs.count()
    
    def set_stack_index(self, index):
        self.tabs.setCurrentIndex(index)
            
    def set_tabbar_visible(self, state):
        self.tabs.tabBar().setVisible(state)
    
    def remove_from_data(self, index):
        self.tabs.blockSignals(True)
        self.tabs.removeTab(index)
        self.data.pop(index)
        self.tabs.blockSignals(False)
        self.update_actions()
        self.update_filelistdialog()
    
    def __modified_readonly_title(self, title, is_modified, is_readonly):
        if is_modified is not None and is_modified:
            title += "*"
        if is_readonly is not None and is_readonly:
            title = "(%s)" % title
        return title
    
    def get_tab_text(self, filename, is_modified=None, is_readonly=None):
        """Return tab title"""
        return self.__modified_readonly_title(osp.basename(filename),
                                              is_modified, is_readonly)
                
    def get_tab_tip(self, filename, is_modified=None, is_readonly=None):
        """Return tab menu title"""
        if self.fullpath_sorting_enabled:
            text = filename
        else:
            text = u("%s — %s")
        text = self.__modified_readonly_title(text,
                                              is_modified, is_readonly)
        if self.tempfile_path is not None\
           and filename == encoding.to_unicode_from_fs(self.tempfile_path):
            temp_file_str = to_text_string(_("Temporary file"))
            if self.fullpath_sorting_enabled:
                return "%s (%s)" % (text, temp_file_str)
            else:
                return text % (temp_file_str, self.tempfile_path)
        else:
            if self.fullpath_sorting_enabled:
                return text
            else:
                return text % (osp.basename(filename), osp.dirname(filename))
        
    def __get_sorting_func(self):
        if self.fullpath_sorting_enabled:
            return lambda item: osp.join(osp.dirname(item.filename),
                                         '_'+osp.basename(item.filename))
        else:
            return lambda item: osp.basename(item.filename)
    
    def add_to_data(self, finfo, set_current):
        self.data.append(finfo)
        self.data.sort(key=self.__get_sorting_func())
        index = self.data.index(finfo)
        fname, editor = finfo.filename, finfo.editor
        self.tabs.insertTab(index, editor, get_filetype_icon(fname),
                            self.get_tab_text(fname))
        self.set_stack_title(index, False)
        if set_current:
            self.set_stack_index(index)
            self.current_changed(index)
        self.update_actions()
        self.update_filelistdialog()
        
    def __repopulate_stack(self):
        self.tabs.blockSignals(True)
        self.tabs.clear()
        for finfo in self.data:
            icon = get_filetype_icon(finfo.filename)
            if finfo.newly_created:
                is_modified = True
            else:
                is_modified = None
            tab_text = self.get_tab_text(finfo.filename, is_modified)
            tab_tip = self.get_tab_tip(finfo.filename)
            index = self.tabs.addTab(finfo.editor, icon, tab_text)
            self.tabs.setTabToolTip(index, tab_tip)
        self.tabs.blockSignals(False)
        self.update_filelistdialog()
        
    def rename_in_data(self, index, new_filename):
        finfo = self.data[index]
        if osp.splitext(finfo.filename)[1] != osp.splitext(new_filename)[1]:
            # File type has changed!
            txt = to_text_string(finfo.editor.get_text_with_eol())
            language = get_file_language(new_filename, txt)
            finfo.editor.set_language(language)
        set_new_index = index == self.get_stack_index()
        current_fname = self.get_current_filename()
        finfo.filename = new_filename
        self.data.sort(key=self.__get_sorting_func())
        new_index = self.data.index(finfo)
        self.__repopulate_stack()
        if set_new_index:
            self.set_stack_index(new_index)
        else:
            # Fixes Issue 1287
            self.set_current_filename(current_fname)
        if self.outlineexplorer is not None:
            self.outlineexplorer.file_renamed(finfo.editor, finfo.filename)
        return new_index
        
    def set_stack_title(self, index, is_modified):
        finfo = self.data[index]
        fname = finfo.filename
        is_modified = is_modified or finfo.newly_created
        is_readonly = finfo.editor.isReadOnly()
        tab_text = self.get_tab_text(fname, is_modified, is_readonly)
        tab_tip = self.get_tab_tip(fname, is_modified, is_readonly)
        self.tabs.setTabText(index, tab_text)
        self.tabs.setTabToolTip(index, tab_tip)
        
        
    #------ Context menu
    def __setup_menu(self):
        """Setup tab context menu before showing it"""
        self.menu.clear()
        if self.data:
            actions = self.menu_actions
        else:
            actions = (self.new_action, self.open_action)
            self.setFocus() # --> Editor.__get_focus_editortabwidget
        add_actions(self.menu, list(actions)+self.__get_split_actions())
        self.close_action.setEnabled(self.is_closable)


    #------ Hor/Ver splitting
    def __get_split_actions(self):
        # New window
        self.newwindow_action = create_action(self, _("New window"),
                icon="newwindow.png", tip=_("Create a new editor window"),
                triggered=lambda: self.emit(SIGNAL("create_new_window()")))
        # Splitting
        self.versplit_action = create_action(self, _("Split vertically"),
                icon="versplit.png",
                tip=_("Split vertically this editor window"),
                triggered=lambda: self.emit(SIGNAL("split_vertically()")))
        self.horsplit_action = create_action(self, _("Split horizontally"),
                icon="horsplit.png",
                tip=_("Split horizontally this editor window"),
                triggered=lambda: self.emit(SIGNAL("split_horizontally()")))
        self.close_action = create_action(self, _("Close this panel"),
                icon="close_panel.png", triggered=self.close)
        return [None, self.newwindow_action, None, 
                self.versplit_action, self.horsplit_action, self.close_action]
        
    def reset_orientation(self):
        self.horsplit_action.setEnabled(True)
        self.versplit_action.setEnabled(True)
        
    def set_orientation(self, orientation):
        self.horsplit_action.setEnabled(orientation == Qt.Horizontal)
        self.versplit_action.setEnabled(orientation == Qt.Vertical)
        
    def update_actions(self):
        state = self.get_stack_count() > 0
        self.horsplit_action.setEnabled(state)
        self.versplit_action.setEnabled(state)
    
    
    #------ Accessors
    def get_current_filename(self):
        if self.data:
            return self.data[self.get_stack_index()].filename
        
    def has_filename(self, filename):
        fixpath = lambda path: osp.normcase(osp.realpath(path))
        for index, finfo in enumerate(self.data):
            if fixpath(filename) == fixpath(finfo.filename):
                return index
        
    def set_current_filename(self, filename):
        """Set current filename and return the associated editor instance"""
        index = self.has_filename(filename)
        if index is not None:
            self.set_stack_index(index)
            editor = self.data[index].editor
            editor.setFocus()
            return editor
        
    def is_file_opened(self, filename=None):
        if filename is None:
            # Is there any file opened?
            return len(self.data) > 0
        else:
            return self.has_filename(filename)

        
    #------ Close file, tabwidget...
    def close_file(self, index=None, force=False):
        """Close file (index=None -> close current file)
        Keep current file index unchanged (if current file 
        that is being closed)"""
        current_index = self.get_stack_index()
        count = self.get_stack_count()
        if index is None:
            if count > 0:
                index = current_index
            else:
                self.find_widget.set_editor(None)
                return
        new_index = None
        if count > 1:
            if current_index == index:
                new_index = self._get_previous_file_index()
            else:
                new_index = current_index
        is_ok = force or self.save_if_changed(cancelable=True, index=index)
        if is_ok:
            finfo = self.data[index]
            self.threadmanager.close_threads(finfo)
            # Removing editor reference from outline explorer settings:
            if self.outlineexplorer is not None:
                self.outlineexplorer.remove_editor(finfo.editor)
            
            self.remove_from_data(index)
            
            # We pass self object ID as a QString, because otherwise it would 
            # depend on the platform: long for 64bit, int for 32bit. Replacing 
            # by long all the time is not working on some 32bit platforms 
            # (see Issue 1094, Issue 1098)
            self.emit(SIGNAL('close_file(QString,int)'), str(id(self)), index)
            
            if not self.data and self.is_closable:
                # editortabwidget is empty: removing it
                # (if it's not the first editortabwidget)
                self.close()
            self.emit(SIGNAL('opened_files_list_changed()'))
            self.emit(SIGNAL('update_code_analysis_actions()'))
            self._refresh_outlineexplorer()
            self.emit(SIGNAL('refresh_file_dependent_actions()'))
            self.emit(SIGNAL('update_plugin_title()'))
            
            if new_index is not None:
                if index < new_index:
                    new_index -= 1
                self.set_stack_index(new_index)
        return is_ok
    
    def close_all_files(self):
        """Close all opened scripts"""
        while self.close_file():
            pass
        

    #------ Save
    def save_if_changed(self, cancelable=False, index=None):
        """Ask user to save file if modified"""
        if index is None:
            indexes = list(range(self.get_stack_count()))
        else:
            indexes = [index]
        buttons = QMessageBox.Yes | QMessageBox.No
        if cancelable:
            buttons |= QMessageBox.Cancel
        unsaved_nb = 0
        for index in indexes:
            if self.data[index].editor.document().isModified():
                unsaved_nb += 1
        if not unsaved_nb:
            # No file to save
            return True
        if unsaved_nb > 1:
            buttons |= QMessageBox.YesAll | QMessageBox.NoAll
        yes_all = False
        for index in indexes:
            self.set_stack_index(index)
            finfo = self.data[index]
            if finfo.filename == self.tempfile_path or yes_all:
                if not self.save():
                    return False
            elif finfo.editor.document().isModified():
                answer = QMessageBox.question(self, self.title,
                            _("<b>%s</b> has been modified."
                              "<br>Do you want to save changes?"
                              ) % osp.basename(finfo.filename),
                            buttons)
                if answer == QMessageBox.Yes:
                    if not self.save():
                        return False
                elif answer == QMessageBox.YesAll:
                    if not self.save():
                        return False
                    yes_all = True
                elif answer == QMessageBox.NoAll:
                    return True
                elif answer == QMessageBox.Cancel:
                    return False
        return True
    
    def save(self, index=None, force=False):
        """Save file"""
        if index is None:
            # Save the currently edited file
            if not self.get_stack_count():
                return
            index = self.get_stack_index()
            
        finfo = self.data[index]
        if not finfo.editor.document().isModified() and not force:
            return True
        if not osp.isfile(finfo.filename) and not force:
            # File has not been saved yet
            return self.save_as(index=index)
        if self.always_remove_trailing_spaces:
            self.remove_trailing_spaces(index)
        txt = to_text_string(finfo.editor.get_text_with_eol())
        try:
            finfo.encoding = encoding.write(txt, finfo.filename,
                                            finfo.encoding)
            finfo.newly_created = False
            self.emit(SIGNAL('encoding_changed(QString)'), finfo.encoding)
            finfo.lastmodified = QFileInfo(finfo.filename).lastModified()
            
            # We pass self object ID as a QString, because otherwise it would 
            # depend on the platform: long for 64bit, int for 32bit. Replacing 
            # by long all the time is not working on some 32bit platforms 
            # (see Issue 1094, Issue 1098)
            self.emit(SIGNAL('file_saved(QString,int,QString)'),
                      str(id(self)), index, finfo.filename)

            finfo.editor.document().setModified(False)
            self.modification_changed(index=index)
            self.analyze_script(index)
            codeeditor.validate_rope_project()
            
            #XXX CodeEditor-only: re-scan the whole text to rebuild outline 
            # explorer data from scratch (could be optimized because 
            # rehighlighting text means searching for all syntax coloring 
            # patterns instead of only searching for class/def patterns which 
            # would be sufficient for outline explorer data.
            finfo.editor.rehighlight()
            
            self._refresh_outlineexplorer(index)
            return True
        except EnvironmentError as error:
            QMessageBox.critical(self, _("Save"),
                                 _("<b>Unable to save script '%s'</b>"
                                   "<br><br>Error message:<br>%s"
                                   ) % (osp.basename(finfo.filename),
                                        str(error)))
            return False
        
    def file_saved_in_other_editorstack(self, index, filename):
        """
        File was just saved in another editorstack, let's synchronize!
        This avoid file to be automatically reloaded
        
        Filename is passed in case file was just saved as another name
        """
        finfo = self.data[index]
        finfo.newly_created = False
        finfo.filename = to_text_string(filename)
        finfo.lastmodified = QFileInfo(finfo.filename).lastModified()
    
    def select_savename(self, original_filename):
        selectedfilter = get_filter(EDIT_FILETYPES,
                                    osp.splitext(original_filename)[1])
        self.emit(SIGNAL('redirect_stdio(bool)'), False)
        filename, _selfilter = getsavefilename(self, _("Save Python script"),
                               original_filename, EDIT_FILTERS, selectedfilter)
        self.emit(SIGNAL('redirect_stdio(bool)'), True)
        if filename:
            return osp.normpath(filename)
    
    def save_as(self, index=None):
        """Save file as..."""
        if index is None:
            # Save the currently edited file
            index = self.get_stack_index()
        finfo = self.data[index]
        filename = self.select_savename(finfo.filename)
        if filename:
            ao_index = self.has_filename(filename)
            # Note: ao_index == index --> saving an untitled file
            if ao_index and ao_index != index:
                if not self.close_file(ao_index):
                    return
                if ao_index < index:
                    index -= 1

            new_index = self.rename_in_data(index, new_filename=filename)

            # We pass self object ID as a QString, because otherwise it would 
            # depend on the platform: long for 64bit, int for 32bit. Replacing 
            # by long all the time is not working on some 32bit platforms 
            # (see Issue 1094, Issue 1098)
            self.emit(SIGNAL('file_renamed_in_data(QString,int,QString)'),
                      str(id(self)), index, filename)

            ok = self.save(index=new_index, force=True)
            self.refresh(new_index)
            self.set_stack_index(new_index)
            return ok
        else:
            return False
        
    def save_all(self):
        """Save all opened files"""
        folders = set()
        for index in range(self.get_stack_count()):
            if self.data[index].editor.document().isModified():
                folders.add(osp.dirname(self.data[index].filename))
                self.save(index)
    
    #------ Update UI
    def start_stop_analysis_timer(self):
        self.is_analysis_done = False
        if self.realtime_analysis_enabled:
            self.analysis_timer.stop()
            self.analysis_timer.start()
    
    def analyze_script(self, index=None):
        """Analyze current script with pyflakes + find todos"""
        if self.is_analysis_done:
            return
        if index is None:
            index = self.get_stack_index()
        if self.data:
            finfo = self.data[index]
            run_pyflakes, run_pep8 = self.pyflakes_enabled, self.pep8_enabled
            if run_pyflakes or run_pep8:
                finfo.run_code_analysis(run_pyflakes, run_pep8)
            if self.todolist_enabled:
                finfo.run_todo_finder()
        self.is_analysis_done = True
                
    def set_analysis_results(self, index, analysis_results):
        """Synchronize analysis results between editorstacks"""
        self.data[index].set_analysis_results(analysis_results)
        
    def get_analysis_results(self):
        if self.data:
            return self.data[self.get_stack_index()].analysis_results
                
    def set_todo_results(self, index, todo_results):
        """Synchronize todo results between editorstacks"""
        self.data[index].set_todo_results(todo_results)
        
    def get_todo_results(self):
        if self.data:
            return self.data[self.get_stack_index()].todo_results
        
    def current_changed(self, index):
        """Stack index has changed"""
#        count = self.get_stack_count()
#        for btn in (self.filelist_btn, self.previous_btn, self.next_btn):
#            btn.setEnabled(count > 1)
        
        editor = self.get_current_editor()
        if index != -1:
            editor.setFocus()
<<<<<<< HEAD
            if DEBUG:
                print("setfocusto:", editor, file=STDOUT)
=======
            if DEBUG_EDITOR:
                print >>STDOUT, "setfocusto:", editor
>>>>>>> 8be3aa28
        else:
            self.emit(SIGNAL('reset_statusbar()'))
        self.emit(SIGNAL('opened_files_list_changed()'))
        
        # Index history management
        id_list = [id(self.tabs.widget(_i))
                   for _i in range(self.tabs.count())]
        for _id in self.stack_history[:]:
            if _id not in id_list:
                self.stack_history.pop(self.stack_history.index(_id))
        current_id = id(self.tabs.widget(index))
        while current_id in self.stack_history:
            self.stack_history.pop(self.stack_history.index(current_id))
        self.stack_history.append(current_id)
<<<<<<< HEAD
        if DEBUG:
            print("current_changed:", index, self.data[index].editor, end=' ', file=STDOUT)
            print(self.data[index].editor.get_document_id(), file=STDOUT)
=======
        if DEBUG_EDITOR:
            print >>STDOUT, "current_changed:", index, self.data[index].editor,
            print >>STDOUT, self.data[index].editor.get_document_id()
>>>>>>> 8be3aa28
            
        self.emit(SIGNAL('update_plugin_title()'))
        if editor is not None:
            self.emit(SIGNAL('current_file_changed(QString,int)'),
                      self.data[index].filename, editor.get_position('cursor'))
        
    def _get_previous_file_index(self):
        if len(self.stack_history) > 1:
            last = len(self.stack_history)-1
            w_id = self.stack_history.pop(last)
            self.stack_history.insert(0, w_id)
            last_id = self.stack_history[last]
            for _i in range(self.tabs.count()):
                if id(self.tabs.widget(_i)) == last_id:
                    return _i
        
    def go_to_previous_file(self):
        """Ctrl+Tab"""
        prev_index = self._get_previous_file_index()
        if prev_index is not None:
            self.set_stack_index(prev_index)
        elif len(self.stack_history) == 0 and self.get_stack_count():
            self.stack_history = [id(self.tabs.currentWidget())]
    
    def go_to_next_file(self):
        """Ctrl+Shift+Tab"""
        if len(self.stack_history) > 1:
            last = len(self.stack_history)-1
            w_id = self.stack_history.pop(0)
            self.stack_history.append(w_id)
            last_id = self.stack_history[last]
            for _i in range(self.tabs.count()):
                if id(self.tabs.widget(_i)) == last_id:
                    self.set_stack_index(_i)
                    break
        elif len(self.stack_history) == 0 and self.get_stack_count():
            self.stack_history = [id(self.tabs.currentWidget())]
    
    def focus_changed(self):
        """Editor focus has changed"""
        fwidget = QApplication.focusWidget()
        for finfo in self.data:
            if fwidget is finfo.editor:
                self.refresh()
        self.emit(SIGNAL("editor_focus_changed()"))
        
    def _refresh_outlineexplorer(self, index=None, update=True, clear=False):
        """Refresh outline explorer panel"""
        oe = self.outlineexplorer
        if oe is None:
            return
        if index is None:
            index = self.get_stack_index()
        enable = False
        if self.data:
            finfo = self.data[index]
            # oe_visible: if outline explorer is not visible, maybe the whole
            # GUI is not visible (Spyder is starting up) -> in this case,
            # it is necessary to update the outline explorer
            oe_visible = oe.isVisible() or not self.isVisible()
            if self.outlineexplorer_enabled and finfo.editor.is_python() \
               and oe_visible:
                enable = True
                oe.setEnabled(True)
                oe.set_current_editor(finfo.editor, finfo.filename,
                                      update=update, clear=clear)
        if not enable:
            oe.setEnabled(False)
            
    def __refresh_statusbar(self, index):
        """Refreshing statusbar widgets"""
        finfo = self.data[index]
        self.emit(SIGNAL('encoding_changed(QString)'), finfo.encoding)
        # Refresh cursor position status:
        line, index = finfo.editor.get_cursor_line_column()
        self.emit(SIGNAL('editor_cursor_position_changed(int,int)'),
                  line, index)
        
    def __refresh_readonly(self, index):
        finfo = self.data[index]
        read_only = not QFileInfo(finfo.filename).isWritable()
        if not osp.isfile(finfo.filename):
            # This is an 'untitledX.py' file (newly created)
            read_only = False
        finfo.editor.setReadOnly(read_only)
        self.emit(SIGNAL('readonly_changed(bool)'), read_only)
        
    def __check_file_status(self, index):
        """Check if file has been changed in any way outside Spyder:
        1. removed, moved or renamed outside Spyder
        2. modified outside Spyder"""
        if self.__file_status_flag:
            # Avoid infinite loop: when the QMessageBox.question pops, it
            # gets focus and then give it back to the CodeEditor instance,
            # triggering a refresh cycle which calls this method
            return
        self.__file_status_flag = True

        finfo = self.data[index]
        name = osp.basename(finfo.filename)        

        if finfo.newly_created:
            # File was just created (not yet saved): do nothing
            # (do not return because of the clean-up at the end of the method)
            pass

        elif not osp.isfile(finfo.filename):
            # File doesn't exist (removed, moved or offline):
            answer = QMessageBox.warning(self, self.title,
                                _("<b>%s</b> is unavailable "
                                  "(this file may have been removed, moved "
                                  "or renamed outside Spyder)."
                                  "<br>Do you want to close it?") % name,
                                QMessageBox.Yes | QMessageBox.No)
            if answer == QMessageBox.Yes:
                self.close_file(index)
            else:
                finfo.newly_created = True
                finfo.editor.document().setModified(True)
                self.modification_changed(index=index)

        else:
            # Else, testing if it has been modified elsewhere:
            lastm = QFileInfo(finfo.filename).lastModified()
            if to_text_string(lastm.toString()) \
               != to_text_string(finfo.lastmodified.toString()):
                if finfo.editor.document().isModified():
                    answer = QMessageBox.question(self,
                                self.title,
                                _("<b>%s</b> has been modified outside Spyder."
                                  "<br>Do you want to reload it and loose all "
                                  "your changes?") % name,
                                QMessageBox.Yes | QMessageBox.No)
                    if answer == QMessageBox.Yes:
                        self.reload(index)
                    else:
                        finfo.lastmodified = lastm
                else:
                    self.reload(index)

        # Finally, resetting temporary flag:
        self.__file_status_flag = False
        
    def refresh(self, index=None):
        """Refresh tabwidget"""
        if index is None:
            index = self.get_stack_index()
        # Set current editor
        if self.get_stack_count():
            index = self.get_stack_index()
            finfo = self.data[index]
            editor = finfo.editor
            editor.setFocus()
            self._refresh_outlineexplorer(index, update=False)
            self.emit(SIGNAL('update_code_analysis_actions()'))
            self.__refresh_statusbar(index)
            self.__refresh_readonly(index)
            self.__check_file_status(index)
            self.emit(SIGNAL('update_plugin_title()'))
        else:
            editor = None
        # Update the modification-state-dependent parameters
        self.modification_changed()
        # Update FindReplace binding
        self.find_widget.set_editor(editor, refresh=False)
                
    def modification_changed(self, state=None, index=None, editor_id=None):
        """
        Current editor's modification state has changed
        --> change tab title depending on new modification state
        --> enable/disable save/save all actions
        """
        if editor_id is not None:
            for index, _finfo in enumerate(self.data):
                if id(_finfo.editor) == editor_id:
                    break
        # This must be done before refreshing save/save all actions:
        # (otherwise Save/Save all actions will always be enabled)
        self.emit(SIGNAL('opened_files_list_changed()'))
        # --
        if index is None:
            index = self.get_stack_index()
        if index == -1:
            return
        finfo = self.data[index]
        if state is None:
            state = finfo.editor.document().isModified()
        self.set_stack_title(index, state)
        # Toggle save/save all actions state
        self.save_action.setEnabled(state)
        self.emit(SIGNAL('refresh_save_all_action()'))
        # Refreshing eol mode
        eol_chars = finfo.editor.get_line_separator()
        os_name = sourcecode.get_os_name_from_eol_chars(eol_chars)
        self.emit(SIGNAL('refresh_eol_chars(QString)'), os_name)
        

    #------ Load, reload
    def reload(self, index):
        """Reload file from disk"""
        finfo = self.data[index]
        txt, finfo.encoding = encoding.read(finfo.filename)
        finfo.lastmodified = QFileInfo(finfo.filename).lastModified()
        position = finfo.editor.get_position('cursor')
        finfo.editor.set_text(txt)
        finfo.editor.document().setModified(False)
        finfo.editor.set_cursor_position(position)
        codeeditor.validate_rope_project()

        #XXX CodeEditor-only: re-scan the whole text to rebuild outline 
        # explorer data from scratch (could be optimized because 
        # rehighlighting text means searching for all syntax coloring 
        # patterns instead of only searching for class/def patterns which 
        # would be sufficient for outline explorer data.
        finfo.editor.rehighlight()

        self._refresh_outlineexplorer(index)
        
    def revert(self):
        """Revert file from disk"""
        index = self.get_stack_index()
        finfo = self.data[index]
        filename = finfo.filename
        if finfo.editor.document().isModified():
            answer = QMessageBox.warning(self, self.title,
                                _("All changes to <b>%s</b> will be lost."
                                  "<br>Do you want to revert file from disk?"
                                  ) % osp.basename(filename),
                                  QMessageBox.Yes|QMessageBox.No)
            if answer != QMessageBox.Yes:
                return
        self.reload(index)
        
    def create_new_editor(self, fname, enc, txt,
                          set_current, new=False, cloned_from=None):
        """
        Create a new editor instance
        Returns finfo object (instead of editor as in previous releases)
        """
        editor = codeeditor.CodeEditor(self)
        finfo = FileInfo(fname, enc, editor, new, self.threadmanager)
        self.add_to_data(finfo, set_current)
        self.connect(finfo, SIGNAL(
                    "send_to_inspector(QString,QString,QString,QString,bool)"),
                    self.send_to_inspector)
        self.connect(finfo, SIGNAL('analysis_results_changed()'),
                     lambda: self.emit(SIGNAL('analysis_results_changed()')))
        self.connect(finfo, SIGNAL('todo_results_changed()'),
                     lambda: self.emit(SIGNAL('todo_results_changed()')))
        self.connect(finfo, SIGNAL("edit_goto(QString,int,QString)"),
                     lambda fname, lineno, name:
                     self.emit(SIGNAL("edit_goto(QString,int,QString)"),
                               fname, lineno, name))
        self.connect(finfo, SIGNAL("save_breakpoints(QString,QString)"),
                     lambda s1, s2:
                     self.emit(SIGNAL("save_breakpoints(QString,QString)"),
                               s1, s2))
        self.connect(editor, SIGNAL("triggers_run_selection()"),
                     self.run_selection_or_block)
        language = get_file_language(fname, txt)
        editor.setup_editor(
                linenumbers=self.linenumbers_enabled,
                edge_line=self.edgeline_enabled,
                edge_line_column=self.edgeline_column, language=language,
                markers=self.has_markers(), font=self.default_font,
                color_scheme=self.color_scheme,
                wrap=self.wrap_enabled, tab_mode=self.tabmode_enabled,
                intelligent_backspace=self.intelligent_backspace_enabled,
                highlight_current_line=self.highlight_current_line_enabled,
                occurence_highlighting=self.occurence_highlighting_enabled,
                codecompletion_auto=self.codecompletion_auto_enabled,
                codecompletion_case=self.codecompletion_case_enabled,
                codecompletion_single=self.codecompletion_single_enabled,
                codecompletion_enter=self.codecompletion_enter_enabled,
                calltips=self.calltips_enabled,
                go_to_definition=self.go_to_definition_enabled,
                close_parentheses=self.close_parentheses_enabled,
                close_quotes=self.close_quotes_enabled,
                add_colons=self.add_colons_enabled,
                auto_unindent=self.auto_unindent_enabled,
                indent_chars=self.indent_chars,
                tab_stop_width=self.tab_stop_width,
                cloned_from=cloned_from)
        if cloned_from is None:
            editor.set_text(txt)
            editor.document().setModified(False)
        self.connect(finfo, SIGNAL('text_changed_at(QString,int)'),
                     lambda fname, position:
                     self.emit(SIGNAL('text_changed_at(QString,int)'),
                               fname, position))
        self.connect(editor, SIGNAL('cursorPositionChanged(int,int)'),
                     self.editor_cursor_position_changed)
        self.connect(editor, SIGNAL('textChanged()'),
                     self.start_stop_analysis_timer)
        self.connect(editor, SIGNAL('modificationChanged(bool)'),
                     lambda state: self.modification_changed(state,
                                                    editor_id=id(editor)))
        self.connect(editor, SIGNAL("focus_in()"), self.focus_changed)
        self.connect(editor, SIGNAL('zoom_in()'),
                     lambda: self.emit(SIGNAL('zoom_in()')))
        self.connect(editor, SIGNAL('zoom_out()'),
                     lambda: self.emit(SIGNAL('zoom_out()')))
        if self.outlineexplorer is not None:
            # Removing editor reference from outline explorer settings:
            self.connect(editor, SIGNAL("destroyed()"),
                         lambda obj=editor:
                         self.outlineexplorer.remove_editor(obj))

        self.find_widget.set_editor(editor)
       
        self.emit(SIGNAL('refresh_file_dependent_actions()'))
        self.modification_changed(index=self.data.index(finfo))
        
        return finfo
    
    def editor_cursor_position_changed(self, line, index):
        """Cursor position of one of the editor in the stack has changed"""
        self.emit(SIGNAL('editor_cursor_position_changed(int,int)'),
                  line, index)
    
    def send_to_inspector(self, qstr1, qstr2=None, qstr3=None,
                          qstr4=None, force=False):
        """qstr1: obj_text, qstr2: argpspec, qstr3: note, qstr4: doc_text"""
        if not force and not self.inspector_enabled:
            return
        if self.inspector is not None \
           and (force or self.inspector.dockwidget.isVisible()):
            # ObjectInspector widget exists and is visible
            if qstr4 is None:
                self.inspector.set_object_text(qstr1, ignore_unknown=True,
                                               force_refresh=force)
            else:
                objtxt = to_text_string(qstr1)
                name = objtxt.split('.')[-1]
                argspec = to_text_string(qstr2)
                note = to_text_string(qstr3)
                docstring = to_text_string(qstr4)
                doc = {'obj_text': objtxt, 'name': name, 'argspec': argspec,
                       'note': note, 'docstring': docstring}
                self.inspector.set_rope_doc(doc, force_refresh=force)
            editor = self.get_current_editor()
            editor.setFocus()
    
    def new(self, filename, encoding, text):
        """
        Create new filename with *encoding* and *text*
        """
        finfo = self.create_new_editor(filename, encoding, text,
                                       set_current=False, new=True)
        finfo.editor.set_cursor_position('eof')
        finfo.editor.insert_text(os.linesep)
        return finfo
        
    def load(self, filename, set_current=True):
        """
        Load filename, create an editor instance and return it
        *Warning* This is loading file, creating editor but not executing
        the source code analysis -- the analysis must be done by the editor
        plugin (in case multiple editorstack instances are handled)
        """
        filename = osp.abspath(to_text_string(filename))
        self.emit(SIGNAL('starting_long_process(QString)'),
                  _("Loading %s...") % filename)
        text, enc = encoding.read(filename)
        finfo = self.create_new_editor(filename, enc, text, set_current)
        index = self.data.index(finfo)
        self._refresh_outlineexplorer(index, update=True)
        self.emit(SIGNAL('ending_long_process(QString)'), "")
        if self.isVisible() and self.checkeolchars_enabled \
           and sourcecode.has_mixed_eol_chars(text):
            name = osp.basename(filename)
            QMessageBox.warning(self, self.title,
                                _("<b>%s</b> contains mixed end-of-line "
                                  "characters.<br>Spyder will fix this "
                                  "automatically.") % name,
                                QMessageBox.Ok)
            self.set_os_eol_chars(index)
        self.is_analysis_done = False
        return finfo
    
    def set_os_eol_chars(self, index=None):
        if index is None:
            index = self.get_stack_index()
        finfo = self.data[index]
        eol_chars = sourcecode.get_eol_chars_from_os_name(os.name)
        finfo.editor.set_eol_chars(eol_chars)
        finfo.editor.document().setModified(True)
        
    def remove_trailing_spaces(self, index=None):
        """Remove trailing spaces"""
        if index is None:
            index = self.get_stack_index()
        finfo = self.data[index]
        finfo.editor.remove_trailing_spaces()
        
    def fix_indentation(self, index=None):
        """Replace tab characters by spaces"""
        if index is None:
            index = self.get_stack_index()
        finfo = self.data[index]
        finfo.editor.fix_indentation()

    #------ Run
    def run_selection_or_block(self):
        """
        Run selected text in console and set focus to console
        *or*, if there is no selection,
        Run current block of lines in console and go to next block
        """
        self.emit(SIGNAL('external_console_execute_lines(QString)'),
                  self.get_current_editor().get_executable_text())

    def run_block_and_advance(self):
        """Run current block and advance to the next one"""
        self.run_selection_or_block()
        self.get_current_editor().go_to_next_block()
            
    #------ Drag and drop
    def dragEnterEvent(self, event):
        """Reimplement Qt method
        Inform Qt about the types of data that the widget accepts"""
        source = event.mimeData()
        if source.hasUrls():
            if mimedata2url(source, extlist=EDIT_EXT):
                event.acceptProposedAction()
            else:
                event.ignore()
        elif source.hasText():
            event.acceptProposedAction()
        else:
            event.ignore()
            
    def dropEvent(self, event):
        """Reimplement Qt method
        Unpack dropped data and handle it"""
        source = event.mimeData()
        if source.hasUrls():
            files = mimedata2url(source, extlist=EDIT_EXT)
            if files:
                for fname in files:
                    self.emit(SIGNAL('plugin_load(QString)'), fname)
        elif source.hasText():
            editor = self.get_current_editor()
            if editor is not None:
                editor.insert_text( source.text() )
        event.acceptProposedAction()


class EditorSplitter(QSplitter):
    def __init__(self, parent, plugin, menu_actions, first=False,
                 register_editorstack_cb=None, unregister_editorstack_cb=None):
        QSplitter.__init__(self, parent)
        self.setAttribute(Qt.WA_DeleteOnClose)
        self.setChildrenCollapsible(False)
        
        self.toolbar_list = None
        self.menu_list = None
        
        self.plugin = plugin
        
        if register_editorstack_cb is None:
            register_editorstack_cb = self.plugin.register_editorstack
        self.register_editorstack_cb = register_editorstack_cb
        if unregister_editorstack_cb is None:
            unregister_editorstack_cb = self.plugin.unregister_editorstack
        self.unregister_editorstack_cb = unregister_editorstack_cb
        
        self.menu_actions = menu_actions
        self.editorstack = EditorStack(self, menu_actions)
        self.register_editorstack_cb(self.editorstack)
        if not first:
            self.plugin.clone_editorstack(editorstack=self.editorstack)
        self.connect(self.editorstack, SIGNAL("destroyed()"),
                     lambda: self.editorstack_closed())
        self.connect(self.editorstack, SIGNAL("split_vertically()"),
                     lambda: self.split(orientation=Qt.Vertical))
        self.connect(self.editorstack, SIGNAL("split_horizontally()"),
                     lambda: self.split(orientation=Qt.Horizontal))
        self.addWidget(self.editorstack)

    def closeEvent(self, event):
        QSplitter.closeEvent(self, event)
        if is_pyqt46:
            self.emit(SIGNAL('destroyed()'))
                                
    def __give_focus_to_remaining_editor(self):
        focus_widget = self.plugin.get_focus_widget()
        if focus_widget is not None:
            focus_widget.setFocus()
        
    def editorstack_closed(self):
<<<<<<< HEAD
        if DEBUG:
            print("method 'editorstack_closed':", file=STDOUT)
            print("    self  :", self, file=STDOUT)
=======
        if DEBUG_EDITOR:
            print >>STDOUT, "method 'editorstack_closed':"
            print >>STDOUT, "    self  :", self
>>>>>>> 8be3aa28
#            print >>STDOUT, "    sender:", self.sender()
        self.unregister_editorstack_cb(self.editorstack)
        self.editorstack = None
        try:
            close_splitter = self.count() == 1
        except RuntimeError:
            # editorsplitter has been destroyed (happens when closing a
            # EditorMainWindow instance)
            return
        if close_splitter:
            # editorstack just closed was the last widget in this QSplitter
            self.close()
            return
        self.__give_focus_to_remaining_editor()
        
    def editorsplitter_closed(self):
<<<<<<< HEAD
        if DEBUG:
            print("method 'editorsplitter_closed':", file=STDOUT)
            print("    self  :", self, file=STDOUT)
=======
        if DEBUG_EDITOR:
            print >>STDOUT, "method 'editorsplitter_closed':"
            print >>STDOUT, "    self  :", self
>>>>>>> 8be3aa28
#            print >>STDOUT, "    sender:", self.sender()
        try:
            close_splitter = self.count() == 1 and self.editorstack is None
        except RuntimeError:
            # editorsplitter has been destroyed (happens when closing a
            # EditorMainWindow instance)
            return
        if close_splitter:
            # editorsplitter just closed was the last widget in this QSplitter
            self.close()
            return
        elif self.count() == 2 and self.editorstack:
            # back to the initial state: a single editorstack instance,
            # as a single widget in this QSplitter: orientation may be changed
            self.editorstack.reset_orientation()
        self.__give_focus_to_remaining_editor()
        
    def split(self, orientation=Qt.Vertical):
        self.setOrientation(orientation)
        self.editorstack.set_orientation(orientation)
        editorsplitter = EditorSplitter(self.parent(), self.plugin,
                    self.menu_actions,
                    register_editorstack_cb=self.register_editorstack_cb,
                    unregister_editorstack_cb=self.unregister_editorstack_cb)
        self.addWidget(editorsplitter)
        self.connect(editorsplitter, SIGNAL("destroyed()"),
                     lambda: self.editorsplitter_closed())
        current_editor = editorsplitter.editorstack.get_current_editor()
        if current_editor is not None:
            current_editor.setFocus()
            
    def iter_editorstacks(self):
        editorstacks = [(self.widget(0), self.orientation())]
        if self.count() > 1:
            editorsplitter = self.widget(1)
            editorstacks += editorsplitter.iter_editorstacks()
        return editorstacks

    def get_layout_settings(self):
        """Return layout state"""
        splitsettings = []
        for editorstack, orientation in self.iter_editorstacks():
            clines = [finfo.editor.get_cursor_line_number()
                      for finfo in editorstack.data]
            cfname = editorstack.get_current_filename()
            splitsettings.append((orientation == Qt.Vertical, cfname, clines))
        return dict(hexstate=qbytearray_to_str(self.saveState()),
                    sizes=self.sizes(), splitsettings=splitsettings)
    
    def set_layout_settings(self, settings):
        """Restore layout state"""
        splitsettings = settings.get('splitsettings')
        if splitsettings is None:
            return
        splitter = self
        editor = None
        for index, (is_vertical, cfname, clines) in enumerate(splitsettings):
            if index > 0:
                splitter.split(Qt.Vertical if is_vertical else Qt.Horizontal)
                splitter = splitter.widget(1)
            editorstack = splitter.widget(0)
            for index, finfo in enumerate(editorstack.data):
                editor = finfo.editor
                editor.go_to_line(clines[index])
            editorstack.set_current_filename(cfname)
        hexstate = settings.get('hexstate')
        if hexstate is not None:
            self.restoreState( QByteArray().fromHex(str(hexstate)) )
        sizes = settings.get('sizes')
        if sizes is not None:
            self.setSizes(sizes)
        if editor is not None:
            editor.clearFocus()
            editor.setFocus()


class EditorWidget(QSplitter):
    def __init__(self, parent, plugin, menu_actions, show_fullpath,
                 fullpath_sorting, show_all_files, show_comments):
        QSplitter.__init__(self, parent)
        self.setAttribute(Qt.WA_DeleteOnClose)
        
        statusbar = parent.statusBar() # Create a status bar
        self.readwrite_status = ReadWriteStatus(self, statusbar)
        self.eol_status = EOLStatus(self, statusbar)
        self.encoding_status = EncodingStatus(self, statusbar)
        self.cursorpos_status = CursorPositionStatus(self, statusbar)
        
        self.editorstacks = []
        
        self.plugin = plugin
        
        self.find_widget = FindReplace(self, enable_replace=True)
        self.plugin.register_widget_shortcuts("Editor", self.find_widget)
        self.find_widget.hide()
        self.outlineexplorer = OutlineExplorerWidget(self,
                                            show_fullpath=show_fullpath,
                                            fullpath_sorting=fullpath_sorting,
                                            show_all_files=show_all_files,
                                            show_comments=show_comments)
        self.connect(self.outlineexplorer,
                     SIGNAL("edit_goto(QString,int,QString)"),
                     lambda filenames, goto, word:
                     plugin.load(filenames=filenames, goto=goto, word=word,
                                 editorwindow=self.parent()))
        
        editor_widgets = QWidget(self)
        editor_layout = QVBoxLayout()
        editor_layout.setContentsMargins(0, 0, 0, 0)
        editor_widgets.setLayout(editor_layout)
        editorsplitter = EditorSplitter(self, plugin, menu_actions,
                        register_editorstack_cb=self.register_editorstack,
                        unregister_editorstack_cb=self.unregister_editorstack)
        self.editorsplitter = editorsplitter
        editor_layout.addWidget(editorsplitter)
        editor_layout.addWidget(self.find_widget)
        
        splitter = QSplitter(self)
        splitter.setContentsMargins(0, 0, 0, 0)
        splitter.addWidget(editor_widgets)
        splitter.addWidget(self.outlineexplorer)
        splitter.setStretchFactor(0, 5)
        splitter.setStretchFactor(1, 1)

        # Refreshing outline explorer
        editorsplitter.editorstack.initialize_outlineexplorer()
        
    def register_editorstack(self, editorstack):
        self.editorstacks.append(editorstack)
<<<<<<< HEAD
        if DEBUG:
            print("EditorWidget.register_editorstack:", editorstack, file=STDOUT)
=======
        if DEBUG_EDITOR:
            print >>STDOUT, "EditorWidget.register_editorstack:", editorstack
>>>>>>> 8be3aa28
            self.__print_editorstacks()
        self.plugin.last_focus_editorstack[self.parent()] = editorstack
        editorstack.set_closable( len(self.editorstacks) > 1 )
        editorstack.set_outlineexplorer(self.outlineexplorer)
        editorstack.set_find_widget(self.find_widget)
        self.connect(editorstack, SIGNAL('reset_statusbar()'),
                     self.readwrite_status.hide)
        self.connect(editorstack, SIGNAL('reset_statusbar()'),
                     self.encoding_status.hide)
        self.connect(editorstack, SIGNAL('reset_statusbar()'),
                     self.cursorpos_status.hide)
        self.connect(editorstack, SIGNAL('readonly_changed(bool)'),
                     self.readwrite_status.readonly_changed)
        self.connect(editorstack, SIGNAL('encoding_changed(QString)'),
                     self.encoding_status.encoding_changed)
        self.connect(editorstack,
                     SIGNAL('editor_cursor_position_changed(int,int)'),
                     self.cursorpos_status.cursor_position_changed)
        self.connect(editorstack, SIGNAL('refresh_eol_chars(QString)'),
                     self.eol_status.eol_changed)
        self.plugin.register_editorstack(editorstack)
        oe_btn = create_toolbutton(self)
        oe_btn.setDefaultAction(self.outlineexplorer.visibility_action)
        editorstack.add_corner_widgets_to_tabbar([5, oe_btn])
        
    def __print_editorstacks(self):
        print("%d editorstack(s) in editorwidget:" \
                        % len(self.editorstacks), file=STDOUT)
        for edst in self.editorstacks:
            print("    ", edst, file=STDOUT)
        
    def unregister_editorstack(self, editorstack):
<<<<<<< HEAD
        if DEBUG:
            print("EditorWidget.unregister_editorstack:", editorstack, file=STDOUT)
=======
        if DEBUG_EDITOR:
            print >>STDOUT, "EditorWidget.unregister_editorstack:", editorstack
>>>>>>> 8be3aa28
        self.plugin.unregister_editorstack(editorstack)
        self.editorstacks.pop(self.editorstacks.index(editorstack))
        if DEBUG_EDITOR:
            self.__print_editorstacks()
        

class EditorMainWindow(QMainWindow):
    def __init__(self, plugin, menu_actions, toolbar_list, menu_list,
                 show_fullpath, fullpath_sorting, show_all_files,
                 show_comments):
        QMainWindow.__init__(self)
        self.setAttribute(Qt.WA_DeleteOnClose)

        self.window_size = None
        
        self.editorwidget = EditorWidget(self, plugin, menu_actions,
                                         show_fullpath, fullpath_sorting,
                                         show_all_files, show_comments)
        self.setCentralWidget(self.editorwidget)

        # Give focus to current editor to update/show all status bar widgets
        editorstack = self.editorwidget.editorsplitter.editorstack
        editor = editorstack.get_current_editor()
        if editor is not None:
            editor.setFocus()
        
        self.setWindowTitle("Spyder - %s" % plugin.windowTitle())
        self.setWindowIcon(plugin.windowIcon())
        
        if toolbar_list:
            toolbars = []
            for title, actions in toolbar_list:
                toolbar = self.addToolBar(title)
                toolbar.setObjectName(str(id(toolbar)))
                add_actions(toolbar, actions)
                toolbars.append(toolbar)
        if menu_list:
            quit_action = create_action(self, _("Close window"),
                                        icon="close_panel.png",
                                        tip=_("Close this window"),
                                        triggered=self.close)
            menus = []
            for index, (title, actions) in enumerate(menu_list):
                menu = self.menuBar().addMenu(title)
                if index == 0:
                    # File menu
                    add_actions(menu, actions+[None, quit_action])
                else:
                    add_actions(menu, actions)
                menus.append(menu)
            
    def resizeEvent(self, event):
        """Reimplement Qt method"""
        if not self.isMaximized() and not self.isFullScreen():
            self.window_size = self.size()
        QMainWindow.resizeEvent(self, event)
                
    def closeEvent(self, event):
        """Reimplement Qt method"""
        QMainWindow.closeEvent(self, event)
        if is_pyqt46:
            self.emit(SIGNAL('destroyed()'))
            for editorstack in self.editorwidget.editorstacks[:]:
<<<<<<< HEAD
                if DEBUG:
                    print("--> destroy_editorstack:", editorstack, file=STDOUT)
=======
                if DEBUG_EDITOR:
                    print >>STDOUT, "--> destroy_editorstack:", editorstack
>>>>>>> 8be3aa28
                editorstack.emit(SIGNAL('destroyed()'))
                                
    def get_layout_settings(self):
        """Return layout state"""
        splitsettings = self.editorwidget.editorsplitter.get_layout_settings()
        return dict(size=(self.window_size.width(), self.window_size.height()),
                    pos=(self.pos().x(), self.pos().y()),
                    is_maximized=self.isMaximized(),
                    is_fullscreen=self.isFullScreen(),
                    hexstate=qbytearray_to_str(self.saveState()),
                    splitsettings=splitsettings)
    
    def set_layout_settings(self, settings):
        """Restore layout state"""
        size = settings.get('size')
        if size is not None:
            self.resize( QSize(*size) )
            self.window_size = self.size()
        pos = settings.get('pos')
        if pos is not None:
            self.move( QPoint(*pos) )
        hexstate = settings.get('hexstate')
        if hexstate is not None:
            self.restoreState( QByteArray().fromHex(str(hexstate)) )
        if settings.get('is_maximized'):
            self.setWindowState(Qt.WindowMaximized)
        if settings.get('is_fullscreen'):
            self.setWindowState(Qt.WindowFullScreen)
        splitsettings = settings.get('splitsettings')
        if splitsettings is not None:
            self.editorwidget.editorsplitter.set_layout_settings(splitsettings)


class EditorPluginExample(QSplitter):
    def __init__(self):
        QSplitter.__init__(self)
                
        menu_actions = []
                
        self.editorstacks = []
        self.editorwindows = []
        
        self.last_focus_editorstack = {} # fake

        self.find_widget = FindReplace(self, enable_replace=True)
        self.outlineexplorer = OutlineExplorerWidget(self, show_fullpath=False,
                                                     show_all_files=False)
        self.connect(self.outlineexplorer,
                     SIGNAL("edit_goto(QString,int,QString)"),
                     self.go_to_file)
        
        editor_widgets = QWidget(self)
        editor_layout = QVBoxLayout()
        editor_layout.setContentsMargins(0, 0, 0, 0)
        editor_widgets.setLayout(editor_layout)
        editor_layout.addWidget(EditorSplitter(self, self, menu_actions,
                                               first=True))
        editor_layout.addWidget(self.find_widget)
        
        self.setContentsMargins(0, 0, 0, 0)
        self.addWidget(editor_widgets)
        self.addWidget(self.outlineexplorer)
        
        self.setStretchFactor(0, 5)
        self.setStretchFactor(1, 1)
        
        self.menu_actions = menu_actions
        self.toolbar_list = None
        self.menu_list = None
        self.setup_window([], [])
        
    def go_to_file(self, fname, lineno, text):
        editorstack = self.editorstacks[0]
        editorstack.set_current_filename(to_text_string(fname))
        editor = editorstack.get_current_editor()
        editor.go_to_line(lineno, word=text)

    def closeEvent(self, event):
        for win in self.editorwindows[:]:
            win.close()
<<<<<<< HEAD
        if DEBUG:
            print(len(self.editorwindows), ":", self.editorwindows, file=STDOUT)
            print(len(self.editorstacks), ":", self.editorstacks, file=STDOUT)
=======
        if DEBUG_EDITOR:
            print >>STDOUT, len(self.editorwindows), ":", self.editorwindows
            print >>STDOUT, len(self.editorstacks), ":", self.editorstacks
>>>>>>> 8be3aa28
        
        event.accept()
        
    def load(self, fname):
        QApplication.processEvents()
        editorstack = self.editorstacks[0]
        editorstack.load(fname)
        editorstack.analyze_script()
    
    def register_editorstack(self, editorstack):
<<<<<<< HEAD
        if DEBUG:
            print("FakePlugin.register_editorstack:", editorstack, file=STDOUT)
=======
        if DEBUG_EDITOR:
            print >>STDOUT, "FakePlugin.register_editorstack:", editorstack
>>>>>>> 8be3aa28
        self.editorstacks.append(editorstack)
        if self.isAncestorOf(editorstack):
            # editorstack is a child of the Editor plugin
            editorstack.set_fullpath_sorting_enabled(True)
            editorstack.set_closable( len(self.editorstacks) > 1 )
            editorstack.set_outlineexplorer(self.outlineexplorer)
            editorstack.set_find_widget(self.find_widget)
            oe_btn = create_toolbutton(self)
            oe_btn.setDefaultAction(self.outlineexplorer.visibility_action)
            editorstack.add_corner_widgets_to_tabbar([5, oe_btn])
            
        action = QAction(self)
        editorstack.set_io_actions(action, action, action, action)
        font = QFont("Courier New")
        font.setPointSize(10)
        editorstack.set_default_font(font, color_scheme='Spyder')

        self.connect(editorstack, SIGNAL('close_file(QString,int)'),
                     self.close_file_in_all_editorstacks)
        self.connect(editorstack, SIGNAL('file_saved(QString,int,QString)'),
                     self.file_saved_in_editorstack)
        self.connect(editorstack,
                     SIGNAL('file_renamed_in_data(QString,int,QString)'),
                     self.file_renamed_in_data_in_editorstack)

        self.connect(editorstack, SIGNAL("create_new_window()"),
                     self.create_new_window)
        self.connect(editorstack, SIGNAL('plugin_load(QString)'),
                     self.load)
                    
    def unregister_editorstack(self, editorstack):
<<<<<<< HEAD
        if DEBUG:
            print("FakePlugin.unregister_editorstack:", editorstack, file=STDOUT)
=======
        if DEBUG_EDITOR:
            print >>STDOUT, "FakePlugin.unregister_editorstack:", editorstack
>>>>>>> 8be3aa28
        self.editorstacks.pop(self.editorstacks.index(editorstack))
        
    def clone_editorstack(self, editorstack):
        editorstack.clone_from(self.editorstacks[0])
        
    def setup_window(self, toolbar_list, menu_list):
        self.toolbar_list = toolbar_list
        self.menu_list = menu_list
        
    def create_new_window(self):
        window = EditorMainWindow(self, self.menu_actions,
                                  self.toolbar_list, self.menu_list,
                                  show_fullpath=False, fullpath_sorting=True,
                                  show_all_files=False, show_comments=True)
        window.resize(self.size())
        window.show()
        self.register_editorwindow(window)
        self.connect(window, SIGNAL("destroyed()"),
                     lambda win=window: self.unregister_editorwindow(win))
        
    def register_editorwindow(self, window):
<<<<<<< HEAD
        if DEBUG:
            print("register_editorwindowQObject*:", window, file=STDOUT)
        self.editorwindows.append(window)
        
    def unregister_editorwindow(self, window):
        if DEBUG:
            print("unregister_editorwindow:", window, file=STDOUT)
=======
        if DEBUG_EDITOR:
            print >>STDOUT, "register_editorwindowQObject*:", window
        self.editorwindows.append(window)
        
    def unregister_editorwindow(self, window):
        if DEBUG_EDITOR:
            print >>STDOUT, "unregister_editorwindow:", window
>>>>>>> 8be3aa28
        self.editorwindows.pop(self.editorwindows.index(window))
    
    def get_focus_widget(self):
        pass

    @Slot(int, int)
    def close_file_in_all_editorstacks(self, editorstack_id_str, index):
        for editorstack in self.editorstacks:
            if str(id(editorstack)) != editorstack_id_str:
                editorstack.blockSignals(True)
                editorstack.close_file(index, force=True)
                editorstack.blockSignals(False)

    # This method is never called in this plugin example. It's here only 
    # to show how to use the file_saved signal (see above).
    @Slot(int, int)
    def file_saved_in_editorstack(self, editorstack_id_str, index, filename):
        """A file was saved in editorstack, this notifies others"""
        for editorstack in self.editorstacks:
            if str(id(editorstack)) != editorstack_id_str:
                editorstack.file_saved_in_other_editorstack(index, filename)

    # This method is never called in this plugin example. It's here only 
    # to show how to use the file_saved signal (see above).
    @Slot(int, int)
    def file_renamed_in_data_in_editorstack(self, editorstack_id_str,
                                            index, filename):
        """A file was renamed in data in editorstack, this notifies others"""
        for editorstack in self.editorstacks:
            if str(id(editorstack)) != editorstack_id_str:
                editorstack.rename_in_data(index, filename)

    def register_widget_shortcuts(self, context, widget):
        """Fake!"""
        pass
    
def test():
    from spyderlib.utils.qthelpers import qapplication
    app = qapplication()
    test = EditorPluginExample()
    test.resize(900, 700)
    test.show()
    import time
    t0 = time.time()
    test.load(__file__)
    test.load("explorer.py")
    test.load("dicteditor.py")
    test.load("sourcecode/codeeditor.py")
    test.load("../spyder.py")
    print("Elapsed time: %.3f s" % (time.time()-t0))
    sys.exit(app.exec_())
    
if __name__ == "__main__":
    test()
<|MERGE_RESOLUTION|>--- conflicted
+++ resolved
@@ -1,2581 +1,2485 @@
-# -*- coding: utf-8 -*-
-#
-# Copyright © 2009-2011 Pierre Raybaut
-# Licensed under the terms of the MIT License
-# (see spyderlib/__init__.py for details)
-
-"""Editor Widget"""
-
-# pylint: disable=C0103
-# pylint: disable=R0903
-# pylint: disable=R0911
-# pylint: disable=R0201
-
-from __future__ import print_function
-
-from spyderlib.qt import is_pyqt46
-from spyderlib.qt.QtGui import (QVBoxLayout, QMessageBox, QMenu, QFont,
-                                QAction, QApplication, QWidget, QHBoxLayout,
-                                QLabel, QKeySequence, QShortcut, QMainWindow,
-                                QSplitter, QListWidget, QListWidgetItem,
-                                QDialog, QLineEdit)
-from spyderlib.qt.QtCore import (SIGNAL, Qt, QFileInfo, QThread, QObject,
-                                 QByteArray, QSize, QPoint, QTimer, Slot)
-from spyderlib.qt.compat import getsavefilename
-
-import os
-import sys
-import re
-import os.path as osp
-
-# Local imports
-from spyderlib.utils import encoding, sourcecode, programs, codeanalysis
-from spyderlib.utils.dochelpers import getsignaturesfromtext
-from spyderlib.utils.module_completion import (module_completion,
-                                               get_preferred_submodules)
-from spyderlib.baseconfig import _, DEBUG, STDOUT, STDERR
-from spyderlib.config import EDIT_FILTERS, EDIT_EXT, get_filter, EDIT_FILETYPES
-from spyderlib.utils.qthelpers import (get_icon, create_action, add_actions,
-                                       mimedata2url, get_filetype_icon,
-                                       create_toolbutton)
-from spyderlib.widgets.tabs import BaseTabs
-from spyderlib.widgets.findreplace import FindReplace
-from spyderlib.widgets.editortools import OutlineExplorerWidget
-from spyderlib.widgets.status import (ReadWriteStatus, EOLStatus,
-                                      EncodingStatus, CursorPositionStatus)
-from spyderlib.widgets.sourcecode import syntaxhighlighters, codeeditor
-from spyderlib.widgets.sourcecode.base import TextEditBaseWidget  #analysis:ignore
-from spyderlib.widgets.sourcecode.codeeditor import Printer  #analysis:ignore
-from spyderlib.widgets.sourcecode.codeeditor import get_file_language
-from spyderlib.py3compat import to_text_string, qbytearray_to_str, u
-
-
-DEBUG_EDITOR = DEBUG >= 3
-
-
-class FileListDialog(QDialog):
-    def __init__(self, parent, tabs, fullpath_sorting):
-        QDialog.__init__(self, parent)
-        
-        # Destroying the C++ object right after closing the dialog box,
-        # otherwise it may be garbage-collected in another QThread
-        # (e.g. the editor's analysis thread in Spyder), thus leading to
-        # a segmentation fault on UNIX or an application crash on Windows
-        self.setAttribute(Qt.WA_DeleteOnClose)
-        
-        self.indexes = None
-        
-        self.setWindowIcon(get_icon('filelist.png'))
-        self.setWindowTitle(_("File list management"))
-        
-        self.setModal(True)
-        
-        flabel = QLabel(_("Filter:"))
-        self.edit = QLineEdit(self)
-        self.connect(self.edit, SIGNAL("returnPressed()"), self.edit_file)
-        self.connect(self.edit, SIGNAL("textChanged(QString)"),
-                     lambda text: self.synchronize(0))
-        fhint = QLabel(_("(press <b>Enter</b> to edit file)"))
-        edit_layout = QHBoxLayout()
-        edit_layout.addWidget(flabel)
-        edit_layout.addWidget(self.edit)
-        edit_layout.addWidget(fhint)
-        
-        self.listwidget = QListWidget(self)
-        self.listwidget.setResizeMode(QListWidget.Adjust)
-        self.connect(self.listwidget, SIGNAL("itemSelectionChanged()"),
-                     self.item_selection_changed)
-        self.connect(self.listwidget, SIGNAL("itemActivated(QListWidgetItem*)"),
-                     self.edit_file)
-        
-        btn_layout = QHBoxLayout()
-        edit_btn = create_toolbutton(self, icon=get_icon('edit.png'),
-                     text=_("&Edit file"), autoraise=False,
-                     triggered=self.edit_file, text_beside_icon=True)
-        edit_btn.setMinimumHeight(28)
-        btn_layout.addWidget(edit_btn)
-        
-        btn_layout.addStretch()
-        btn_layout.addSpacing(150)
-        btn_layout.addStretch()
-        
-        close_btn = create_toolbutton(self, text=_("&Close file"),
-              icon=get_icon("fileclose.png"),
-              autoraise=False, text_beside_icon=True,
-              triggered=lambda: self.emit(SIGNAL("close_file(int)"),
-                                  self.indexes[self.listwidget.currentRow()]))
-        close_btn.setMinimumHeight(28)
-        btn_layout.addWidget(close_btn)
-
-        hint = QLabel(_("Hint: press <b>Alt</b> to show accelerators"))
-        hint.setAlignment(Qt.AlignCenter)
-        
-        vlayout = QVBoxLayout()
-        vlayout.addLayout(edit_layout)
-        vlayout.addWidget(self.listwidget)
-        vlayout.addLayout(btn_layout)
-        vlayout.addWidget(hint)
-        self.setLayout(vlayout)
-        
-        self.tabs = tabs
-        self.fullpath_sorting = fullpath_sorting
-        self.buttons = (edit_btn, close_btn)
-        
-    def edit_file(self):
-        row = self.listwidget.currentRow()
-        if self.listwidget.count() > 0 and row >= 0:
-            self.emit(SIGNAL("edit_file(int)"), self.indexes[row])
-            self.accept()
-            
-    def item_selection_changed(self):
-        for btn in self.buttons:
-            btn.setEnabled(self.listwidget.currentRow() >= 0)
-        
-    def synchronize(self, stack_index):
-        count = self.tabs.count()
-        if count == 0:
-            self.accept()
-            return
-        self.listwidget.setTextElideMode(Qt.ElideMiddle
-                                         if self.fullpath_sorting
-                                         else Qt.ElideRight)
-        current_row = self.listwidget.currentRow()
-        if current_row >= 0:
-            current_text = to_text_string(self.listwidget.currentItem().text())
-        else:
-            current_text = ""
-        self.listwidget.clear()
-        self.indexes = []
-        new_current_index = stack_index
-        filter_text = to_text_string(self.edit.text())
-        lw_index = 0
-        for index in range(count):
-            text = to_text_string(self.tabs.tabText(index))
-            if len(filter_text) == 0 or filter_text in text:
-                if text == current_text:
-                    new_current_index = lw_index
-                lw_index += 1
-                item = QListWidgetItem(self.tabs.tabIcon(index),
-                                       text, self.listwidget)
-                item.setSizeHint(QSize(0, 25))
-                self.listwidget.addItem(item)
-                self.indexes.append(index)
-        if new_current_index < self.listwidget.count():
-            self.listwidget.setCurrentRow(new_current_index)
-        for btn in self.buttons:
-            btn.setEnabled(lw_index > 0)
-
-
-class AnalysisThread(QThread):
-    """Analysis thread"""
-    def __init__(self, parent, checker, source_code):
-        super(AnalysisThread, self).__init__(parent)
-        self.checker = checker
-        self.results = None
-        self.source_code = source_code
-    
-    def run(self):
-        """Run analysis"""
-        try:
-            self.results = self.checker(self.source_code)
-        except Exception:
-            if DEBUG_EDITOR:
-                import traceback
-                traceback.print_exc(file=STDERR)
-
-
-class GetSubmodulesThread(QThread):
-    """
-    A thread to generate a list of submodules to be passed to Rope
-    extension_modules preference
-    """
-    def __init__(self):
-        super(GetSubmodulesThread, self).__init__()
-        self.submods = []
-
-    def run(self):
-        self.submods = get_preferred_submodules()
-        self.emit(SIGNAL('submods_ready()'))
-
-
-class ThreadManager(QObject):
-    """Analysis thread manager"""
-    def __init__(self, parent, max_simultaneous_threads=2):
-        super(ThreadManager, self).__init__(parent)
-        self.max_simultaneous_threads = max_simultaneous_threads
-        self.started_threads = {}
-        self.pending_threads = []
-        self.end_callbacks = {}
-        
-    def close_threads(self, parent):
-        """Close threads associated to parent_id"""
-<<<<<<< HEAD
-        if DEBUG:
-            print("Call to 'close_threads'", file=STDOUT)
-=======
-        if DEBUG_EDITOR:
-            print >>STDOUT, "Call to 'close_threads'"
->>>>>>> 8be3aa28
-        if parent is None:
-            # Closing all threads
-            self.pending_threads = []
-            threadlist = []
-            for threads in list(self.started_threads.values()):
-                threadlist += threads
-        else:
-            parent_id = id(parent)
-            self.pending_threads = [(_th, _id) for (_th, _id)
-                                    in self.pending_threads
-                                    if _id != parent_id]
-            threadlist = self.started_threads.get(parent_id, [])
-        for thread in threadlist:
-<<<<<<< HEAD
-            if DEBUG:
-                print("Waiting for thread %r to finish" % thread, file=STDOUT)
-=======
-            if DEBUG_EDITOR:
-                print >>STDOUT, "Waiting for thread %r to finish" % thread
->>>>>>> 8be3aa28
-            while thread.isRunning():
-                # We can't terminate thread safely, so we simply wait...
-                QApplication.processEvents()
-                
-    def close_all_threads(self):
-        """Close all threads"""
-<<<<<<< HEAD
-        if DEBUG:
-            print("Call to 'close_all_threads'", file=STDOUT)
-=======
-        if DEBUG_EDITOR:
-            print >>STDOUT, "Call to 'close_all_threads'"
->>>>>>> 8be3aa28
-        self.close_threads(None)
-        
-    def add_thread(self, checker, end_callback, source_code, parent):
-        """Add thread to queue"""
-        parent_id = id(parent)
-        thread = AnalysisThread(self, checker, source_code)
-        self.end_callbacks[id(thread)] = end_callback
-        self.pending_threads.append((thread, parent_id))
-<<<<<<< HEAD
-        if DEBUG:
-            print("Added thread %r to queue" % thread, file=STDOUT)
-=======
-        if DEBUG_EDITOR:
-            print >>STDOUT, "Added thread %r to queue" % thread
->>>>>>> 8be3aa28
-        QTimer.singleShot(50, self.update_queue)
-    
-    def update_queue(self):
-        """Update queue"""
-        started = 0
-        for parent_id, threadlist in list(self.started_threads.items()):
-            still_running = []
-            for thread in threadlist:
-                if thread.isFinished():
-                    end_callback = self.end_callbacks.pop(id(thread))
-                    if thread.results is not None:
-                        #  The thread was executed successfully
-                        end_callback(thread.results)
-                    thread.setParent(None)
-                    thread = None
-                else:
-                    still_running.append(thread)
-                    started += 1
-            threadlist = None
-            if still_running:
-                self.started_threads[parent_id] = still_running
-            else:
-                self.started_threads.pop(parent_id)
-<<<<<<< HEAD
-        if DEBUG:
-            print("Updating queue:", file=STDOUT)
-            print("    started:", started, file=STDOUT)
-            print("    pending:", len(self.pending_threads), file=STDOUT)
-=======
-        if DEBUG_EDITOR:
-            print >>STDOUT, "Updating queue:"
-            print >>STDOUT, "    started:", started
-            print >>STDOUT, "    pending:", len(self.pending_threads)
->>>>>>> 8be3aa28
-        if self.pending_threads and started < self.max_simultaneous_threads:
-            thread, parent_id = self.pending_threads.pop(0)
-            self.connect(thread, SIGNAL('finished()'), self.update_queue)
-            threadlist = self.started_threads.get(parent_id, [])
-            self.started_threads[parent_id] = threadlist+[thread]
-<<<<<<< HEAD
-            if DEBUG:
-                print("===>starting:", thread, file=STDOUT)
-=======
-            if DEBUG_EDITOR:
-                print >>STDOUT, "===>starting:", thread
->>>>>>> 8be3aa28
-            thread.start()
-
-
-class FileInfo(QObject):
-    """File properties"""
-    def __init__(self, filename, encoding, editor, new, threadmanager):
-        QObject.__init__(self)
-        self.threadmanager = threadmanager
-        self.filename = filename
-        self.newly_created = new
-        self.encoding = encoding
-        self.editor = editor
-        self.path = []
-        self.submods_thread = GetSubmodulesThread()
-        self.rope_project = codeeditor.get_rope_project()
-        self.classes = (filename, None, None)
-        self.analysis_results = []
-        self.todo_results = []
-        self.lastmodified = QFileInfo(filename).lastModified()
-
-        self.connect(editor, SIGNAL('trigger_code_completion(bool)'),
-                     self.trigger_code_completion)
-        self.connect(editor, SIGNAL('trigger_calltip_and_doc_rendering(int)'),
-                     self.trigger_calltip_and_doc_rendering)
-        self.connect(editor, SIGNAL("go_to_definition(int)"),
-                     self.go_to_definition)
-        
-        self.connect(editor, SIGNAL('textChanged()'),
-                     self.text_changed)
-        
-        self.connect(editor, SIGNAL('breakpoints_changed()'),
-                     self.breakpoints_changed)
-        self.connect(self.submods_thread, SIGNAL('submods_ready()'),
-                     self.update_extension_modules)
-        
-        self.pyflakes_results = None
-        self.pep8_results = None
-
-        self.submods_thread.start()
-    
-    def update_extension_modules(self):
-        self.rope_project.set_pref('extension_modules',
-                                   self.submods_thread.submods)
-    
-    def text_changed(self):
-        """Editor's text has changed"""
-        self.emit(SIGNAL('text_changed_at(QString,int)'),
-                  self.filename, self.editor.get_position('cursor'))
-        
-    def trigger_code_completion(self, automatic):
-        """Trigger code completion"""
-        source_code = self.get_source_code()
-        offset = self.editor.get_position('cursor')
-        text = self.editor.get_text('sol', 'cursor')
-        
-        if text.lstrip().startswith('import '):
-            text = text.lstrip()
-            comp_list = module_completion(text, self.path)
-            words = text.split(' ')
-            if ',' in words[-1]:
-                words = words[-1].split(',')
-            if comp_list:
-                self.editor.show_completion_list(comp_list,
-                                                 completion_text=words[-1],
-                                                 automatic=automatic)
-            return
-        elif text.lstrip().startswith('from '):
-            text = text.lstrip()
-            comp_list = module_completion(text, self.path)
-            words = text.split(' ')
-            if '(' in words[-1]:
-                words = words[:-2] + words[-1].split('(')
-            if ',' in words[-1]:
-                words = words[:-2] + words[-1].split(',')
-            self.editor.show_completion_list(comp_list,
-                                             completion_text=words[-1],
-                                             automatic=automatic)
-            return
-        else:
-            textlist = self.rope_project.get_completion_list(source_code,
-                                                             offset,
-                                                             self.filename)
-            if textlist:
-                completion_text = re.split(r"[^a-zA-Z0-9_]", text)[-1]
-                self.editor.show_completion_list(textlist, completion_text,
-                                                 automatic)
-                return
-        
-    def trigger_calltip_and_doc_rendering(self, position, auto=True):
-        """Trigger calltip and docstring rendering in the Object Inspector"""
-        # auto is True means that trigger_calltip was called automatically,
-        # i.e. the user has just entered an opening parenthesis -- in that 
-        # case, we don't want to force the object inspector to be visible, 
-        # to avoid polluting the window layout
-        source_code = self.get_source_code()
-        offset = position
-        
-        helplist = self.rope_project.get_calltip_and_docs(source_code, offset,
-                                                          self.filename)
-        if not helplist:
-            return
-        obj_fullname = ''
-        signatures = []
-        cts, doc_text = helplist
-        if cts:
-            cts = cts.replace('.__init__', '')
-            parpos = cts.find('(')
-            if parpos:
-                obj_fullname = cts[:parpos]
-                obj_name = obj_fullname.split('.')[-1]
-                cts = cts.replace(obj_fullname, obj_name)
-                signatures = [cts]
-                if ('()' in cts) or ('(...)' in cts):
-                    # Either inspected object has no argument, or it's 
-                    # a builtin or an extension -- in this last case 
-                    # the following attempt may succeed:
-                    signatures = getsignaturesfromtext(doc_text, obj_name)
-        if not obj_fullname:
-            obj_fullname = codeeditor.get_primary_at(source_code, offset)
-        if obj_fullname and not obj_fullname.startswith('self.') and doc_text:
-            # doc_text was generated by utils.dochelpers.getdoc
-            if type(doc_text) is dict:
-                obj_fullname = doc_text['name']
-                argspec = doc_text['argspec']
-                note = doc_text['note']
-                doc_text = doc_text['docstring']
-            elif signatures:
-                argspec_st = signatures[0].find('(')
-                argspec = signatures[0][argspec_st:]
-                module_end = obj_fullname.rfind('.')
-                module = obj_fullname[:module_end]
-                note = 'Present in %s module' % module
-            else:
-                argspec = ''
-                note = ''
-            self.emit(SIGNAL(
-                    "send_to_inspector(QString,QString,QString,QString,bool)"),
-                    obj_fullname, argspec, note, doc_text, not auto)
-        if signatures:
-            signatures = ['<b>'+s.replace('(', '(</b>'
-                                          ).replace(')', '<b>)</b>')
-                          for s in signatures]
-            self.editor.show_calltip('Arguments', '<br>'.join(signatures),
-                                     at_position=position)
-                    
-    def go_to_definition(self, position):
-        """Go to definition"""
-        source_code = self.get_source_code()
-        offset = position
-        fname, lineno = self.rope_project.get_definition_location(source_code,
-                                                    offset, self.filename)
-        if fname is not None and lineno is not None:
-            self.emit(SIGNAL("edit_goto(QString,int,QString)"),
-                      fname, lineno, "")
-    
-    def get_source_code(self):
-        """Return associated editor source code"""
-        return to_text_string(self.editor.toPlainText())
-    
-    def run_code_analysis(self, run_pyflakes, run_pep8):
-        """Run code analysis"""
-        run_pyflakes = run_pyflakes and codeanalysis.is_pyflakes_installed()
-        run_pep8 = run_pep8 and\
-                   codeanalysis.get_checker_executable('pep8') is not None
-        self.pyflakes_results = []
-        self.pep8_results = []
-        if self.editor.is_python():
-            enc = self.encoding.replace('-guessed', '').replace('-bom', '')
-            source_code = self.get_source_code().encode(enc)
-            if run_pyflakes:
-                self.pyflakes_results = None
-            if run_pep8:
-                self.pep8_results = None
-            if run_pyflakes:
-                self.threadmanager.add_thread(codeanalysis.check_with_pyflakes,
-                                              self.pyflakes_analysis_finished,
-                                              source_code, self)
-            if run_pep8:
-                self.threadmanager.add_thread(codeanalysis.check_with_pep8,
-                                              self.pep8_analysis_finished,
-                                              source_code, self)
-        
-    def pyflakes_analysis_finished(self, results):
-        """Pyflakes code analysis thread has finished"""
-        self.pyflakes_results = results
-        if self.pep8_results is not None:
-            self.code_analysis_finished()
-        
-    def pep8_analysis_finished(self, results):
-        """Pep8 code analysis thread has finished"""
-        self.pep8_results = results
-        if self.pyflakes_results is not None:
-            self.code_analysis_finished()
-        
-    def code_analysis_finished(self):
-        """Code analysis thread has finished"""
-        self.set_analysis_results(self.pyflakes_results+self.pep8_results)
-        self.emit(SIGNAL('analysis_results_changed()'))
-        
-    def set_analysis_results(self, results):
-        """Set analysis results and update warning markers in editor"""
-        self.analysis_results = results
-        self.editor.process_code_analysis(results)
-        
-    def cleanup_analysis_results(self):
-        """Clean-up analysis results"""
-        self.analysis_results = []
-        self.editor.cleanup_code_analysis()
-            
-    def run_todo_finder(self):
-        """Run TODO finder"""
-        if self.editor.is_python():
-            self.threadmanager.add_thread(codeanalysis.find_tasks,
-                                          self.todo_finished,
-                                          self.get_source_code(), self)
-        
-    def todo_finished(self, results):
-        """Code analysis thread has finished"""
-        self.set_todo_results(results)
-        self.emit(SIGNAL('todo_results_changed()'))
-        
-    def set_todo_results(self, results):
-        """Set TODO results and update markers in editor"""
-        self.todo_results = results
-        self.editor.process_todo(results)
-        
-    def cleanup_todo_results(self):
-        """Clean-up TODO finder results"""
-        self.todo_results = []
-        
-    def breakpoints_changed(self):
-        """Breakpoint list has changed"""
-        breakpoints = self.editor.get_breakpoints()
-        if self.editor.breakpoints != breakpoints:
-            self.editor.breakpoints = breakpoints
-            self.emit(SIGNAL("save_breakpoints(QString,QString)"),
-                      self.filename, repr(breakpoints))
-        
-
-class EditorStack(QWidget):
-    def __init__(self, parent, actions):
-        QWidget.__init__(self, parent)
-        
-        self.setAttribute(Qt.WA_DeleteOnClose)
-        
-        self.threadmanager = ThreadManager(self)
-        
-        self.newwindow_action = None
-        self.horsplit_action = None
-        self.versplit_action = None
-        self.close_action = None
-        self.__get_split_actions()
-        
-        layout = QVBoxLayout()
-        layout.setContentsMargins(0, 0, 0, 0)
-        self.setLayout(layout)
-
-        self.menu = None
-        self.filelist_dlg = None
-#        self.filelist_btn = None
-#        self.previous_btn = None
-#        self.next_btn = None
-        self.tabs = None
-
-        self.stack_history = []
-        
-        self.setup_editorstack(parent, layout)
-
-        self.find_widget = None
-
-        self.data = []
-        
-        filelist_action = create_action(self, _("File list management"),
-                                 icon=get_icon('filelist.png'),
-                                 triggered=self.open_filelistdialog)
-        copy_to_cb_action = create_action(self, _("Copy path to clipboard"),
-                icon="editcopy.png",
-                triggered=lambda:
-                QApplication.clipboard().setText(self.get_current_filename()))
-        self.menu_actions = actions+[None, filelist_action, copy_to_cb_action]
-        self.outlineexplorer = None
-        self.inspector = None
-        self.unregister_callback = None
-        self.is_closable = False
-        self.new_action = None
-        self.open_action = None
-        self.save_action = None
-        self.revert_action = None
-        self.tempfile_path = None
-        self.title = _("Editor")
-        self.pyflakes_enabled = True
-        self.pep8_enabled = False
-        self.todolist_enabled = True
-        self.realtime_analysis_enabled = False
-        self.is_analysis_done = False
-        self.linenumbers_enabled = True
-        self.edgeline_enabled = True
-        self.edgeline_column = 79
-        self.outlineexplorer_enabled = True
-        self.codecompletion_auto_enabled = True
-        self.codecompletion_case_enabled = False
-        self.codecompletion_single_enabled = False
-        self.codecompletion_enter_enabled = False
-        self.calltips_enabled = True
-        self.go_to_definition_enabled = True
-        self.close_parentheses_enabled = True
-        self.close_quotes_enabled = True
-        self.add_colons_enabled = True
-        self.auto_unindent_enabled = True
-        self.indent_chars = " "*4
-        self.tab_stop_width = 40
-        self.inspector_enabled = False
-        self.default_font = None
-        self.wrap_enabled = False
-        self.tabmode_enabled = False
-        self.intelligent_backspace_enabled = True
-        self.highlight_current_line_enabled = False
-        self.occurence_highlighting_enabled = True
-        self.checkeolchars_enabled = True
-        self.always_remove_trailing_spaces = False
-        self.fullpath_sorting_enabled = None
-        self.set_fullpath_sorting_enabled(False)
-        ccs = 'Spyder'
-        if ccs not in syntaxhighlighters.COLOR_SCHEME_NAMES:
-            ccs = syntaxhighlighters.COLOR_SCHEME_NAMES[0]
-        self.color_scheme = ccs
-        
-        self.__file_status_flag = False
-        
-        # Real-time code analysis
-        self.analysis_timer = QTimer(self)
-        self.analysis_timer.setSingleShot(True)
-        self.analysis_timer.setInterval(2000)
-        self.connect(self.analysis_timer, SIGNAL("timeout()"), 
-                     self.analyze_script)
-        
-        # Accepting drops
-        self.setAcceptDrops(True)
-
-        # Local shortcuts
-        def newsc(keystr, triggered):
-            sc = QShortcut(QKeySequence(keystr), self, triggered)
-            sc.setContext(Qt.WidgetWithChildrenShortcut)
-            return sc
-        self.inspectsc = newsc("Ctrl+I", self.inspect_current_object)
-        self.breakpointsc = newsc("F12", self.set_or_clear_breakpoint)
-        self.cbreakpointsc = newsc("Shift+F12",
-                                   self.set_or_edit_conditional_breakpoint)
-        self.gotolinesc = newsc("Ctrl+L", self.go_to_line)
-        self.filelistsc = newsc("Ctrl+E", self.open_filelistdialog)
-        self.tabsc = newsc("Ctrl+Tab", self.go_to_previous_file)
-        self.closesc = newsc("Ctrl+F4", self.close_file)
-        self.tabshiftsc = newsc("Ctrl+Shift+Tab", self.go_to_next_file)
-        self.zoominsc = newsc(QKeySequence.ZoomIn,
-                              lambda: self.emit(SIGNAL('zoom_in()')))
-        self.zoomoutsc = newsc(QKeySequence.ZoomOut,
-                               lambda: self.emit(SIGNAL('zoom_out()')))
-        
-    def get_shortcut_data(self):
-        """
-        Returns shortcut data, a list of tuples (shortcut, text, default)
-        shortcut (QShortcut or QAction instance)
-        text (string): action/shortcut description
-        default (string): default key sequence
-        """
-        return [
-                (self.inspectsc, "Inspect current object", "Ctrl+I"),
-                (self.breakpointsc, "Breakpoint", "F12"),
-                (self.cbreakpointsc, "Conditional breakpoint", "Shift+F12"),
-                (self.gotolinesc, "Go to line", "Ctrl+L"),
-                (self.filelistsc, "File list management", "Ctrl+E"),
-                ]
-        
-    def setup_editorstack(self, parent, layout):
-        """Setup editorstack's layout"""
-        menu_btn = create_toolbutton(self, icon=get_icon("tooloptions.png"),
-                                     tip=_("Options"))
-        self.menu = QMenu(self)
-        menu_btn.setMenu(self.menu)
-        menu_btn.setPopupMode(menu_btn.InstantPopup)
-        self.connect(self.menu, SIGNAL("aboutToShow()"), self.__setup_menu)
-
-#        self.filelist_btn = create_toolbutton(self,
-#                             icon=get_icon('filelist.png'),
-#                             tip=_("File list management"),
-#                             triggered=self.open_filelistdialog)
-#        
-#        self.previous_btn = create_toolbutton(self,
-#                             icon=get_icon('previous.png'),
-#                             tip=_("Previous file"),
-#                             triggered=self.go_to_previous_file)
-#        
-#        self.next_btn = create_toolbutton(self,
-#                             icon=get_icon('next.png'),
-#                             tip=_("Next file"),
-#                             triggered=self.go_to_next_file)
-                
-        # Optional tabs
-#        corner_widgets = {Qt.TopRightCorner: [self.previous_btn,
-#                                              self.filelist_btn, self.next_btn,
-#                                              5, menu_btn]}
-        corner_widgets = {Qt.TopRightCorner: [menu_btn]}
-        self.tabs = BaseTabs(self, menu=self.menu, menu_use_tooltips=True,
-                             corner_widgets=corner_widgets)
-        self.tabs.set_close_function(self.close_file)
-        if hasattr(self.tabs, 'setDocumentMode') \
-           and not sys.platform == 'darwin':
-            # Don't set document mode to true on OSX because it generates
-            # a crash when the editor is detached from the main window
-            # Fixes Issue 561
-            self.tabs.setDocumentMode(True)
-        self.connect(self.tabs, SIGNAL('currentChanged(int)'),
-                     self.current_changed)
-        layout.addWidget(self.tabs)
-        
-    def add_corner_widgets_to_tabbar(self, widgets):
-        self.tabs.add_corner_widgets(widgets)
-        
-    def closeEvent(self, event):
-        self.threadmanager.close_all_threads()
-        self.disconnect(self.analysis_timer, SIGNAL("timeout()"),
-                        self.analyze_script)
-        QWidget.closeEvent(self, event)
-        if is_pyqt46:
-            self.emit(SIGNAL('destroyed()'))        
-    
-    def clone_editor_from(self, other_finfo, set_current):
-        fname = other_finfo.filename
-        enc = other_finfo.encoding
-        new = other_finfo.newly_created
-        finfo = self.create_new_editor(fname, enc, "",
-                                       set_current=set_current, new=new,
-                                       cloned_from=other_finfo.editor)
-        finfo.set_analysis_results(other_finfo.analysis_results)
-        finfo.set_todo_results(other_finfo.todo_results)
-        return finfo.editor
-            
-    def clone_from(self, other):
-        """Clone EditorStack from other instance"""
-        for other_finfo in other.data:
-            self.clone_editor_from(other_finfo, set_current=True)
-        self.set_stack_index(other.get_stack_index())
-        
-    def open_filelistdialog(self):
-        """Open file list management dialog box"""
-        self.filelist_dlg = dlg = FileListDialog(self, self.tabs,
-                                                 self.fullpath_sorting_enabled)
-        self.connect(dlg, SIGNAL("edit_file(int)"), self.set_stack_index)
-        self.connect(dlg, SIGNAL("close_file(int)"), self.close_file)
-        dlg.synchronize(self.get_stack_index())
-        dlg.exec_()
-        self.filelist_dlg = None
-        
-    def update_filelistdialog(self):
-        """Synchronize file list dialog box with editor widget tabs"""
-        if self.filelist_dlg is not None:
-            self.filelist_dlg.synchronize(self.get_stack_index())
-            
-    def go_to_line(self):
-        """Go to line dialog"""
-        if self.data:
-            self.get_current_editor().exec_gotolinedialog()
-                
-    def set_or_clear_breakpoint(self):
-        """Set/clear breakpoint"""
-        if self.data:
-            editor = self.get_current_editor()
-            editor.add_remove_breakpoint()
-            
-    def set_or_edit_conditional_breakpoint(self):
-        """Set conditional breakpoint"""
-        if self.data:
-            editor = self.get_current_editor()
-            editor.add_remove_breakpoint(edit_condition=True)
-            
-    def inspect_current_object(self):
-        """Inspect current object in Object Inspector"""
-        if programs.is_module_installed('rope'):
-            editor = self.get_current_editor()
-            position = editor.get_position('cursor')
-            finfo = self.get_current_finfo()
-            finfo.trigger_calltip_and_doc_rendering(position, auto=False)
-        else:
-            text = self.get_current_editor().get_current_object()
-            if text:
-                self.send_to_inspector(text, force=True)
-        
-        
-    #------ Editor Widget Settings
-    def set_closable(self, state):
-        """Parent widget must handle the closable state"""
-        self.is_closable = state
-        
-    def set_io_actions(self, new_action, open_action,
-                       save_action, revert_action):
-        self.new_action = new_action
-        self.open_action = open_action
-        self.save_action = save_action
-        self.revert_action = revert_action
-        
-    def set_find_widget(self, find_widget):
-        self.find_widget = find_widget
-        
-    def set_outlineexplorer(self, outlineexplorer):
-        self.outlineexplorer = outlineexplorer
-        self.outlineexplorer_enabled = True
-        self.connect(self.outlineexplorer,
-                     SIGNAL("outlineexplorer_is_visible()"),
-                     self._refresh_outlineexplorer)
-
-    def initialize_outlineexplorer(self):
-        """This method is called separately from 'set_oulineexplorer' to avoid 
-        doing unnecessary updates when there are multiple editor windows"""
-        for index in range(self.get_stack_count()):
-            if index != self.get_stack_index():
-                self._refresh_outlineexplorer(index=index)
-        
-    def add_outlineexplorer_button(self, editor_plugin):
-        oe_btn = create_toolbutton(editor_plugin)
-        oe_btn.setDefaultAction(self.outlineexplorer.visibility_action)
-        self.add_corner_widgets_to_tabbar([5, oe_btn])
-        
-    def set_inspector(self, inspector):
-        self.inspector = inspector
-        
-    def set_tempfile_path(self, path):
-        self.tempfile_path = path
-        
-    def set_title(self, text):
-        self.title = text
-        
-    def __update_editor_margins(self, editor):
-        editor.setup_margins(linenumbers=self.linenumbers_enabled,
-                             markers=self.has_markers())
-        
-    def __codeanalysis_settings_changed(self, current_finfo):
-        if self.data:
-            run_pyflakes, run_pep8 = self.pyflakes_enabled, self.pep8_enabled
-            for finfo in self.data:
-                self.__update_editor_margins(finfo.editor)
-                finfo.cleanup_analysis_results()
-                if (run_pyflakes or run_pep8) and current_finfo is not None:
-                    if current_finfo is not finfo:
-                        finfo.run_code_analysis(run_pyflakes, run_pep8)
-        
-    def set_pyflakes_enabled(self, state, current_finfo=None):
-        # CONF.get(self.CONF_SECTION, 'code_analysis/pyflakes')
-        self.pyflakes_enabled = state
-        self.__codeanalysis_settings_changed(current_finfo)
-        
-    def set_pep8_enabled(self, state, current_finfo=None):
-        # CONF.get(self.CONF_SECTION, 'code_analysis/pep8')
-        self.pep8_enabled = state
-        self.__codeanalysis_settings_changed(current_finfo)
-    
-    def has_markers(self):
-        """Return True if this editorstack has a marker margin for TODOs or
-        code analysis"""
-        return self.todolist_enabled or self.pyflakes_enabled\
-               or self.pep8_enabled
-    
-    def set_todolist_enabled(self, state, current_finfo=None):
-        # CONF.get(self.CONF_SECTION, 'todo_list')
-        self.todolist_enabled = state
-        if self.data:
-            for finfo in self.data:
-                self.__update_editor_margins(finfo.editor)
-                finfo.cleanup_todo_results()
-                if state and current_finfo is not None:
-                    if current_finfo is not finfo:
-                        finfo.run_todo_finder()
-                        
-    def set_realtime_analysis_enabled(self, state):
-        self.realtime_analysis_enabled = state
-
-    def set_realtime_analysis_timeout(self, timeout):
-        self.analysis_timer.setInterval(timeout)
-    
-    def set_linenumbers_enabled(self, state, current_finfo=None):
-        # CONF.get(self.CONF_SECTION, 'line_numbers')
-        self.linenumbers_enabled = state
-        if self.data:
-            for finfo in self.data:
-                self.__update_editor_margins(finfo.editor)
-        
-    def set_edgeline_enabled(self, state):
-        # CONF.get(self.CONF_SECTION, 'edge_line')
-        self.edgeline_enabled = state
-        if self.data:
-            for finfo in self.data:
-                finfo.editor.set_edge_line_enabled(state)
-        
-    def set_edgeline_column(self, column):
-        # CONF.get(self.CONF_SECTION, 'edge_line_column')
-        self.edgeline_column = column
-        if self.data:
-            for finfo in self.data:
-                finfo.editor.set_edge_line_column(column)
-        
-    def set_codecompletion_auto_enabled(self, state):
-        # CONF.get(self.CONF_SECTION, 'codecompletion_auto')
-        self.codecompletion_auto_enabled = state
-        if self.data:
-            for finfo in self.data:
-                finfo.editor.set_codecompletion_auto(state)
-                
-    def set_codecompletion_case_enabled(self, state):
-        self.codecompletion_case_enabled = state
-        if self.data:
-            for finfo in self.data:
-                finfo.editor.set_codecompletion_case(state)
-                
-    def set_codecompletion_single_enabled(self, state):
-        self.codecompletion_single_enabled = state
-        if self.data:
-            for finfo in self.data:
-                finfo.editor.set_codecompletion_single(state)
-                    
-    def set_codecompletion_enter_enabled(self, state):
-        self.codecompletion_enter_enabled = state
-        if self.data:
-            for finfo in self.data:
-                finfo.editor.set_codecompletion_enter(state)
-                
-    def set_calltips_enabled(self, state):
-        # CONF.get(self.CONF_SECTION, 'calltips')
-        self.calltips_enabled = state
-        if self.data:
-            for finfo in self.data:
-                finfo.editor.set_calltips(state)
-                
-    def set_go_to_definition_enabled(self, state):
-        # CONF.get(self.CONF_SECTION, 'go_to_definition')
-        self.go_to_definition_enabled = state
-        if self.data:
-            for finfo in self.data:
-                finfo.editor.set_go_to_definition_enabled(state)
-                
-    def set_close_parentheses_enabled(self, state):
-        # CONF.get(self.CONF_SECTION, 'close_parentheses')
-        self.close_parentheses_enabled = state
-        if self.data:
-            for finfo in self.data:
-                finfo.editor.set_close_parentheses_enabled(state)
-                
-    def set_close_quotes_enabled(self, state):
-        # CONF.get(self.CONF_SECTION, 'close_quotes')
-        self.close_quotes_enabled = state
-        if self.data:
-            for finfo in self.data:
-                finfo.editor.set_close_quotes_enabled(state)
-    
-    def set_add_colons_enabled(self, state):
-        # CONF.get(self.CONF_SECTION, 'add_colons')
-        self.add_colons_enabled = state
-        if self.data:
-            for finfo in self.data:
-                finfo.editor.set_add_colons_enabled(state)
-    
-    def set_auto_unindent_enabled(self, state):
-        # CONF.get(self.CONF_SECTION, 'auto_unindent')
-        self.auto_unindent_enabled = state
-        if self.data:
-            for finfo in self.data:
-                finfo.editor.set_auto_unindent_enabled(state)
-                
-    def set_indent_chars(self, indent_chars):
-        # CONF.get(self.CONF_SECTION, 'indent_chars')
-        indent_chars = indent_chars[1:-1] # removing the leading/ending '*'
-        self.indent_chars = indent_chars
-        if self.data:
-            for finfo in self.data:
-                finfo.editor.set_indent_chars(indent_chars)
-
-    def set_tab_stop_width(self, tab_stop_width):
-        # CONF.get(self.CONF_SECTION, 'tab_stop_width')
-        self.tab_stop_width = tab_stop_width
-        if self.data:
-            for finfo in self.data:
-                finfo.editor.setTabStopWidth(tab_stop_width)
-                
-    def set_inspector_enabled(self, state):
-        self.inspector_enabled = state
-        
-    def set_outlineexplorer_enabled(self, state):
-        # CONF.get(self.CONF_SECTION, 'outline_explorer')
-        self.outlineexplorer_enabled = state
-        
-    def set_default_font(self, font, color_scheme=None):
-        # get_font(self.CONF_SECTION)
-        self.default_font = font
-        if color_scheme is not None:
-            self.color_scheme = color_scheme
-        if self.data:
-            for finfo in self.data:
-                finfo.editor.set_font(font, color_scheme)
-            
-    def set_color_scheme(self, color_scheme):
-        self.color_scheme = color_scheme
-        if self.data:
-            for finfo in self.data:
-                finfo.editor.set_color_scheme(color_scheme)
-        
-    def set_wrap_enabled(self, state):
-        # CONF.get(self.CONF_SECTION, 'wrap')
-        self.wrap_enabled = state
-        if self.data:
-            for finfo in self.data:
-                finfo.editor.toggle_wrap_mode(state)
-        
-    def set_tabmode_enabled(self, state):
-        # CONF.get(self.CONF_SECTION, 'tab_always_indent')
-        self.tabmode_enabled = state
-        if self.data:
-            for finfo in self.data:
-                finfo.editor.set_tab_mode(state)
-                
-    def set_intelligent_backspace_enabled(self, state):
-        # CONF.get(self.CONF_SECTION, 'intelligent_backspace')
-        self.intelligent_backspace_enabled = state
-        if self.data:
-            for finfo in self.data:
-                finfo.editor.toggle_intelligent_backspace(state)
-        
-    def set_occurence_highlighting_enabled(self, state):
-        # CONF.get(self.CONF_SECTION, 'occurence_highlighting')
-        self.occurence_highlighting_enabled = state
-        if self.data:
-            for finfo in self.data:
-                finfo.editor.set_occurence_highlighting(state)
-                
-    def set_occurence_highlighting_timeout(self, timeout):
-        # CONF.get(self.CONF_SECTION, 'occurence_highlighting/timeout')
-        self.occurence_highlighting_timeout = timeout
-        if self.data:
-            for finfo in self.data:
-                finfo.editor.set_occurence_timeout(timeout)
-                
-    def set_highlight_current_line_enabled(self, state):
-        self.highlight_current_line_enabled = state
-        if self.data:
-            for finfo in self.data:
-                finfo.editor.set_highlight_current_line(state)
-        
-    def set_checkeolchars_enabled(self, state):
-        # CONF.get(self.CONF_SECTION, 'check_eol_chars')
-        self.checkeolchars_enabled = state
-        
-    def set_fullpath_sorting_enabled(self, state):
-        # CONF.get(self.CONF_SECTION, 'fullpath_sorting')
-        self.fullpath_sorting_enabled = state
-        if self.data:
-            finfo = self.data[self.get_stack_index()]
-            self.data.sort(key=self.__get_sorting_func())
-            new_index = self.data.index(finfo)
-            self.__repopulate_stack()
-            self.set_stack_index(new_index)
-        
-    def set_always_remove_trailing_spaces(self, state):
-        # CONF.get(self.CONF_SECTION, 'always_remove_trailing_spaces')
-        self.always_remove_trailing_spaces = state
-            
-    
-    #------ Stacked widget management
-    def get_stack_index(self):
-        return self.tabs.currentIndex()
-    
-    def get_current_finfo(self):
-        if self.data:
-            return self.data[self.get_stack_index()]
-    
-    def get_current_editor(self):
-        return self.tabs.currentWidget()
-    
-    def get_stack_count(self):
-        return self.tabs.count()
-    
-    def set_stack_index(self, index):
-        self.tabs.setCurrentIndex(index)
-            
-    def set_tabbar_visible(self, state):
-        self.tabs.tabBar().setVisible(state)
-    
-    def remove_from_data(self, index):
-        self.tabs.blockSignals(True)
-        self.tabs.removeTab(index)
-        self.data.pop(index)
-        self.tabs.blockSignals(False)
-        self.update_actions()
-        self.update_filelistdialog()
-    
-    def __modified_readonly_title(self, title, is_modified, is_readonly):
-        if is_modified is not None and is_modified:
-            title += "*"
-        if is_readonly is not None and is_readonly:
-            title = "(%s)" % title
-        return title
-    
-    def get_tab_text(self, filename, is_modified=None, is_readonly=None):
-        """Return tab title"""
-        return self.__modified_readonly_title(osp.basename(filename),
-                                              is_modified, is_readonly)
-                
-    def get_tab_tip(self, filename, is_modified=None, is_readonly=None):
-        """Return tab menu title"""
-        if self.fullpath_sorting_enabled:
-            text = filename
-        else:
-            text = u("%s — %s")
-        text = self.__modified_readonly_title(text,
-                                              is_modified, is_readonly)
-        if self.tempfile_path is not None\
-           and filename == encoding.to_unicode_from_fs(self.tempfile_path):
-            temp_file_str = to_text_string(_("Temporary file"))
-            if self.fullpath_sorting_enabled:
-                return "%s (%s)" % (text, temp_file_str)
-            else:
-                return text % (temp_file_str, self.tempfile_path)
-        else:
-            if self.fullpath_sorting_enabled:
-                return text
-            else:
-                return text % (osp.basename(filename), osp.dirname(filename))
-        
-    def __get_sorting_func(self):
-        if self.fullpath_sorting_enabled:
-            return lambda item: osp.join(osp.dirname(item.filename),
-                                         '_'+osp.basename(item.filename))
-        else:
-            return lambda item: osp.basename(item.filename)
-    
-    def add_to_data(self, finfo, set_current):
-        self.data.append(finfo)
-        self.data.sort(key=self.__get_sorting_func())
-        index = self.data.index(finfo)
-        fname, editor = finfo.filename, finfo.editor
-        self.tabs.insertTab(index, editor, get_filetype_icon(fname),
-                            self.get_tab_text(fname))
-        self.set_stack_title(index, False)
-        if set_current:
-            self.set_stack_index(index)
-            self.current_changed(index)
-        self.update_actions()
-        self.update_filelistdialog()
-        
-    def __repopulate_stack(self):
-        self.tabs.blockSignals(True)
-        self.tabs.clear()
-        for finfo in self.data:
-            icon = get_filetype_icon(finfo.filename)
-            if finfo.newly_created:
-                is_modified = True
-            else:
-                is_modified = None
-            tab_text = self.get_tab_text(finfo.filename, is_modified)
-            tab_tip = self.get_tab_tip(finfo.filename)
-            index = self.tabs.addTab(finfo.editor, icon, tab_text)
-            self.tabs.setTabToolTip(index, tab_tip)
-        self.tabs.blockSignals(False)
-        self.update_filelistdialog()
-        
-    def rename_in_data(self, index, new_filename):
-        finfo = self.data[index]
-        if osp.splitext(finfo.filename)[1] != osp.splitext(new_filename)[1]:
-            # File type has changed!
-            txt = to_text_string(finfo.editor.get_text_with_eol())
-            language = get_file_language(new_filename, txt)
-            finfo.editor.set_language(language)
-        set_new_index = index == self.get_stack_index()
-        current_fname = self.get_current_filename()
-        finfo.filename = new_filename
-        self.data.sort(key=self.__get_sorting_func())
-        new_index = self.data.index(finfo)
-        self.__repopulate_stack()
-        if set_new_index:
-            self.set_stack_index(new_index)
-        else:
-            # Fixes Issue 1287
-            self.set_current_filename(current_fname)
-        if self.outlineexplorer is not None:
-            self.outlineexplorer.file_renamed(finfo.editor, finfo.filename)
-        return new_index
-        
-    def set_stack_title(self, index, is_modified):
-        finfo = self.data[index]
-        fname = finfo.filename
-        is_modified = is_modified or finfo.newly_created
-        is_readonly = finfo.editor.isReadOnly()
-        tab_text = self.get_tab_text(fname, is_modified, is_readonly)
-        tab_tip = self.get_tab_tip(fname, is_modified, is_readonly)
-        self.tabs.setTabText(index, tab_text)
-        self.tabs.setTabToolTip(index, tab_tip)
-        
-        
-    #------ Context menu
-    def __setup_menu(self):
-        """Setup tab context menu before showing it"""
-        self.menu.clear()
-        if self.data:
-            actions = self.menu_actions
-        else:
-            actions = (self.new_action, self.open_action)
-            self.setFocus() # --> Editor.__get_focus_editortabwidget
-        add_actions(self.menu, list(actions)+self.__get_split_actions())
-        self.close_action.setEnabled(self.is_closable)
-
-
-    #------ Hor/Ver splitting
-    def __get_split_actions(self):
-        # New window
-        self.newwindow_action = create_action(self, _("New window"),
-                icon="newwindow.png", tip=_("Create a new editor window"),
-                triggered=lambda: self.emit(SIGNAL("create_new_window()")))
-        # Splitting
-        self.versplit_action = create_action(self, _("Split vertically"),
-                icon="versplit.png",
-                tip=_("Split vertically this editor window"),
-                triggered=lambda: self.emit(SIGNAL("split_vertically()")))
-        self.horsplit_action = create_action(self, _("Split horizontally"),
-                icon="horsplit.png",
-                tip=_("Split horizontally this editor window"),
-                triggered=lambda: self.emit(SIGNAL("split_horizontally()")))
-        self.close_action = create_action(self, _("Close this panel"),
-                icon="close_panel.png", triggered=self.close)
-        return [None, self.newwindow_action, None, 
-                self.versplit_action, self.horsplit_action, self.close_action]
-        
-    def reset_orientation(self):
-        self.horsplit_action.setEnabled(True)
-        self.versplit_action.setEnabled(True)
-        
-    def set_orientation(self, orientation):
-        self.horsplit_action.setEnabled(orientation == Qt.Horizontal)
-        self.versplit_action.setEnabled(orientation == Qt.Vertical)
-        
-    def update_actions(self):
-        state = self.get_stack_count() > 0
-        self.horsplit_action.setEnabled(state)
-        self.versplit_action.setEnabled(state)
-    
-    
-    #------ Accessors
-    def get_current_filename(self):
-        if self.data:
-            return self.data[self.get_stack_index()].filename
-        
-    def has_filename(self, filename):
-        fixpath = lambda path: osp.normcase(osp.realpath(path))
-        for index, finfo in enumerate(self.data):
-            if fixpath(filename) == fixpath(finfo.filename):
-                return index
-        
-    def set_current_filename(self, filename):
-        """Set current filename and return the associated editor instance"""
-        index = self.has_filename(filename)
-        if index is not None:
-            self.set_stack_index(index)
-            editor = self.data[index].editor
-            editor.setFocus()
-            return editor
-        
-    def is_file_opened(self, filename=None):
-        if filename is None:
-            # Is there any file opened?
-            return len(self.data) > 0
-        else:
-            return self.has_filename(filename)
-
-        
-    #------ Close file, tabwidget...
-    def close_file(self, index=None, force=False):
-        """Close file (index=None -> close current file)
-        Keep current file index unchanged (if current file 
-        that is being closed)"""
-        current_index = self.get_stack_index()
-        count = self.get_stack_count()
-        if index is None:
-            if count > 0:
-                index = current_index
-            else:
-                self.find_widget.set_editor(None)
-                return
-        new_index = None
-        if count > 1:
-            if current_index == index:
-                new_index = self._get_previous_file_index()
-            else:
-                new_index = current_index
-        is_ok = force or self.save_if_changed(cancelable=True, index=index)
-        if is_ok:
-            finfo = self.data[index]
-            self.threadmanager.close_threads(finfo)
-            # Removing editor reference from outline explorer settings:
-            if self.outlineexplorer is not None:
-                self.outlineexplorer.remove_editor(finfo.editor)
-            
-            self.remove_from_data(index)
-            
-            # We pass self object ID as a QString, because otherwise it would 
-            # depend on the platform: long for 64bit, int for 32bit. Replacing 
-            # by long all the time is not working on some 32bit platforms 
-            # (see Issue 1094, Issue 1098)
-            self.emit(SIGNAL('close_file(QString,int)'), str(id(self)), index)
-            
-            if not self.data and self.is_closable:
-                # editortabwidget is empty: removing it
-                # (if it's not the first editortabwidget)
-                self.close()
-            self.emit(SIGNAL('opened_files_list_changed()'))
-            self.emit(SIGNAL('update_code_analysis_actions()'))
-            self._refresh_outlineexplorer()
-            self.emit(SIGNAL('refresh_file_dependent_actions()'))
-            self.emit(SIGNAL('update_plugin_title()'))
-            
-            if new_index is not None:
-                if index < new_index:
-                    new_index -= 1
-                self.set_stack_index(new_index)
-        return is_ok
-    
-    def close_all_files(self):
-        """Close all opened scripts"""
-        while self.close_file():
-            pass
-        
-
-    #------ Save
-    def save_if_changed(self, cancelable=False, index=None):
-        """Ask user to save file if modified"""
-        if index is None:
-            indexes = list(range(self.get_stack_count()))
-        else:
-            indexes = [index]
-        buttons = QMessageBox.Yes | QMessageBox.No
-        if cancelable:
-            buttons |= QMessageBox.Cancel
-        unsaved_nb = 0
-        for index in indexes:
-            if self.data[index].editor.document().isModified():
-                unsaved_nb += 1
-        if not unsaved_nb:
-            # No file to save
-            return True
-        if unsaved_nb > 1:
-            buttons |= QMessageBox.YesAll | QMessageBox.NoAll
-        yes_all = False
-        for index in indexes:
-            self.set_stack_index(index)
-            finfo = self.data[index]
-            if finfo.filename == self.tempfile_path or yes_all:
-                if not self.save():
-                    return False
-            elif finfo.editor.document().isModified():
-                answer = QMessageBox.question(self, self.title,
-                            _("<b>%s</b> has been modified."
-                              "<br>Do you want to save changes?"
-                              ) % osp.basename(finfo.filename),
-                            buttons)
-                if answer == QMessageBox.Yes:
-                    if not self.save():
-                        return False
-                elif answer == QMessageBox.YesAll:
-                    if not self.save():
-                        return False
-                    yes_all = True
-                elif answer == QMessageBox.NoAll:
-                    return True
-                elif answer == QMessageBox.Cancel:
-                    return False
-        return True
-    
-    def save(self, index=None, force=False):
-        """Save file"""
-        if index is None:
-            # Save the currently edited file
-            if not self.get_stack_count():
-                return
-            index = self.get_stack_index()
-            
-        finfo = self.data[index]
-        if not finfo.editor.document().isModified() and not force:
-            return True
-        if not osp.isfile(finfo.filename) and not force:
-            # File has not been saved yet
-            return self.save_as(index=index)
-        if self.always_remove_trailing_spaces:
-            self.remove_trailing_spaces(index)
-        txt = to_text_string(finfo.editor.get_text_with_eol())
-        try:
-            finfo.encoding = encoding.write(txt, finfo.filename,
-                                            finfo.encoding)
-            finfo.newly_created = False
-            self.emit(SIGNAL('encoding_changed(QString)'), finfo.encoding)
-            finfo.lastmodified = QFileInfo(finfo.filename).lastModified()
-            
-            # We pass self object ID as a QString, because otherwise it would 
-            # depend on the platform: long for 64bit, int for 32bit. Replacing 
-            # by long all the time is not working on some 32bit platforms 
-            # (see Issue 1094, Issue 1098)
-            self.emit(SIGNAL('file_saved(QString,int,QString)'),
-                      str(id(self)), index, finfo.filename)
-
-            finfo.editor.document().setModified(False)
-            self.modification_changed(index=index)
-            self.analyze_script(index)
-            codeeditor.validate_rope_project()
-            
-            #XXX CodeEditor-only: re-scan the whole text to rebuild outline 
-            # explorer data from scratch (could be optimized because 
-            # rehighlighting text means searching for all syntax coloring 
-            # patterns instead of only searching for class/def patterns which 
-            # would be sufficient for outline explorer data.
-            finfo.editor.rehighlight()
-            
-            self._refresh_outlineexplorer(index)
-            return True
-        except EnvironmentError as error:
-            QMessageBox.critical(self, _("Save"),
-                                 _("<b>Unable to save script '%s'</b>"
-                                   "<br><br>Error message:<br>%s"
-                                   ) % (osp.basename(finfo.filename),
-                                        str(error)))
-            return False
-        
-    def file_saved_in_other_editorstack(self, index, filename):
-        """
-        File was just saved in another editorstack, let's synchronize!
-        This avoid file to be automatically reloaded
-        
-        Filename is passed in case file was just saved as another name
-        """
-        finfo = self.data[index]
-        finfo.newly_created = False
-        finfo.filename = to_text_string(filename)
-        finfo.lastmodified = QFileInfo(finfo.filename).lastModified()
-    
-    def select_savename(self, original_filename):
-        selectedfilter = get_filter(EDIT_FILETYPES,
-                                    osp.splitext(original_filename)[1])
-        self.emit(SIGNAL('redirect_stdio(bool)'), False)
-        filename, _selfilter = getsavefilename(self, _("Save Python script"),
-                               original_filename, EDIT_FILTERS, selectedfilter)
-        self.emit(SIGNAL('redirect_stdio(bool)'), True)
-        if filename:
-            return osp.normpath(filename)
-    
-    def save_as(self, index=None):
-        """Save file as..."""
-        if index is None:
-            # Save the currently edited file
-            index = self.get_stack_index()
-        finfo = self.data[index]
-        filename = self.select_savename(finfo.filename)
-        if filename:
-            ao_index = self.has_filename(filename)
-            # Note: ao_index == index --> saving an untitled file
-            if ao_index and ao_index != index:
-                if not self.close_file(ao_index):
-                    return
-                if ao_index < index:
-                    index -= 1
-
-            new_index = self.rename_in_data(index, new_filename=filename)
-
-            # We pass self object ID as a QString, because otherwise it would 
-            # depend on the platform: long for 64bit, int for 32bit. Replacing 
-            # by long all the time is not working on some 32bit platforms 
-            # (see Issue 1094, Issue 1098)
-            self.emit(SIGNAL('file_renamed_in_data(QString,int,QString)'),
-                      str(id(self)), index, filename)
-
-            ok = self.save(index=new_index, force=True)
-            self.refresh(new_index)
-            self.set_stack_index(new_index)
-            return ok
-        else:
-            return False
-        
-    def save_all(self):
-        """Save all opened files"""
-        folders = set()
-        for index in range(self.get_stack_count()):
-            if self.data[index].editor.document().isModified():
-                folders.add(osp.dirname(self.data[index].filename))
-                self.save(index)
-    
-    #------ Update UI
-    def start_stop_analysis_timer(self):
-        self.is_analysis_done = False
-        if self.realtime_analysis_enabled:
-            self.analysis_timer.stop()
-            self.analysis_timer.start()
-    
-    def analyze_script(self, index=None):
-        """Analyze current script with pyflakes + find todos"""
-        if self.is_analysis_done:
-            return
-        if index is None:
-            index = self.get_stack_index()
-        if self.data:
-            finfo = self.data[index]
-            run_pyflakes, run_pep8 = self.pyflakes_enabled, self.pep8_enabled
-            if run_pyflakes or run_pep8:
-                finfo.run_code_analysis(run_pyflakes, run_pep8)
-            if self.todolist_enabled:
-                finfo.run_todo_finder()
-        self.is_analysis_done = True
-                
-    def set_analysis_results(self, index, analysis_results):
-        """Synchronize analysis results between editorstacks"""
-        self.data[index].set_analysis_results(analysis_results)
-        
-    def get_analysis_results(self):
-        if self.data:
-            return self.data[self.get_stack_index()].analysis_results
-                
-    def set_todo_results(self, index, todo_results):
-        """Synchronize todo results between editorstacks"""
-        self.data[index].set_todo_results(todo_results)
-        
-    def get_todo_results(self):
-        if self.data:
-            return self.data[self.get_stack_index()].todo_results
-        
-    def current_changed(self, index):
-        """Stack index has changed"""
-#        count = self.get_stack_count()
-#        for btn in (self.filelist_btn, self.previous_btn, self.next_btn):
-#            btn.setEnabled(count > 1)
-        
-        editor = self.get_current_editor()
-        if index != -1:
-            editor.setFocus()
-<<<<<<< HEAD
-            if DEBUG:
-                print("setfocusto:", editor, file=STDOUT)
-=======
-            if DEBUG_EDITOR:
-                print >>STDOUT, "setfocusto:", editor
->>>>>>> 8be3aa28
-        else:
-            self.emit(SIGNAL('reset_statusbar()'))
-        self.emit(SIGNAL('opened_files_list_changed()'))
-        
-        # Index history management
-        id_list = [id(self.tabs.widget(_i))
-                   for _i in range(self.tabs.count())]
-        for _id in self.stack_history[:]:
-            if _id not in id_list:
-                self.stack_history.pop(self.stack_history.index(_id))
-        current_id = id(self.tabs.widget(index))
-        while current_id in self.stack_history:
-            self.stack_history.pop(self.stack_history.index(current_id))
-        self.stack_history.append(current_id)
-<<<<<<< HEAD
-        if DEBUG:
-            print("current_changed:", index, self.data[index].editor, end=' ', file=STDOUT)
-            print(self.data[index].editor.get_document_id(), file=STDOUT)
-=======
-        if DEBUG_EDITOR:
-            print >>STDOUT, "current_changed:", index, self.data[index].editor,
-            print >>STDOUT, self.data[index].editor.get_document_id()
->>>>>>> 8be3aa28
-            
-        self.emit(SIGNAL('update_plugin_title()'))
-        if editor is not None:
-            self.emit(SIGNAL('current_file_changed(QString,int)'),
-                      self.data[index].filename, editor.get_position('cursor'))
-        
-    def _get_previous_file_index(self):
-        if len(self.stack_history) > 1:
-            last = len(self.stack_history)-1
-            w_id = self.stack_history.pop(last)
-            self.stack_history.insert(0, w_id)
-            last_id = self.stack_history[last]
-            for _i in range(self.tabs.count()):
-                if id(self.tabs.widget(_i)) == last_id:
-                    return _i
-        
-    def go_to_previous_file(self):
-        """Ctrl+Tab"""
-        prev_index = self._get_previous_file_index()
-        if prev_index is not None:
-            self.set_stack_index(prev_index)
-        elif len(self.stack_history) == 0 and self.get_stack_count():
-            self.stack_history = [id(self.tabs.currentWidget())]
-    
-    def go_to_next_file(self):
-        """Ctrl+Shift+Tab"""
-        if len(self.stack_history) > 1:
-            last = len(self.stack_history)-1
-            w_id = self.stack_history.pop(0)
-            self.stack_history.append(w_id)
-            last_id = self.stack_history[last]
-            for _i in range(self.tabs.count()):
-                if id(self.tabs.widget(_i)) == last_id:
-                    self.set_stack_index(_i)
-                    break
-        elif len(self.stack_history) == 0 and self.get_stack_count():
-            self.stack_history = [id(self.tabs.currentWidget())]
-    
-    def focus_changed(self):
-        """Editor focus has changed"""
-        fwidget = QApplication.focusWidget()
-        for finfo in self.data:
-            if fwidget is finfo.editor:
-                self.refresh()
-        self.emit(SIGNAL("editor_focus_changed()"))
-        
-    def _refresh_outlineexplorer(self, index=None, update=True, clear=False):
-        """Refresh outline explorer panel"""
-        oe = self.outlineexplorer
-        if oe is None:
-            return
-        if index is None:
-            index = self.get_stack_index()
-        enable = False
-        if self.data:
-            finfo = self.data[index]
-            # oe_visible: if outline explorer is not visible, maybe the whole
-            # GUI is not visible (Spyder is starting up) -> in this case,
-            # it is necessary to update the outline explorer
-            oe_visible = oe.isVisible() or not self.isVisible()
-            if self.outlineexplorer_enabled and finfo.editor.is_python() \
-               and oe_visible:
-                enable = True
-                oe.setEnabled(True)
-                oe.set_current_editor(finfo.editor, finfo.filename,
-                                      update=update, clear=clear)
-        if not enable:
-            oe.setEnabled(False)
-            
-    def __refresh_statusbar(self, index):
-        """Refreshing statusbar widgets"""
-        finfo = self.data[index]
-        self.emit(SIGNAL('encoding_changed(QString)'), finfo.encoding)
-        # Refresh cursor position status:
-        line, index = finfo.editor.get_cursor_line_column()
-        self.emit(SIGNAL('editor_cursor_position_changed(int,int)'),
-                  line, index)
-        
-    def __refresh_readonly(self, index):
-        finfo = self.data[index]
-        read_only = not QFileInfo(finfo.filename).isWritable()
-        if not osp.isfile(finfo.filename):
-            # This is an 'untitledX.py' file (newly created)
-            read_only = False
-        finfo.editor.setReadOnly(read_only)
-        self.emit(SIGNAL('readonly_changed(bool)'), read_only)
-        
-    def __check_file_status(self, index):
-        """Check if file has been changed in any way outside Spyder:
-        1. removed, moved or renamed outside Spyder
-        2. modified outside Spyder"""
-        if self.__file_status_flag:
-            # Avoid infinite loop: when the QMessageBox.question pops, it
-            # gets focus and then give it back to the CodeEditor instance,
-            # triggering a refresh cycle which calls this method
-            return
-        self.__file_status_flag = True
-
-        finfo = self.data[index]
-        name = osp.basename(finfo.filename)        
-
-        if finfo.newly_created:
-            # File was just created (not yet saved): do nothing
-            # (do not return because of the clean-up at the end of the method)
-            pass
-
-        elif not osp.isfile(finfo.filename):
-            # File doesn't exist (removed, moved or offline):
-            answer = QMessageBox.warning(self, self.title,
-                                _("<b>%s</b> is unavailable "
-                                  "(this file may have been removed, moved "
-                                  "or renamed outside Spyder)."
-                                  "<br>Do you want to close it?") % name,
-                                QMessageBox.Yes | QMessageBox.No)
-            if answer == QMessageBox.Yes:
-                self.close_file(index)
-            else:
-                finfo.newly_created = True
-                finfo.editor.document().setModified(True)
-                self.modification_changed(index=index)
-
-        else:
-            # Else, testing if it has been modified elsewhere:
-            lastm = QFileInfo(finfo.filename).lastModified()
-            if to_text_string(lastm.toString()) \
-               != to_text_string(finfo.lastmodified.toString()):
-                if finfo.editor.document().isModified():
-                    answer = QMessageBox.question(self,
-                                self.title,
-                                _("<b>%s</b> has been modified outside Spyder."
-                                  "<br>Do you want to reload it and loose all "
-                                  "your changes?") % name,
-                                QMessageBox.Yes | QMessageBox.No)
-                    if answer == QMessageBox.Yes:
-                        self.reload(index)
-                    else:
-                        finfo.lastmodified = lastm
-                else:
-                    self.reload(index)
-
-        # Finally, resetting temporary flag:
-        self.__file_status_flag = False
-        
-    def refresh(self, index=None):
-        """Refresh tabwidget"""
-        if index is None:
-            index = self.get_stack_index()
-        # Set current editor
-        if self.get_stack_count():
-            index = self.get_stack_index()
-            finfo = self.data[index]
-            editor = finfo.editor
-            editor.setFocus()
-            self._refresh_outlineexplorer(index, update=False)
-            self.emit(SIGNAL('update_code_analysis_actions()'))
-            self.__refresh_statusbar(index)
-            self.__refresh_readonly(index)
-            self.__check_file_status(index)
-            self.emit(SIGNAL('update_plugin_title()'))
-        else:
-            editor = None
-        # Update the modification-state-dependent parameters
-        self.modification_changed()
-        # Update FindReplace binding
-        self.find_widget.set_editor(editor, refresh=False)
-                
-    def modification_changed(self, state=None, index=None, editor_id=None):
-        """
-        Current editor's modification state has changed
-        --> change tab title depending on new modification state
-        --> enable/disable save/save all actions
-        """
-        if editor_id is not None:
-            for index, _finfo in enumerate(self.data):
-                if id(_finfo.editor) == editor_id:
-                    break
-        # This must be done before refreshing save/save all actions:
-        # (otherwise Save/Save all actions will always be enabled)
-        self.emit(SIGNAL('opened_files_list_changed()'))
-        # --
-        if index is None:
-            index = self.get_stack_index()
-        if index == -1:
-            return
-        finfo = self.data[index]
-        if state is None:
-            state = finfo.editor.document().isModified()
-        self.set_stack_title(index, state)
-        # Toggle save/save all actions state
-        self.save_action.setEnabled(state)
-        self.emit(SIGNAL('refresh_save_all_action()'))
-        # Refreshing eol mode
-        eol_chars = finfo.editor.get_line_separator()
-        os_name = sourcecode.get_os_name_from_eol_chars(eol_chars)
-        self.emit(SIGNAL('refresh_eol_chars(QString)'), os_name)
-        
-
-    #------ Load, reload
-    def reload(self, index):
-        """Reload file from disk"""
-        finfo = self.data[index]
-        txt, finfo.encoding = encoding.read(finfo.filename)
-        finfo.lastmodified = QFileInfo(finfo.filename).lastModified()
-        position = finfo.editor.get_position('cursor')
-        finfo.editor.set_text(txt)
-        finfo.editor.document().setModified(False)
-        finfo.editor.set_cursor_position(position)
-        codeeditor.validate_rope_project()
-
-        #XXX CodeEditor-only: re-scan the whole text to rebuild outline 
-        # explorer data from scratch (could be optimized because 
-        # rehighlighting text means searching for all syntax coloring 
-        # patterns instead of only searching for class/def patterns which 
-        # would be sufficient for outline explorer data.
-        finfo.editor.rehighlight()
-
-        self._refresh_outlineexplorer(index)
-        
-    def revert(self):
-        """Revert file from disk"""
-        index = self.get_stack_index()
-        finfo = self.data[index]
-        filename = finfo.filename
-        if finfo.editor.document().isModified():
-            answer = QMessageBox.warning(self, self.title,
-                                _("All changes to <b>%s</b> will be lost."
-                                  "<br>Do you want to revert file from disk?"
-                                  ) % osp.basename(filename),
-                                  QMessageBox.Yes|QMessageBox.No)
-            if answer != QMessageBox.Yes:
-                return
-        self.reload(index)
-        
-    def create_new_editor(self, fname, enc, txt,
-                          set_current, new=False, cloned_from=None):
-        """
-        Create a new editor instance
-        Returns finfo object (instead of editor as in previous releases)
-        """
-        editor = codeeditor.CodeEditor(self)
-        finfo = FileInfo(fname, enc, editor, new, self.threadmanager)
-        self.add_to_data(finfo, set_current)
-        self.connect(finfo, SIGNAL(
-                    "send_to_inspector(QString,QString,QString,QString,bool)"),
-                    self.send_to_inspector)
-        self.connect(finfo, SIGNAL('analysis_results_changed()'),
-                     lambda: self.emit(SIGNAL('analysis_results_changed()')))
-        self.connect(finfo, SIGNAL('todo_results_changed()'),
-                     lambda: self.emit(SIGNAL('todo_results_changed()')))
-        self.connect(finfo, SIGNAL("edit_goto(QString,int,QString)"),
-                     lambda fname, lineno, name:
-                     self.emit(SIGNAL("edit_goto(QString,int,QString)"),
-                               fname, lineno, name))
-        self.connect(finfo, SIGNAL("save_breakpoints(QString,QString)"),
-                     lambda s1, s2:
-                     self.emit(SIGNAL("save_breakpoints(QString,QString)"),
-                               s1, s2))
-        self.connect(editor, SIGNAL("triggers_run_selection()"),
-                     self.run_selection_or_block)
-        language = get_file_language(fname, txt)
-        editor.setup_editor(
-                linenumbers=self.linenumbers_enabled,
-                edge_line=self.edgeline_enabled,
-                edge_line_column=self.edgeline_column, language=language,
-                markers=self.has_markers(), font=self.default_font,
-                color_scheme=self.color_scheme,
-                wrap=self.wrap_enabled, tab_mode=self.tabmode_enabled,
-                intelligent_backspace=self.intelligent_backspace_enabled,
-                highlight_current_line=self.highlight_current_line_enabled,
-                occurence_highlighting=self.occurence_highlighting_enabled,
-                codecompletion_auto=self.codecompletion_auto_enabled,
-                codecompletion_case=self.codecompletion_case_enabled,
-                codecompletion_single=self.codecompletion_single_enabled,
-                codecompletion_enter=self.codecompletion_enter_enabled,
-                calltips=self.calltips_enabled,
-                go_to_definition=self.go_to_definition_enabled,
-                close_parentheses=self.close_parentheses_enabled,
-                close_quotes=self.close_quotes_enabled,
-                add_colons=self.add_colons_enabled,
-                auto_unindent=self.auto_unindent_enabled,
-                indent_chars=self.indent_chars,
-                tab_stop_width=self.tab_stop_width,
-                cloned_from=cloned_from)
-        if cloned_from is None:
-            editor.set_text(txt)
-            editor.document().setModified(False)
-        self.connect(finfo, SIGNAL('text_changed_at(QString,int)'),
-                     lambda fname, position:
-                     self.emit(SIGNAL('text_changed_at(QString,int)'),
-                               fname, position))
-        self.connect(editor, SIGNAL('cursorPositionChanged(int,int)'),
-                     self.editor_cursor_position_changed)
-        self.connect(editor, SIGNAL('textChanged()'),
-                     self.start_stop_analysis_timer)
-        self.connect(editor, SIGNAL('modificationChanged(bool)'),
-                     lambda state: self.modification_changed(state,
-                                                    editor_id=id(editor)))
-        self.connect(editor, SIGNAL("focus_in()"), self.focus_changed)
-        self.connect(editor, SIGNAL('zoom_in()'),
-                     lambda: self.emit(SIGNAL('zoom_in()')))
-        self.connect(editor, SIGNAL('zoom_out()'),
-                     lambda: self.emit(SIGNAL('zoom_out()')))
-        if self.outlineexplorer is not None:
-            # Removing editor reference from outline explorer settings:
-            self.connect(editor, SIGNAL("destroyed()"),
-                         lambda obj=editor:
-                         self.outlineexplorer.remove_editor(obj))
-
-        self.find_widget.set_editor(editor)
-       
-        self.emit(SIGNAL('refresh_file_dependent_actions()'))
-        self.modification_changed(index=self.data.index(finfo))
-        
-        return finfo
-    
-    def editor_cursor_position_changed(self, line, index):
-        """Cursor position of one of the editor in the stack has changed"""
-        self.emit(SIGNAL('editor_cursor_position_changed(int,int)'),
-                  line, index)
-    
-    def send_to_inspector(self, qstr1, qstr2=None, qstr3=None,
-                          qstr4=None, force=False):
-        """qstr1: obj_text, qstr2: argpspec, qstr3: note, qstr4: doc_text"""
-        if not force and not self.inspector_enabled:
-            return
-        if self.inspector is not None \
-           and (force or self.inspector.dockwidget.isVisible()):
-            # ObjectInspector widget exists and is visible
-            if qstr4 is None:
-                self.inspector.set_object_text(qstr1, ignore_unknown=True,
-                                               force_refresh=force)
-            else:
-                objtxt = to_text_string(qstr1)
-                name = objtxt.split('.')[-1]
-                argspec = to_text_string(qstr2)
-                note = to_text_string(qstr3)
-                docstring = to_text_string(qstr4)
-                doc = {'obj_text': objtxt, 'name': name, 'argspec': argspec,
-                       'note': note, 'docstring': docstring}
-                self.inspector.set_rope_doc(doc, force_refresh=force)
-            editor = self.get_current_editor()
-            editor.setFocus()
-    
-    def new(self, filename, encoding, text):
-        """
-        Create new filename with *encoding* and *text*
-        """
-        finfo = self.create_new_editor(filename, encoding, text,
-                                       set_current=False, new=True)
-        finfo.editor.set_cursor_position('eof')
-        finfo.editor.insert_text(os.linesep)
-        return finfo
-        
-    def load(self, filename, set_current=True):
-        """
-        Load filename, create an editor instance and return it
-        *Warning* This is loading file, creating editor but not executing
-        the source code analysis -- the analysis must be done by the editor
-        plugin (in case multiple editorstack instances are handled)
-        """
-        filename = osp.abspath(to_text_string(filename))
-        self.emit(SIGNAL('starting_long_process(QString)'),
-                  _("Loading %s...") % filename)
-        text, enc = encoding.read(filename)
-        finfo = self.create_new_editor(filename, enc, text, set_current)
-        index = self.data.index(finfo)
-        self._refresh_outlineexplorer(index, update=True)
-        self.emit(SIGNAL('ending_long_process(QString)'), "")
-        if self.isVisible() and self.checkeolchars_enabled \
-           and sourcecode.has_mixed_eol_chars(text):
-            name = osp.basename(filename)
-            QMessageBox.warning(self, self.title,
-                                _("<b>%s</b> contains mixed end-of-line "
-                                  "characters.<br>Spyder will fix this "
-                                  "automatically.") % name,
-                                QMessageBox.Ok)
-            self.set_os_eol_chars(index)
-        self.is_analysis_done = False
-        return finfo
-    
-    def set_os_eol_chars(self, index=None):
-        if index is None:
-            index = self.get_stack_index()
-        finfo = self.data[index]
-        eol_chars = sourcecode.get_eol_chars_from_os_name(os.name)
-        finfo.editor.set_eol_chars(eol_chars)
-        finfo.editor.document().setModified(True)
-        
-    def remove_trailing_spaces(self, index=None):
-        """Remove trailing spaces"""
-        if index is None:
-            index = self.get_stack_index()
-        finfo = self.data[index]
-        finfo.editor.remove_trailing_spaces()
-        
-    def fix_indentation(self, index=None):
-        """Replace tab characters by spaces"""
-        if index is None:
-            index = self.get_stack_index()
-        finfo = self.data[index]
-        finfo.editor.fix_indentation()
-
-    #------ Run
-    def run_selection_or_block(self):
-        """
-        Run selected text in console and set focus to console
-        *or*, if there is no selection,
-        Run current block of lines in console and go to next block
-        """
-        self.emit(SIGNAL('external_console_execute_lines(QString)'),
-                  self.get_current_editor().get_executable_text())
-
-    def run_block_and_advance(self):
-        """Run current block and advance to the next one"""
-        self.run_selection_or_block()
-        self.get_current_editor().go_to_next_block()
-            
-    #------ Drag and drop
-    def dragEnterEvent(self, event):
-        """Reimplement Qt method
-        Inform Qt about the types of data that the widget accepts"""
-        source = event.mimeData()
-        if source.hasUrls():
-            if mimedata2url(source, extlist=EDIT_EXT):
-                event.acceptProposedAction()
-            else:
-                event.ignore()
-        elif source.hasText():
-            event.acceptProposedAction()
-        else:
-            event.ignore()
-            
-    def dropEvent(self, event):
-        """Reimplement Qt method
-        Unpack dropped data and handle it"""
-        source = event.mimeData()
-        if source.hasUrls():
-            files = mimedata2url(source, extlist=EDIT_EXT)
-            if files:
-                for fname in files:
-                    self.emit(SIGNAL('plugin_load(QString)'), fname)
-        elif source.hasText():
-            editor = self.get_current_editor()
-            if editor is not None:
-                editor.insert_text( source.text() )
-        event.acceptProposedAction()
-
-
-class EditorSplitter(QSplitter):
-    def __init__(self, parent, plugin, menu_actions, first=False,
-                 register_editorstack_cb=None, unregister_editorstack_cb=None):
-        QSplitter.__init__(self, parent)
-        self.setAttribute(Qt.WA_DeleteOnClose)
-        self.setChildrenCollapsible(False)
-        
-        self.toolbar_list = None
-        self.menu_list = None
-        
-        self.plugin = plugin
-        
-        if register_editorstack_cb is None:
-            register_editorstack_cb = self.plugin.register_editorstack
-        self.register_editorstack_cb = register_editorstack_cb
-        if unregister_editorstack_cb is None:
-            unregister_editorstack_cb = self.plugin.unregister_editorstack
-        self.unregister_editorstack_cb = unregister_editorstack_cb
-        
-        self.menu_actions = menu_actions
-        self.editorstack = EditorStack(self, menu_actions)
-        self.register_editorstack_cb(self.editorstack)
-        if not first:
-            self.plugin.clone_editorstack(editorstack=self.editorstack)
-        self.connect(self.editorstack, SIGNAL("destroyed()"),
-                     lambda: self.editorstack_closed())
-        self.connect(self.editorstack, SIGNAL("split_vertically()"),
-                     lambda: self.split(orientation=Qt.Vertical))
-        self.connect(self.editorstack, SIGNAL("split_horizontally()"),
-                     lambda: self.split(orientation=Qt.Horizontal))
-        self.addWidget(self.editorstack)
-
-    def closeEvent(self, event):
-        QSplitter.closeEvent(self, event)
-        if is_pyqt46:
-            self.emit(SIGNAL('destroyed()'))
-                                
-    def __give_focus_to_remaining_editor(self):
-        focus_widget = self.plugin.get_focus_widget()
-        if focus_widget is not None:
-            focus_widget.setFocus()
-        
-    def editorstack_closed(self):
-<<<<<<< HEAD
-        if DEBUG:
-            print("method 'editorstack_closed':", file=STDOUT)
-            print("    self  :", self, file=STDOUT)
-=======
-        if DEBUG_EDITOR:
-            print >>STDOUT, "method 'editorstack_closed':"
-            print >>STDOUT, "    self  :", self
->>>>>>> 8be3aa28
-#            print >>STDOUT, "    sender:", self.sender()
-        self.unregister_editorstack_cb(self.editorstack)
-        self.editorstack = None
-        try:
-            close_splitter = self.count() == 1
-        except RuntimeError:
-            # editorsplitter has been destroyed (happens when closing a
-            # EditorMainWindow instance)
-            return
-        if close_splitter:
-            # editorstack just closed was the last widget in this QSplitter
-            self.close()
-            return
-        self.__give_focus_to_remaining_editor()
-        
-    def editorsplitter_closed(self):
-<<<<<<< HEAD
-        if DEBUG:
-            print("method 'editorsplitter_closed':", file=STDOUT)
-            print("    self  :", self, file=STDOUT)
-=======
-        if DEBUG_EDITOR:
-            print >>STDOUT, "method 'editorsplitter_closed':"
-            print >>STDOUT, "    self  :", self
->>>>>>> 8be3aa28
-#            print >>STDOUT, "    sender:", self.sender()
-        try:
-            close_splitter = self.count() == 1 and self.editorstack is None
-        except RuntimeError:
-            # editorsplitter has been destroyed (happens when closing a
-            # EditorMainWindow instance)
-            return
-        if close_splitter:
-            # editorsplitter just closed was the last widget in this QSplitter
-            self.close()
-            return
-        elif self.count() == 2 and self.editorstack:
-            # back to the initial state: a single editorstack instance,
-            # as a single widget in this QSplitter: orientation may be changed
-            self.editorstack.reset_orientation()
-        self.__give_focus_to_remaining_editor()
-        
-    def split(self, orientation=Qt.Vertical):
-        self.setOrientation(orientation)
-        self.editorstack.set_orientation(orientation)
-        editorsplitter = EditorSplitter(self.parent(), self.plugin,
-                    self.menu_actions,
-                    register_editorstack_cb=self.register_editorstack_cb,
-                    unregister_editorstack_cb=self.unregister_editorstack_cb)
-        self.addWidget(editorsplitter)
-        self.connect(editorsplitter, SIGNAL("destroyed()"),
-                     lambda: self.editorsplitter_closed())
-        current_editor = editorsplitter.editorstack.get_current_editor()
-        if current_editor is not None:
-            current_editor.setFocus()
-            
-    def iter_editorstacks(self):
-        editorstacks = [(self.widget(0), self.orientation())]
-        if self.count() > 1:
-            editorsplitter = self.widget(1)
-            editorstacks += editorsplitter.iter_editorstacks()
-        return editorstacks
-
-    def get_layout_settings(self):
-        """Return layout state"""
-        splitsettings = []
-        for editorstack, orientation in self.iter_editorstacks():
-            clines = [finfo.editor.get_cursor_line_number()
-                      for finfo in editorstack.data]
-            cfname = editorstack.get_current_filename()
-            splitsettings.append((orientation == Qt.Vertical, cfname, clines))
-        return dict(hexstate=qbytearray_to_str(self.saveState()),
-                    sizes=self.sizes(), splitsettings=splitsettings)
-    
-    def set_layout_settings(self, settings):
-        """Restore layout state"""
-        splitsettings = settings.get('splitsettings')
-        if splitsettings is None:
-            return
-        splitter = self
-        editor = None
-        for index, (is_vertical, cfname, clines) in enumerate(splitsettings):
-            if index > 0:
-                splitter.split(Qt.Vertical if is_vertical else Qt.Horizontal)
-                splitter = splitter.widget(1)
-            editorstack = splitter.widget(0)
-            for index, finfo in enumerate(editorstack.data):
-                editor = finfo.editor
-                editor.go_to_line(clines[index])
-            editorstack.set_current_filename(cfname)
-        hexstate = settings.get('hexstate')
-        if hexstate is not None:
-            self.restoreState( QByteArray().fromHex(str(hexstate)) )
-        sizes = settings.get('sizes')
-        if sizes is not None:
-            self.setSizes(sizes)
-        if editor is not None:
-            editor.clearFocus()
-            editor.setFocus()
-
-
-class EditorWidget(QSplitter):
-    def __init__(self, parent, plugin, menu_actions, show_fullpath,
-                 fullpath_sorting, show_all_files, show_comments):
-        QSplitter.__init__(self, parent)
-        self.setAttribute(Qt.WA_DeleteOnClose)
-        
-        statusbar = parent.statusBar() # Create a status bar
-        self.readwrite_status = ReadWriteStatus(self, statusbar)
-        self.eol_status = EOLStatus(self, statusbar)
-        self.encoding_status = EncodingStatus(self, statusbar)
-        self.cursorpos_status = CursorPositionStatus(self, statusbar)
-        
-        self.editorstacks = []
-        
-        self.plugin = plugin
-        
-        self.find_widget = FindReplace(self, enable_replace=True)
-        self.plugin.register_widget_shortcuts("Editor", self.find_widget)
-        self.find_widget.hide()
-        self.outlineexplorer = OutlineExplorerWidget(self,
-                                            show_fullpath=show_fullpath,
-                                            fullpath_sorting=fullpath_sorting,
-                                            show_all_files=show_all_files,
-                                            show_comments=show_comments)
-        self.connect(self.outlineexplorer,
-                     SIGNAL("edit_goto(QString,int,QString)"),
-                     lambda filenames, goto, word:
-                     plugin.load(filenames=filenames, goto=goto, word=word,
-                                 editorwindow=self.parent()))
-        
-        editor_widgets = QWidget(self)
-        editor_layout = QVBoxLayout()
-        editor_layout.setContentsMargins(0, 0, 0, 0)
-        editor_widgets.setLayout(editor_layout)
-        editorsplitter = EditorSplitter(self, plugin, menu_actions,
-                        register_editorstack_cb=self.register_editorstack,
-                        unregister_editorstack_cb=self.unregister_editorstack)
-        self.editorsplitter = editorsplitter
-        editor_layout.addWidget(editorsplitter)
-        editor_layout.addWidget(self.find_widget)
-        
-        splitter = QSplitter(self)
-        splitter.setContentsMargins(0, 0, 0, 0)
-        splitter.addWidget(editor_widgets)
-        splitter.addWidget(self.outlineexplorer)
-        splitter.setStretchFactor(0, 5)
-        splitter.setStretchFactor(1, 1)
-
-        # Refreshing outline explorer
-        editorsplitter.editorstack.initialize_outlineexplorer()
-        
-    def register_editorstack(self, editorstack):
-        self.editorstacks.append(editorstack)
-<<<<<<< HEAD
-        if DEBUG:
-            print("EditorWidget.register_editorstack:", editorstack, file=STDOUT)
-=======
-        if DEBUG_EDITOR:
-            print >>STDOUT, "EditorWidget.register_editorstack:", editorstack
->>>>>>> 8be3aa28
-            self.__print_editorstacks()
-        self.plugin.last_focus_editorstack[self.parent()] = editorstack
-        editorstack.set_closable( len(self.editorstacks) > 1 )
-        editorstack.set_outlineexplorer(self.outlineexplorer)
-        editorstack.set_find_widget(self.find_widget)
-        self.connect(editorstack, SIGNAL('reset_statusbar()'),
-                     self.readwrite_status.hide)
-        self.connect(editorstack, SIGNAL('reset_statusbar()'),
-                     self.encoding_status.hide)
-        self.connect(editorstack, SIGNAL('reset_statusbar()'),
-                     self.cursorpos_status.hide)
-        self.connect(editorstack, SIGNAL('readonly_changed(bool)'),
-                     self.readwrite_status.readonly_changed)
-        self.connect(editorstack, SIGNAL('encoding_changed(QString)'),
-                     self.encoding_status.encoding_changed)
-        self.connect(editorstack,
-                     SIGNAL('editor_cursor_position_changed(int,int)'),
-                     self.cursorpos_status.cursor_position_changed)
-        self.connect(editorstack, SIGNAL('refresh_eol_chars(QString)'),
-                     self.eol_status.eol_changed)
-        self.plugin.register_editorstack(editorstack)
-        oe_btn = create_toolbutton(self)
-        oe_btn.setDefaultAction(self.outlineexplorer.visibility_action)
-        editorstack.add_corner_widgets_to_tabbar([5, oe_btn])
-        
-    def __print_editorstacks(self):
-        print("%d editorstack(s) in editorwidget:" \
-                        % len(self.editorstacks), file=STDOUT)
-        for edst in self.editorstacks:
-            print("    ", edst, file=STDOUT)
-        
-    def unregister_editorstack(self, editorstack):
-<<<<<<< HEAD
-        if DEBUG:
-            print("EditorWidget.unregister_editorstack:", editorstack, file=STDOUT)
-=======
-        if DEBUG_EDITOR:
-            print >>STDOUT, "EditorWidget.unregister_editorstack:", editorstack
->>>>>>> 8be3aa28
-        self.plugin.unregister_editorstack(editorstack)
-        self.editorstacks.pop(self.editorstacks.index(editorstack))
-        if DEBUG_EDITOR:
-            self.__print_editorstacks()
-        
-
-class EditorMainWindow(QMainWindow):
-    def __init__(self, plugin, menu_actions, toolbar_list, menu_list,
-                 show_fullpath, fullpath_sorting, show_all_files,
-                 show_comments):
-        QMainWindow.__init__(self)
-        self.setAttribute(Qt.WA_DeleteOnClose)
-
-        self.window_size = None
-        
-        self.editorwidget = EditorWidget(self, plugin, menu_actions,
-                                         show_fullpath, fullpath_sorting,
-                                         show_all_files, show_comments)
-        self.setCentralWidget(self.editorwidget)
-
-        # Give focus to current editor to update/show all status bar widgets
-        editorstack = self.editorwidget.editorsplitter.editorstack
-        editor = editorstack.get_current_editor()
-        if editor is not None:
-            editor.setFocus()
-        
-        self.setWindowTitle("Spyder - %s" % plugin.windowTitle())
-        self.setWindowIcon(plugin.windowIcon())
-        
-        if toolbar_list:
-            toolbars = []
-            for title, actions in toolbar_list:
-                toolbar = self.addToolBar(title)
-                toolbar.setObjectName(str(id(toolbar)))
-                add_actions(toolbar, actions)
-                toolbars.append(toolbar)
-        if menu_list:
-            quit_action = create_action(self, _("Close window"),
-                                        icon="close_panel.png",
-                                        tip=_("Close this window"),
-                                        triggered=self.close)
-            menus = []
-            for index, (title, actions) in enumerate(menu_list):
-                menu = self.menuBar().addMenu(title)
-                if index == 0:
-                    # File menu
-                    add_actions(menu, actions+[None, quit_action])
-                else:
-                    add_actions(menu, actions)
-                menus.append(menu)
-            
-    def resizeEvent(self, event):
-        """Reimplement Qt method"""
-        if not self.isMaximized() and not self.isFullScreen():
-            self.window_size = self.size()
-        QMainWindow.resizeEvent(self, event)
-                
-    def closeEvent(self, event):
-        """Reimplement Qt method"""
-        QMainWindow.closeEvent(self, event)
-        if is_pyqt46:
-            self.emit(SIGNAL('destroyed()'))
-            for editorstack in self.editorwidget.editorstacks[:]:
-<<<<<<< HEAD
-                if DEBUG:
-                    print("--> destroy_editorstack:", editorstack, file=STDOUT)
-=======
-                if DEBUG_EDITOR:
-                    print >>STDOUT, "--> destroy_editorstack:", editorstack
->>>>>>> 8be3aa28
-                editorstack.emit(SIGNAL('destroyed()'))
-                                
-    def get_layout_settings(self):
-        """Return layout state"""
-        splitsettings = self.editorwidget.editorsplitter.get_layout_settings()
-        return dict(size=(self.window_size.width(), self.window_size.height()),
-                    pos=(self.pos().x(), self.pos().y()),
-                    is_maximized=self.isMaximized(),
-                    is_fullscreen=self.isFullScreen(),
-                    hexstate=qbytearray_to_str(self.saveState()),
-                    splitsettings=splitsettings)
-    
-    def set_layout_settings(self, settings):
-        """Restore layout state"""
-        size = settings.get('size')
-        if size is not None:
-            self.resize( QSize(*size) )
-            self.window_size = self.size()
-        pos = settings.get('pos')
-        if pos is not None:
-            self.move( QPoint(*pos) )
-        hexstate = settings.get('hexstate')
-        if hexstate is not None:
-            self.restoreState( QByteArray().fromHex(str(hexstate)) )
-        if settings.get('is_maximized'):
-            self.setWindowState(Qt.WindowMaximized)
-        if settings.get('is_fullscreen'):
-            self.setWindowState(Qt.WindowFullScreen)
-        splitsettings = settings.get('splitsettings')
-        if splitsettings is not None:
-            self.editorwidget.editorsplitter.set_layout_settings(splitsettings)
-
-
-class EditorPluginExample(QSplitter):
-    def __init__(self):
-        QSplitter.__init__(self)
-                
-        menu_actions = []
-                
-        self.editorstacks = []
-        self.editorwindows = []
-        
-        self.last_focus_editorstack = {} # fake
-
-        self.find_widget = FindReplace(self, enable_replace=True)
-        self.outlineexplorer = OutlineExplorerWidget(self, show_fullpath=False,
-                                                     show_all_files=False)
-        self.connect(self.outlineexplorer,
-                     SIGNAL("edit_goto(QString,int,QString)"),
-                     self.go_to_file)
-        
-        editor_widgets = QWidget(self)
-        editor_layout = QVBoxLayout()
-        editor_layout.setContentsMargins(0, 0, 0, 0)
-        editor_widgets.setLayout(editor_layout)
-        editor_layout.addWidget(EditorSplitter(self, self, menu_actions,
-                                               first=True))
-        editor_layout.addWidget(self.find_widget)
-        
-        self.setContentsMargins(0, 0, 0, 0)
-        self.addWidget(editor_widgets)
-        self.addWidget(self.outlineexplorer)
-        
-        self.setStretchFactor(0, 5)
-        self.setStretchFactor(1, 1)
-        
-        self.menu_actions = menu_actions
-        self.toolbar_list = None
-        self.menu_list = None
-        self.setup_window([], [])
-        
-    def go_to_file(self, fname, lineno, text):
-        editorstack = self.editorstacks[0]
-        editorstack.set_current_filename(to_text_string(fname))
-        editor = editorstack.get_current_editor()
-        editor.go_to_line(lineno, word=text)
-
-    def closeEvent(self, event):
-        for win in self.editorwindows[:]:
-            win.close()
-<<<<<<< HEAD
-        if DEBUG:
-            print(len(self.editorwindows), ":", self.editorwindows, file=STDOUT)
-            print(len(self.editorstacks), ":", self.editorstacks, file=STDOUT)
-=======
-        if DEBUG_EDITOR:
-            print >>STDOUT, len(self.editorwindows), ":", self.editorwindows
-            print >>STDOUT, len(self.editorstacks), ":", self.editorstacks
->>>>>>> 8be3aa28
-        
-        event.accept()
-        
-    def load(self, fname):
-        QApplication.processEvents()
-        editorstack = self.editorstacks[0]
-        editorstack.load(fname)
-        editorstack.analyze_script()
-    
-    def register_editorstack(self, editorstack):
-<<<<<<< HEAD
-        if DEBUG:
-            print("FakePlugin.register_editorstack:", editorstack, file=STDOUT)
-=======
-        if DEBUG_EDITOR:
-            print >>STDOUT, "FakePlugin.register_editorstack:", editorstack
->>>>>>> 8be3aa28
-        self.editorstacks.append(editorstack)
-        if self.isAncestorOf(editorstack):
-            # editorstack is a child of the Editor plugin
-            editorstack.set_fullpath_sorting_enabled(True)
-            editorstack.set_closable( len(self.editorstacks) > 1 )
-            editorstack.set_outlineexplorer(self.outlineexplorer)
-            editorstack.set_find_widget(self.find_widget)
-            oe_btn = create_toolbutton(self)
-            oe_btn.setDefaultAction(self.outlineexplorer.visibility_action)
-            editorstack.add_corner_widgets_to_tabbar([5, oe_btn])
-            
-        action = QAction(self)
-        editorstack.set_io_actions(action, action, action, action)
-        font = QFont("Courier New")
-        font.setPointSize(10)
-        editorstack.set_default_font(font, color_scheme='Spyder')
-
-        self.connect(editorstack, SIGNAL('close_file(QString,int)'),
-                     self.close_file_in_all_editorstacks)
-        self.connect(editorstack, SIGNAL('file_saved(QString,int,QString)'),
-                     self.file_saved_in_editorstack)
-        self.connect(editorstack,
-                     SIGNAL('file_renamed_in_data(QString,int,QString)'),
-                     self.file_renamed_in_data_in_editorstack)
-
-        self.connect(editorstack, SIGNAL("create_new_window()"),
-                     self.create_new_window)
-        self.connect(editorstack, SIGNAL('plugin_load(QString)'),
-                     self.load)
-                    
-    def unregister_editorstack(self, editorstack):
-<<<<<<< HEAD
-        if DEBUG:
-            print("FakePlugin.unregister_editorstack:", editorstack, file=STDOUT)
-=======
-        if DEBUG_EDITOR:
-            print >>STDOUT, "FakePlugin.unregister_editorstack:", editorstack
->>>>>>> 8be3aa28
-        self.editorstacks.pop(self.editorstacks.index(editorstack))
-        
-    def clone_editorstack(self, editorstack):
-        editorstack.clone_from(self.editorstacks[0])
-        
-    def setup_window(self, toolbar_list, menu_list):
-        self.toolbar_list = toolbar_list
-        self.menu_list = menu_list
-        
-    def create_new_window(self):
-        window = EditorMainWindow(self, self.menu_actions,
-                                  self.toolbar_list, self.menu_list,
-                                  show_fullpath=False, fullpath_sorting=True,
-                                  show_all_files=False, show_comments=True)
-        window.resize(self.size())
-        window.show()
-        self.register_editorwindow(window)
-        self.connect(window, SIGNAL("destroyed()"),
-                     lambda win=window: self.unregister_editorwindow(win))
-        
-    def register_editorwindow(self, window):
-<<<<<<< HEAD
-        if DEBUG:
-            print("register_editorwindowQObject*:", window, file=STDOUT)
-        self.editorwindows.append(window)
-        
-    def unregister_editorwindow(self, window):
-        if DEBUG:
-            print("unregister_editorwindow:", window, file=STDOUT)
-=======
-        if DEBUG_EDITOR:
-            print >>STDOUT, "register_editorwindowQObject*:", window
-        self.editorwindows.append(window)
-        
-    def unregister_editorwindow(self, window):
-        if DEBUG_EDITOR:
-            print >>STDOUT, "unregister_editorwindow:", window
->>>>>>> 8be3aa28
-        self.editorwindows.pop(self.editorwindows.index(window))
-    
-    def get_focus_widget(self):
-        pass
-
-    @Slot(int, int)
-    def close_file_in_all_editorstacks(self, editorstack_id_str, index):
-        for editorstack in self.editorstacks:
-            if str(id(editorstack)) != editorstack_id_str:
-                editorstack.blockSignals(True)
-                editorstack.close_file(index, force=True)
-                editorstack.blockSignals(False)
-
-    # This method is never called in this plugin example. It's here only 
-    # to show how to use the file_saved signal (see above).
-    @Slot(int, int)
-    def file_saved_in_editorstack(self, editorstack_id_str, index, filename):
-        """A file was saved in editorstack, this notifies others"""
-        for editorstack in self.editorstacks:
-            if str(id(editorstack)) != editorstack_id_str:
-                editorstack.file_saved_in_other_editorstack(index, filename)
-
-    # This method is never called in this plugin example. It's here only 
-    # to show how to use the file_saved signal (see above).
-    @Slot(int, int)
-    def file_renamed_in_data_in_editorstack(self, editorstack_id_str,
-                                            index, filename):
-        """A file was renamed in data in editorstack, this notifies others"""
-        for editorstack in self.editorstacks:
-            if str(id(editorstack)) != editorstack_id_str:
-                editorstack.rename_in_data(index, filename)
-
-    def register_widget_shortcuts(self, context, widget):
-        """Fake!"""
-        pass
-    
-def test():
-    from spyderlib.utils.qthelpers import qapplication
-    app = qapplication()
-    test = EditorPluginExample()
-    test.resize(900, 700)
-    test.show()
-    import time
-    t0 = time.time()
-    test.load(__file__)
-    test.load("explorer.py")
-    test.load("dicteditor.py")
-    test.load("sourcecode/codeeditor.py")
-    test.load("../spyder.py")
-    print("Elapsed time: %.3f s" % (time.time()-t0))
-    sys.exit(app.exec_())
-    
-if __name__ == "__main__":
-    test()
+# -*- coding: utf-8 -*-
+#
+# Copyright © 2009-2011 Pierre Raybaut
+# Licensed under the terms of the MIT License
+# (see spyderlib/__init__.py for details)
+
+"""Editor Widget"""
+
+# pylint: disable=C0103
+# pylint: disable=R0903
+# pylint: disable=R0911
+# pylint: disable=R0201
+
+from __future__ import print_function
+
+from spyderlib.qt import is_pyqt46
+from spyderlib.qt.QtGui import (QVBoxLayout, QMessageBox, QMenu, QFont,
+                                QAction, QApplication, QWidget, QHBoxLayout,
+                                QLabel, QKeySequence, QShortcut, QMainWindow,
+                                QSplitter, QListWidget, QListWidgetItem,
+                                QDialog, QLineEdit)
+from spyderlib.qt.QtCore import (SIGNAL, Qt, QFileInfo, QThread, QObject,
+                                 QByteArray, QSize, QPoint, QTimer, Slot)
+from spyderlib.qt.compat import getsavefilename
+
+import os
+import sys
+import re
+import os.path as osp
+
+# Local imports
+from spyderlib.utils import encoding, sourcecode, programs, codeanalysis
+from spyderlib.utils.dochelpers import getsignaturesfromtext
+from spyderlib.utils.module_completion import (module_completion,
+                                               get_preferred_submodules)
+from spyderlib.baseconfig import _, DEBUG, STDOUT, STDERR
+from spyderlib.config import EDIT_FILTERS, EDIT_EXT, get_filter, EDIT_FILETYPES
+from spyderlib.utils.qthelpers import (get_icon, create_action, add_actions,
+                                       mimedata2url, get_filetype_icon,
+                                       create_toolbutton)
+from spyderlib.widgets.tabs import BaseTabs
+from spyderlib.widgets.findreplace import FindReplace
+from spyderlib.widgets.editortools import OutlineExplorerWidget
+from spyderlib.widgets.status import (ReadWriteStatus, EOLStatus,
+                                      EncodingStatus, CursorPositionStatus)
+from spyderlib.widgets.sourcecode import syntaxhighlighters, codeeditor
+from spyderlib.widgets.sourcecode.base import TextEditBaseWidget  #analysis:ignore
+from spyderlib.widgets.sourcecode.codeeditor import Printer  #analysis:ignore
+from spyderlib.widgets.sourcecode.codeeditor import get_file_language
+from spyderlib.py3compat import to_text_string, qbytearray_to_str, u
+
+
+DEBUG_EDITOR = DEBUG >= 3
+
+
+class FileListDialog(QDialog):
+    def __init__(self, parent, tabs, fullpath_sorting):
+        QDialog.__init__(self, parent)
+        
+        # Destroying the C++ object right after closing the dialog box,
+        # otherwise it may be garbage-collected in another QThread
+        # (e.g. the editor's analysis thread in Spyder), thus leading to
+        # a segmentation fault on UNIX or an application crash on Windows
+        self.setAttribute(Qt.WA_DeleteOnClose)
+        
+        self.indexes = None
+        
+        self.setWindowIcon(get_icon('filelist.png'))
+        self.setWindowTitle(_("File list management"))
+        
+        self.setModal(True)
+        
+        flabel = QLabel(_("Filter:"))
+        self.edit = QLineEdit(self)
+        self.connect(self.edit, SIGNAL("returnPressed()"), self.edit_file)
+        self.connect(self.edit, SIGNAL("textChanged(QString)"),
+                     lambda text: self.synchronize(0))
+        fhint = QLabel(_("(press <b>Enter</b> to edit file)"))
+        edit_layout = QHBoxLayout()
+        edit_layout.addWidget(flabel)
+        edit_layout.addWidget(self.edit)
+        edit_layout.addWidget(fhint)
+        
+        self.listwidget = QListWidget(self)
+        self.listwidget.setResizeMode(QListWidget.Adjust)
+        self.connect(self.listwidget, SIGNAL("itemSelectionChanged()"),
+                     self.item_selection_changed)
+        self.connect(self.listwidget, SIGNAL("itemActivated(QListWidgetItem*)"),
+                     self.edit_file)
+        
+        btn_layout = QHBoxLayout()
+        edit_btn = create_toolbutton(self, icon=get_icon('edit.png'),
+                     text=_("&Edit file"), autoraise=False,
+                     triggered=self.edit_file, text_beside_icon=True)
+        edit_btn.setMinimumHeight(28)
+        btn_layout.addWidget(edit_btn)
+        
+        btn_layout.addStretch()
+        btn_layout.addSpacing(150)
+        btn_layout.addStretch()
+        
+        close_btn = create_toolbutton(self, text=_("&Close file"),
+              icon=get_icon("fileclose.png"),
+              autoraise=False, text_beside_icon=True,
+              triggered=lambda: self.emit(SIGNAL("close_file(int)"),
+                                  self.indexes[self.listwidget.currentRow()]))
+        close_btn.setMinimumHeight(28)
+        btn_layout.addWidget(close_btn)
+
+        hint = QLabel(_("Hint: press <b>Alt</b> to show accelerators"))
+        hint.setAlignment(Qt.AlignCenter)
+        
+        vlayout = QVBoxLayout()
+        vlayout.addLayout(edit_layout)
+        vlayout.addWidget(self.listwidget)
+        vlayout.addLayout(btn_layout)
+        vlayout.addWidget(hint)
+        self.setLayout(vlayout)
+        
+        self.tabs = tabs
+        self.fullpath_sorting = fullpath_sorting
+        self.buttons = (edit_btn, close_btn)
+        
+    def edit_file(self):
+        row = self.listwidget.currentRow()
+        if self.listwidget.count() > 0 and row >= 0:
+            self.emit(SIGNAL("edit_file(int)"), self.indexes[row])
+            self.accept()
+            
+    def item_selection_changed(self):
+        for btn in self.buttons:
+            btn.setEnabled(self.listwidget.currentRow() >= 0)
+        
+    def synchronize(self, stack_index):
+        count = self.tabs.count()
+        if count == 0:
+            self.accept()
+            return
+        self.listwidget.setTextElideMode(Qt.ElideMiddle
+                                         if self.fullpath_sorting
+                                         else Qt.ElideRight)
+        current_row = self.listwidget.currentRow()
+        if current_row >= 0:
+            current_text = to_text_string(self.listwidget.currentItem().text())
+        else:
+            current_text = ""
+        self.listwidget.clear()
+        self.indexes = []
+        new_current_index = stack_index
+        filter_text = to_text_string(self.edit.text())
+        lw_index = 0
+        for index in range(count):
+            text = to_text_string(self.tabs.tabText(index))
+            if len(filter_text) == 0 or filter_text in text:
+                if text == current_text:
+                    new_current_index = lw_index
+                lw_index += 1
+                item = QListWidgetItem(self.tabs.tabIcon(index),
+                                       text, self.listwidget)
+                item.setSizeHint(QSize(0, 25))
+                self.listwidget.addItem(item)
+                self.indexes.append(index)
+        if new_current_index < self.listwidget.count():
+            self.listwidget.setCurrentRow(new_current_index)
+        for btn in self.buttons:
+            btn.setEnabled(lw_index > 0)
+
+
+class AnalysisThread(QThread):
+    """Analysis thread"""
+    def __init__(self, parent, checker, source_code):
+        super(AnalysisThread, self).__init__(parent)
+        self.checker = checker
+        self.results = None
+        self.source_code = source_code
+    
+    def run(self):
+        """Run analysis"""
+        try:
+            self.results = self.checker(self.source_code)
+        except Exception:
+            if DEBUG_EDITOR:
+                import traceback
+                traceback.print_exc(file=STDERR)
+
+
+class GetSubmodulesThread(QThread):
+    """
+    A thread to generate a list of submodules to be passed to Rope
+    extension_modules preference
+    """
+    def __init__(self):
+        super(GetSubmodulesThread, self).__init__()
+        self.submods = []
+
+    def run(self):
+        self.submods = get_preferred_submodules()
+        self.emit(SIGNAL('submods_ready()'))
+
+
+class ThreadManager(QObject):
+    """Analysis thread manager"""
+    def __init__(self, parent, max_simultaneous_threads=2):
+        super(ThreadManager, self).__init__(parent)
+        self.max_simultaneous_threads = max_simultaneous_threads
+        self.started_threads = {}
+        self.pending_threads = []
+        self.end_callbacks = {}
+        
+    def close_threads(self, parent):
+        """Close threads associated to parent_id"""
+        if DEBUG_EDITOR:
+            print("Call to 'close_threads'", file=STDOUT)
+        if parent is None:
+            # Closing all threads
+            self.pending_threads = []
+            threadlist = []
+            for threads in list(self.started_threads.values()):
+                threadlist += threads
+        else:
+            parent_id = id(parent)
+            self.pending_threads = [(_th, _id) for (_th, _id)
+                                    in self.pending_threads
+                                    if _id != parent_id]
+            threadlist = self.started_threads.get(parent_id, [])
+        for thread in threadlist:
+            if DEBUG_EDITOR:
+                print("Waiting for thread %r to finish" % thread, file=STDOUT)
+            while thread.isRunning():
+                # We can't terminate thread safely, so we simply wait...
+                QApplication.processEvents()
+                
+    def close_all_threads(self):
+        """Close all threads"""
+        if DEBUG_EDITOR:
+            print("Call to 'close_all_threads'", file=STDOUT)
+        self.close_threads(None)
+        
+    def add_thread(self, checker, end_callback, source_code, parent):
+        """Add thread to queue"""
+        parent_id = id(parent)
+        thread = AnalysisThread(self, checker, source_code)
+        self.end_callbacks[id(thread)] = end_callback
+        self.pending_threads.append((thread, parent_id))
+        if DEBUG_EDITOR:
+            print("Added thread %r to queue" % thread, file=STDOUT)
+        QTimer.singleShot(50, self.update_queue)
+    
+    def update_queue(self):
+        """Update queue"""
+        started = 0
+        for parent_id, threadlist in list(self.started_threads.items()):
+            still_running = []
+            for thread in threadlist:
+                if thread.isFinished():
+                    end_callback = self.end_callbacks.pop(id(thread))
+                    if thread.results is not None:
+                        #  The thread was executed successfully
+                        end_callback(thread.results)
+                    thread.setParent(None)
+                    thread = None
+                else:
+                    still_running.append(thread)
+                    started += 1
+            threadlist = None
+            if still_running:
+                self.started_threads[parent_id] = still_running
+            else:
+                self.started_threads.pop(parent_id)
+        if DEBUG_EDITOR:
+            print("Updating queue:", file=STDOUT)
+            print("    started:", started, file=STDOUT)
+            print("    pending:", len(self.pending_threads), file=STDOUT)
+        if self.pending_threads and started < self.max_simultaneous_threads:
+            thread, parent_id = self.pending_threads.pop(0)
+            self.connect(thread, SIGNAL('finished()'), self.update_queue)
+            threadlist = self.started_threads.get(parent_id, [])
+            self.started_threads[parent_id] = threadlist+[thread]
+            if DEBUG_EDITOR:
+                print("===>starting:", thread, file=STDOUT)
+            thread.start()
+
+
+class FileInfo(QObject):
+    """File properties"""
+    def __init__(self, filename, encoding, editor, new, threadmanager):
+        QObject.__init__(self)
+        self.threadmanager = threadmanager
+        self.filename = filename
+        self.newly_created = new
+        self.encoding = encoding
+        self.editor = editor
+        self.path = []
+        self.submods_thread = GetSubmodulesThread()
+        self.rope_project = codeeditor.get_rope_project()
+        self.classes = (filename, None, None)
+        self.analysis_results = []
+        self.todo_results = []
+        self.lastmodified = QFileInfo(filename).lastModified()
+
+        self.connect(editor, SIGNAL('trigger_code_completion(bool)'),
+                     self.trigger_code_completion)
+        self.connect(editor, SIGNAL('trigger_calltip_and_doc_rendering(int)'),
+                     self.trigger_calltip_and_doc_rendering)
+        self.connect(editor, SIGNAL("go_to_definition(int)"),
+                     self.go_to_definition)
+        
+        self.connect(editor, SIGNAL('textChanged()'),
+                     self.text_changed)
+        
+        self.connect(editor, SIGNAL('breakpoints_changed()'),
+                     self.breakpoints_changed)
+        self.connect(self.submods_thread, SIGNAL('submods_ready()'),
+                     self.update_extension_modules)
+        
+        self.pyflakes_results = None
+        self.pep8_results = None
+
+        self.submods_thread.start()
+    
+    def update_extension_modules(self):
+        self.rope_project.set_pref('extension_modules',
+                                   self.submods_thread.submods)
+    
+    def text_changed(self):
+        """Editor's text has changed"""
+        self.emit(SIGNAL('text_changed_at(QString,int)'),
+                  self.filename, self.editor.get_position('cursor'))
+        
+    def trigger_code_completion(self, automatic):
+        """Trigger code completion"""
+        source_code = self.get_source_code()
+        offset = self.editor.get_position('cursor')
+        text = self.editor.get_text('sol', 'cursor')
+        
+        if text.lstrip().startswith('import '):
+            text = text.lstrip()
+            comp_list = module_completion(text, self.path)
+            words = text.split(' ')
+            if ',' in words[-1]:
+                words = words[-1].split(',')
+            if comp_list:
+                self.editor.show_completion_list(comp_list,
+                                                 completion_text=words[-1],
+                                                 automatic=automatic)
+            return
+        elif text.lstrip().startswith('from '):
+            text = text.lstrip()
+            comp_list = module_completion(text, self.path)
+            words = text.split(' ')
+            if '(' in words[-1]:
+                words = words[:-2] + words[-1].split('(')
+            if ',' in words[-1]:
+                words = words[:-2] + words[-1].split(',')
+            self.editor.show_completion_list(comp_list,
+                                             completion_text=words[-1],
+                                             automatic=automatic)
+            return
+        else:
+            textlist = self.rope_project.get_completion_list(source_code,
+                                                             offset,
+                                                             self.filename)
+            if textlist:
+                completion_text = re.split(r"[^a-zA-Z0-9_]", text)[-1]
+                self.editor.show_completion_list(textlist, completion_text,
+                                                 automatic)
+                return
+        
+    def trigger_calltip_and_doc_rendering(self, position, auto=True):
+        """Trigger calltip and docstring rendering in the Object Inspector"""
+        # auto is True means that trigger_calltip was called automatically,
+        # i.e. the user has just entered an opening parenthesis -- in that 
+        # case, we don't want to force the object inspector to be visible, 
+        # to avoid polluting the window layout
+        source_code = self.get_source_code()
+        offset = position
+        
+        helplist = self.rope_project.get_calltip_and_docs(source_code, offset,
+                                                          self.filename)
+        if not helplist:
+            return
+        obj_fullname = ''
+        signatures = []
+        cts, doc_text = helplist
+        if cts:
+            cts = cts.replace('.__init__', '')
+            parpos = cts.find('(')
+            if parpos:
+                obj_fullname = cts[:parpos]
+                obj_name = obj_fullname.split('.')[-1]
+                cts = cts.replace(obj_fullname, obj_name)
+                signatures = [cts]
+                if ('()' in cts) or ('(...)' in cts):
+                    # Either inspected object has no argument, or it's 
+                    # a builtin or an extension -- in this last case 
+                    # the following attempt may succeed:
+                    signatures = getsignaturesfromtext(doc_text, obj_name)
+        if not obj_fullname:
+            obj_fullname = codeeditor.get_primary_at(source_code, offset)
+        if obj_fullname and not obj_fullname.startswith('self.') and doc_text:
+            # doc_text was generated by utils.dochelpers.getdoc
+            if type(doc_text) is dict:
+                obj_fullname = doc_text['name']
+                argspec = doc_text['argspec']
+                note = doc_text['note']
+                doc_text = doc_text['docstring']
+            elif signatures:
+                argspec_st = signatures[0].find('(')
+                argspec = signatures[0][argspec_st:]
+                module_end = obj_fullname.rfind('.')
+                module = obj_fullname[:module_end]
+                note = 'Present in %s module' % module
+            else:
+                argspec = ''
+                note = ''
+            self.emit(SIGNAL(
+                    "send_to_inspector(QString,QString,QString,QString,bool)"),
+                    obj_fullname, argspec, note, doc_text, not auto)
+        if signatures:
+            signatures = ['<b>'+s.replace('(', '(</b>'
+                                          ).replace(')', '<b>)</b>')
+                          for s in signatures]
+            self.editor.show_calltip('Arguments', '<br>'.join(signatures),
+                                     at_position=position)
+                    
+    def go_to_definition(self, position):
+        """Go to definition"""
+        source_code = self.get_source_code()
+        offset = position
+        fname, lineno = self.rope_project.get_definition_location(source_code,
+                                                    offset, self.filename)
+        if fname is not None and lineno is not None:
+            self.emit(SIGNAL("edit_goto(QString,int,QString)"),
+                      fname, lineno, "")
+    
+    def get_source_code(self):
+        """Return associated editor source code"""
+        return to_text_string(self.editor.toPlainText())
+    
+    def run_code_analysis(self, run_pyflakes, run_pep8):
+        """Run code analysis"""
+        run_pyflakes = run_pyflakes and codeanalysis.is_pyflakes_installed()
+        run_pep8 = run_pep8 and\
+                   codeanalysis.get_checker_executable('pep8') is not None
+        self.pyflakes_results = []
+        self.pep8_results = []
+        if self.editor.is_python():
+            enc = self.encoding.replace('-guessed', '').replace('-bom', '')
+            source_code = self.get_source_code().encode(enc)
+            if run_pyflakes:
+                self.pyflakes_results = None
+            if run_pep8:
+                self.pep8_results = None
+            if run_pyflakes:
+                self.threadmanager.add_thread(codeanalysis.check_with_pyflakes,
+                                              self.pyflakes_analysis_finished,
+                                              source_code, self)
+            if run_pep8:
+                self.threadmanager.add_thread(codeanalysis.check_with_pep8,
+                                              self.pep8_analysis_finished,
+                                              source_code, self)
+        
+    def pyflakes_analysis_finished(self, results):
+        """Pyflakes code analysis thread has finished"""
+        self.pyflakes_results = results
+        if self.pep8_results is not None:
+            self.code_analysis_finished()
+        
+    def pep8_analysis_finished(self, results):
+        """Pep8 code analysis thread has finished"""
+        self.pep8_results = results
+        if self.pyflakes_results is not None:
+            self.code_analysis_finished()
+        
+    def code_analysis_finished(self):
+        """Code analysis thread has finished"""
+        self.set_analysis_results(self.pyflakes_results+self.pep8_results)
+        self.emit(SIGNAL('analysis_results_changed()'))
+        
+    def set_analysis_results(self, results):
+        """Set analysis results and update warning markers in editor"""
+        self.analysis_results = results
+        self.editor.process_code_analysis(results)
+        
+    def cleanup_analysis_results(self):
+        """Clean-up analysis results"""
+        self.analysis_results = []
+        self.editor.cleanup_code_analysis()
+            
+    def run_todo_finder(self):
+        """Run TODO finder"""
+        if self.editor.is_python():
+            self.threadmanager.add_thread(codeanalysis.find_tasks,
+                                          self.todo_finished,
+                                          self.get_source_code(), self)
+        
+    def todo_finished(self, results):
+        """Code analysis thread has finished"""
+        self.set_todo_results(results)
+        self.emit(SIGNAL('todo_results_changed()'))
+        
+    def set_todo_results(self, results):
+        """Set TODO results and update markers in editor"""
+        self.todo_results = results
+        self.editor.process_todo(results)
+        
+    def cleanup_todo_results(self):
+        """Clean-up TODO finder results"""
+        self.todo_results = []
+        
+    def breakpoints_changed(self):
+        """Breakpoint list has changed"""
+        breakpoints = self.editor.get_breakpoints()
+        if self.editor.breakpoints != breakpoints:
+            self.editor.breakpoints = breakpoints
+            self.emit(SIGNAL("save_breakpoints(QString,QString)"),
+                      self.filename, repr(breakpoints))
+        
+
+class EditorStack(QWidget):
+    def __init__(self, parent, actions):
+        QWidget.__init__(self, parent)
+        
+        self.setAttribute(Qt.WA_DeleteOnClose)
+        
+        self.threadmanager = ThreadManager(self)
+        
+        self.newwindow_action = None
+        self.horsplit_action = None
+        self.versplit_action = None
+        self.close_action = None
+        self.__get_split_actions()
+        
+        layout = QVBoxLayout()
+        layout.setContentsMargins(0, 0, 0, 0)
+        self.setLayout(layout)
+
+        self.menu = None
+        self.filelist_dlg = None
+#        self.filelist_btn = None
+#        self.previous_btn = None
+#        self.next_btn = None
+        self.tabs = None
+
+        self.stack_history = []
+        
+        self.setup_editorstack(parent, layout)
+
+        self.find_widget = None
+
+        self.data = []
+        
+        filelist_action = create_action(self, _("File list management"),
+                                 icon=get_icon('filelist.png'),
+                                 triggered=self.open_filelistdialog)
+        copy_to_cb_action = create_action(self, _("Copy path to clipboard"),
+                icon="editcopy.png",
+                triggered=lambda:
+                QApplication.clipboard().setText(self.get_current_filename()))
+        self.menu_actions = actions+[None, filelist_action, copy_to_cb_action]
+        self.outlineexplorer = None
+        self.inspector = None
+        self.unregister_callback = None
+        self.is_closable = False
+        self.new_action = None
+        self.open_action = None
+        self.save_action = None
+        self.revert_action = None
+        self.tempfile_path = None
+        self.title = _("Editor")
+        self.pyflakes_enabled = True
+        self.pep8_enabled = False
+        self.todolist_enabled = True
+        self.realtime_analysis_enabled = False
+        self.is_analysis_done = False
+        self.linenumbers_enabled = True
+        self.edgeline_enabled = True
+        self.edgeline_column = 79
+        self.outlineexplorer_enabled = True
+        self.codecompletion_auto_enabled = True
+        self.codecompletion_case_enabled = False
+        self.codecompletion_single_enabled = False
+        self.codecompletion_enter_enabled = False
+        self.calltips_enabled = True
+        self.go_to_definition_enabled = True
+        self.close_parentheses_enabled = True
+        self.close_quotes_enabled = True
+        self.add_colons_enabled = True
+        self.auto_unindent_enabled = True
+        self.indent_chars = " "*4
+        self.tab_stop_width = 40
+        self.inspector_enabled = False
+        self.default_font = None
+        self.wrap_enabled = False
+        self.tabmode_enabled = False
+        self.intelligent_backspace_enabled = True
+        self.highlight_current_line_enabled = False
+        self.occurence_highlighting_enabled = True
+        self.checkeolchars_enabled = True
+        self.always_remove_trailing_spaces = False
+        self.fullpath_sorting_enabled = None
+        self.set_fullpath_sorting_enabled(False)
+        ccs = 'Spyder'
+        if ccs not in syntaxhighlighters.COLOR_SCHEME_NAMES:
+            ccs = syntaxhighlighters.COLOR_SCHEME_NAMES[0]
+        self.color_scheme = ccs
+        
+        self.__file_status_flag = False
+        
+        # Real-time code analysis
+        self.analysis_timer = QTimer(self)
+        self.analysis_timer.setSingleShot(True)
+        self.analysis_timer.setInterval(2000)
+        self.connect(self.analysis_timer, SIGNAL("timeout()"), 
+                     self.analyze_script)
+        
+        # Accepting drops
+        self.setAcceptDrops(True)
+
+        # Local shortcuts
+        def newsc(keystr, triggered):
+            sc = QShortcut(QKeySequence(keystr), self, triggered)
+            sc.setContext(Qt.WidgetWithChildrenShortcut)
+            return sc
+        self.inspectsc = newsc("Ctrl+I", self.inspect_current_object)
+        self.breakpointsc = newsc("F12", self.set_or_clear_breakpoint)
+        self.cbreakpointsc = newsc("Shift+F12",
+                                   self.set_or_edit_conditional_breakpoint)
+        self.gotolinesc = newsc("Ctrl+L", self.go_to_line)
+        self.filelistsc = newsc("Ctrl+E", self.open_filelistdialog)
+        self.tabsc = newsc("Ctrl+Tab", self.go_to_previous_file)
+        self.closesc = newsc("Ctrl+F4", self.close_file)
+        self.tabshiftsc = newsc("Ctrl+Shift+Tab", self.go_to_next_file)
+        self.zoominsc = newsc(QKeySequence.ZoomIn,
+                              lambda: self.emit(SIGNAL('zoom_in()')))
+        self.zoomoutsc = newsc(QKeySequence.ZoomOut,
+                               lambda: self.emit(SIGNAL('zoom_out()')))
+        
+    def get_shortcut_data(self):
+        """
+        Returns shortcut data, a list of tuples (shortcut, text, default)
+        shortcut (QShortcut or QAction instance)
+        text (string): action/shortcut description
+        default (string): default key sequence
+        """
+        return [
+                (self.inspectsc, "Inspect current object", "Ctrl+I"),
+                (self.breakpointsc, "Breakpoint", "F12"),
+                (self.cbreakpointsc, "Conditional breakpoint", "Shift+F12"),
+                (self.gotolinesc, "Go to line", "Ctrl+L"),
+                (self.filelistsc, "File list management", "Ctrl+E"),
+                ]
+        
+    def setup_editorstack(self, parent, layout):
+        """Setup editorstack's layout"""
+        menu_btn = create_toolbutton(self, icon=get_icon("tooloptions.png"),
+                                     tip=_("Options"))
+        self.menu = QMenu(self)
+        menu_btn.setMenu(self.menu)
+        menu_btn.setPopupMode(menu_btn.InstantPopup)
+        self.connect(self.menu, SIGNAL("aboutToShow()"), self.__setup_menu)
+
+#        self.filelist_btn = create_toolbutton(self,
+#                             icon=get_icon('filelist.png'),
+#                             tip=_("File list management"),
+#                             triggered=self.open_filelistdialog)
+#        
+#        self.previous_btn = create_toolbutton(self,
+#                             icon=get_icon('previous.png'),
+#                             tip=_("Previous file"),
+#                             triggered=self.go_to_previous_file)
+#        
+#        self.next_btn = create_toolbutton(self,
+#                             icon=get_icon('next.png'),
+#                             tip=_("Next file"),
+#                             triggered=self.go_to_next_file)
+                
+        # Optional tabs
+#        corner_widgets = {Qt.TopRightCorner: [self.previous_btn,
+#                                              self.filelist_btn, self.next_btn,
+#                                              5, menu_btn]}
+        corner_widgets = {Qt.TopRightCorner: [menu_btn]}
+        self.tabs = BaseTabs(self, menu=self.menu, menu_use_tooltips=True,
+                             corner_widgets=corner_widgets)
+        self.tabs.set_close_function(self.close_file)
+        if hasattr(self.tabs, 'setDocumentMode') \
+           and not sys.platform == 'darwin':
+            # Don't set document mode to true on OSX because it generates
+            # a crash when the editor is detached from the main window
+            # Fixes Issue 561
+            self.tabs.setDocumentMode(True)
+        self.connect(self.tabs, SIGNAL('currentChanged(int)'),
+                     self.current_changed)
+        layout.addWidget(self.tabs)
+        
+    def add_corner_widgets_to_tabbar(self, widgets):
+        self.tabs.add_corner_widgets(widgets)
+        
+    def closeEvent(self, event):
+        self.threadmanager.close_all_threads()
+        self.disconnect(self.analysis_timer, SIGNAL("timeout()"),
+                        self.analyze_script)
+        QWidget.closeEvent(self, event)
+        if is_pyqt46:
+            self.emit(SIGNAL('destroyed()'))        
+    
+    def clone_editor_from(self, other_finfo, set_current):
+        fname = other_finfo.filename
+        enc = other_finfo.encoding
+        new = other_finfo.newly_created
+        finfo = self.create_new_editor(fname, enc, "",
+                                       set_current=set_current, new=new,
+                                       cloned_from=other_finfo.editor)
+        finfo.set_analysis_results(other_finfo.analysis_results)
+        finfo.set_todo_results(other_finfo.todo_results)
+        return finfo.editor
+            
+    def clone_from(self, other):
+        """Clone EditorStack from other instance"""
+        for other_finfo in other.data:
+            self.clone_editor_from(other_finfo, set_current=True)
+        self.set_stack_index(other.get_stack_index())
+        
+    def open_filelistdialog(self):
+        """Open file list management dialog box"""
+        self.filelist_dlg = dlg = FileListDialog(self, self.tabs,
+                                                 self.fullpath_sorting_enabled)
+        self.connect(dlg, SIGNAL("edit_file(int)"), self.set_stack_index)
+        self.connect(dlg, SIGNAL("close_file(int)"), self.close_file)
+        dlg.synchronize(self.get_stack_index())
+        dlg.exec_()
+        self.filelist_dlg = None
+        
+    def update_filelistdialog(self):
+        """Synchronize file list dialog box with editor widget tabs"""
+        if self.filelist_dlg is not None:
+            self.filelist_dlg.synchronize(self.get_stack_index())
+            
+    def go_to_line(self):
+        """Go to line dialog"""
+        if self.data:
+            self.get_current_editor().exec_gotolinedialog()
+                
+    def set_or_clear_breakpoint(self):
+        """Set/clear breakpoint"""
+        if self.data:
+            editor = self.get_current_editor()
+            editor.add_remove_breakpoint()
+            
+    def set_or_edit_conditional_breakpoint(self):
+        """Set conditional breakpoint"""
+        if self.data:
+            editor = self.get_current_editor()
+            editor.add_remove_breakpoint(edit_condition=True)
+            
+    def inspect_current_object(self):
+        """Inspect current object in Object Inspector"""
+        if programs.is_module_installed('rope'):
+            editor = self.get_current_editor()
+            position = editor.get_position('cursor')
+            finfo = self.get_current_finfo()
+            finfo.trigger_calltip_and_doc_rendering(position, auto=False)
+        else:
+            text = self.get_current_editor().get_current_object()
+            if text:
+                self.send_to_inspector(text, force=True)
+        
+        
+    #------ Editor Widget Settings
+    def set_closable(self, state):
+        """Parent widget must handle the closable state"""
+        self.is_closable = state
+        
+    def set_io_actions(self, new_action, open_action,
+                       save_action, revert_action):
+        self.new_action = new_action
+        self.open_action = open_action
+        self.save_action = save_action
+        self.revert_action = revert_action
+        
+    def set_find_widget(self, find_widget):
+        self.find_widget = find_widget
+        
+    def set_outlineexplorer(self, outlineexplorer):
+        self.outlineexplorer = outlineexplorer
+        self.outlineexplorer_enabled = True
+        self.connect(self.outlineexplorer,
+                     SIGNAL("outlineexplorer_is_visible()"),
+                     self._refresh_outlineexplorer)
+
+    def initialize_outlineexplorer(self):
+        """This method is called separately from 'set_oulineexplorer' to avoid 
+        doing unnecessary updates when there are multiple editor windows"""
+        for index in range(self.get_stack_count()):
+            if index != self.get_stack_index():
+                self._refresh_outlineexplorer(index=index)
+        
+    def add_outlineexplorer_button(self, editor_plugin):
+        oe_btn = create_toolbutton(editor_plugin)
+        oe_btn.setDefaultAction(self.outlineexplorer.visibility_action)
+        self.add_corner_widgets_to_tabbar([5, oe_btn])
+        
+    def set_inspector(self, inspector):
+        self.inspector = inspector
+        
+    def set_tempfile_path(self, path):
+        self.tempfile_path = path
+        
+    def set_title(self, text):
+        self.title = text
+        
+    def __update_editor_margins(self, editor):
+        editor.setup_margins(linenumbers=self.linenumbers_enabled,
+                             markers=self.has_markers())
+        
+    def __codeanalysis_settings_changed(self, current_finfo):
+        if self.data:
+            run_pyflakes, run_pep8 = self.pyflakes_enabled, self.pep8_enabled
+            for finfo in self.data:
+                self.__update_editor_margins(finfo.editor)
+                finfo.cleanup_analysis_results()
+                if (run_pyflakes or run_pep8) and current_finfo is not None:
+                    if current_finfo is not finfo:
+                        finfo.run_code_analysis(run_pyflakes, run_pep8)
+        
+    def set_pyflakes_enabled(self, state, current_finfo=None):
+        # CONF.get(self.CONF_SECTION, 'code_analysis/pyflakes')
+        self.pyflakes_enabled = state
+        self.__codeanalysis_settings_changed(current_finfo)
+        
+    def set_pep8_enabled(self, state, current_finfo=None):
+        # CONF.get(self.CONF_SECTION, 'code_analysis/pep8')
+        self.pep8_enabled = state
+        self.__codeanalysis_settings_changed(current_finfo)
+    
+    def has_markers(self):
+        """Return True if this editorstack has a marker margin for TODOs or
+        code analysis"""
+        return self.todolist_enabled or self.pyflakes_enabled\
+               or self.pep8_enabled
+    
+    def set_todolist_enabled(self, state, current_finfo=None):
+        # CONF.get(self.CONF_SECTION, 'todo_list')
+        self.todolist_enabled = state
+        if self.data:
+            for finfo in self.data:
+                self.__update_editor_margins(finfo.editor)
+                finfo.cleanup_todo_results()
+                if state and current_finfo is not None:
+                    if current_finfo is not finfo:
+                        finfo.run_todo_finder()
+                        
+    def set_realtime_analysis_enabled(self, state):
+        self.realtime_analysis_enabled = state
+
+    def set_realtime_analysis_timeout(self, timeout):
+        self.analysis_timer.setInterval(timeout)
+    
+    def set_linenumbers_enabled(self, state, current_finfo=None):
+        # CONF.get(self.CONF_SECTION, 'line_numbers')
+        self.linenumbers_enabled = state
+        if self.data:
+            for finfo in self.data:
+                self.__update_editor_margins(finfo.editor)
+        
+    def set_edgeline_enabled(self, state):
+        # CONF.get(self.CONF_SECTION, 'edge_line')
+        self.edgeline_enabled = state
+        if self.data:
+            for finfo in self.data:
+                finfo.editor.set_edge_line_enabled(state)
+        
+    def set_edgeline_column(self, column):
+        # CONF.get(self.CONF_SECTION, 'edge_line_column')
+        self.edgeline_column = column
+        if self.data:
+            for finfo in self.data:
+                finfo.editor.set_edge_line_column(column)
+        
+    def set_codecompletion_auto_enabled(self, state):
+        # CONF.get(self.CONF_SECTION, 'codecompletion_auto')
+        self.codecompletion_auto_enabled = state
+        if self.data:
+            for finfo in self.data:
+                finfo.editor.set_codecompletion_auto(state)
+                
+    def set_codecompletion_case_enabled(self, state):
+        self.codecompletion_case_enabled = state
+        if self.data:
+            for finfo in self.data:
+                finfo.editor.set_codecompletion_case(state)
+                
+    def set_codecompletion_single_enabled(self, state):
+        self.codecompletion_single_enabled = state
+        if self.data:
+            for finfo in self.data:
+                finfo.editor.set_codecompletion_single(state)
+                    
+    def set_codecompletion_enter_enabled(self, state):
+        self.codecompletion_enter_enabled = state
+        if self.data:
+            for finfo in self.data:
+                finfo.editor.set_codecompletion_enter(state)
+                
+    def set_calltips_enabled(self, state):
+        # CONF.get(self.CONF_SECTION, 'calltips')
+        self.calltips_enabled = state
+        if self.data:
+            for finfo in self.data:
+                finfo.editor.set_calltips(state)
+                
+    def set_go_to_definition_enabled(self, state):
+        # CONF.get(self.CONF_SECTION, 'go_to_definition')
+        self.go_to_definition_enabled = state
+        if self.data:
+            for finfo in self.data:
+                finfo.editor.set_go_to_definition_enabled(state)
+                
+    def set_close_parentheses_enabled(self, state):
+        # CONF.get(self.CONF_SECTION, 'close_parentheses')
+        self.close_parentheses_enabled = state
+        if self.data:
+            for finfo in self.data:
+                finfo.editor.set_close_parentheses_enabled(state)
+                
+    def set_close_quotes_enabled(self, state):
+        # CONF.get(self.CONF_SECTION, 'close_quotes')
+        self.close_quotes_enabled = state
+        if self.data:
+            for finfo in self.data:
+                finfo.editor.set_close_quotes_enabled(state)
+    
+    def set_add_colons_enabled(self, state):
+        # CONF.get(self.CONF_SECTION, 'add_colons')
+        self.add_colons_enabled = state
+        if self.data:
+            for finfo in self.data:
+                finfo.editor.set_add_colons_enabled(state)
+    
+    def set_auto_unindent_enabled(self, state):
+        # CONF.get(self.CONF_SECTION, 'auto_unindent')
+        self.auto_unindent_enabled = state
+        if self.data:
+            for finfo in self.data:
+                finfo.editor.set_auto_unindent_enabled(state)
+                
+    def set_indent_chars(self, indent_chars):
+        # CONF.get(self.CONF_SECTION, 'indent_chars')
+        indent_chars = indent_chars[1:-1] # removing the leading/ending '*'
+        self.indent_chars = indent_chars
+        if self.data:
+            for finfo in self.data:
+                finfo.editor.set_indent_chars(indent_chars)
+
+    def set_tab_stop_width(self, tab_stop_width):
+        # CONF.get(self.CONF_SECTION, 'tab_stop_width')
+        self.tab_stop_width = tab_stop_width
+        if self.data:
+            for finfo in self.data:
+                finfo.editor.setTabStopWidth(tab_stop_width)
+                
+    def set_inspector_enabled(self, state):
+        self.inspector_enabled = state
+        
+    def set_outlineexplorer_enabled(self, state):
+        # CONF.get(self.CONF_SECTION, 'outline_explorer')
+        self.outlineexplorer_enabled = state
+        
+    def set_default_font(self, font, color_scheme=None):
+        # get_font(self.CONF_SECTION)
+        self.default_font = font
+        if color_scheme is not None:
+            self.color_scheme = color_scheme
+        if self.data:
+            for finfo in self.data:
+                finfo.editor.set_font(font, color_scheme)
+            
+    def set_color_scheme(self, color_scheme):
+        self.color_scheme = color_scheme
+        if self.data:
+            for finfo in self.data:
+                finfo.editor.set_color_scheme(color_scheme)
+        
+    def set_wrap_enabled(self, state):
+        # CONF.get(self.CONF_SECTION, 'wrap')
+        self.wrap_enabled = state
+        if self.data:
+            for finfo in self.data:
+                finfo.editor.toggle_wrap_mode(state)
+        
+    def set_tabmode_enabled(self, state):
+        # CONF.get(self.CONF_SECTION, 'tab_always_indent')
+        self.tabmode_enabled = state
+        if self.data:
+            for finfo in self.data:
+                finfo.editor.set_tab_mode(state)
+                
+    def set_intelligent_backspace_enabled(self, state):
+        # CONF.get(self.CONF_SECTION, 'intelligent_backspace')
+        self.intelligent_backspace_enabled = state
+        if self.data:
+            for finfo in self.data:
+                finfo.editor.toggle_intelligent_backspace(state)
+        
+    def set_occurence_highlighting_enabled(self, state):
+        # CONF.get(self.CONF_SECTION, 'occurence_highlighting')
+        self.occurence_highlighting_enabled = state
+        if self.data:
+            for finfo in self.data:
+                finfo.editor.set_occurence_highlighting(state)
+                
+    def set_occurence_highlighting_timeout(self, timeout):
+        # CONF.get(self.CONF_SECTION, 'occurence_highlighting/timeout')
+        self.occurence_highlighting_timeout = timeout
+        if self.data:
+            for finfo in self.data:
+                finfo.editor.set_occurence_timeout(timeout)
+                
+    def set_highlight_current_line_enabled(self, state):
+        self.highlight_current_line_enabled = state
+        if self.data:
+            for finfo in self.data:
+                finfo.editor.set_highlight_current_line(state)
+        
+    def set_checkeolchars_enabled(self, state):
+        # CONF.get(self.CONF_SECTION, 'check_eol_chars')
+        self.checkeolchars_enabled = state
+        
+    def set_fullpath_sorting_enabled(self, state):
+        # CONF.get(self.CONF_SECTION, 'fullpath_sorting')
+        self.fullpath_sorting_enabled = state
+        if self.data:
+            finfo = self.data[self.get_stack_index()]
+            self.data.sort(key=self.__get_sorting_func())
+            new_index = self.data.index(finfo)
+            self.__repopulate_stack()
+            self.set_stack_index(new_index)
+        
+    def set_always_remove_trailing_spaces(self, state):
+        # CONF.get(self.CONF_SECTION, 'always_remove_trailing_spaces')
+        self.always_remove_trailing_spaces = state
+            
+    
+    #------ Stacked widget management
+    def get_stack_index(self):
+        return self.tabs.currentIndex()
+    
+    def get_current_finfo(self):
+        if self.data:
+            return self.data[self.get_stack_index()]
+    
+    def get_current_editor(self):
+        return self.tabs.currentWidget()
+    
+    def get_stack_count(self):
+        return self.tabs.count()
+    
+    def set_stack_index(self, index):
+        self.tabs.setCurrentIndex(index)
+            
+    def set_tabbar_visible(self, state):
+        self.tabs.tabBar().setVisible(state)
+    
+    def remove_from_data(self, index):
+        self.tabs.blockSignals(True)
+        self.tabs.removeTab(index)
+        self.data.pop(index)
+        self.tabs.blockSignals(False)
+        self.update_actions()
+        self.update_filelistdialog()
+    
+    def __modified_readonly_title(self, title, is_modified, is_readonly):
+        if is_modified is not None and is_modified:
+            title += "*"
+        if is_readonly is not None and is_readonly:
+            title = "(%s)" % title
+        return title
+    
+    def get_tab_text(self, filename, is_modified=None, is_readonly=None):
+        """Return tab title"""
+        return self.__modified_readonly_title(osp.basename(filename),
+                                              is_modified, is_readonly)
+                
+    def get_tab_tip(self, filename, is_modified=None, is_readonly=None):
+        """Return tab menu title"""
+        if self.fullpath_sorting_enabled:
+            text = filename
+        else:
+            text = u("%s — %s")
+        text = self.__modified_readonly_title(text,
+                                              is_modified, is_readonly)
+        if self.tempfile_path is not None\
+           and filename == encoding.to_unicode_from_fs(self.tempfile_path):
+            temp_file_str = to_text_string(_("Temporary file"))
+            if self.fullpath_sorting_enabled:
+                return "%s (%s)" % (text, temp_file_str)
+            else:
+                return text % (temp_file_str, self.tempfile_path)
+        else:
+            if self.fullpath_sorting_enabled:
+                return text
+            else:
+                return text % (osp.basename(filename), osp.dirname(filename))
+        
+    def __get_sorting_func(self):
+        if self.fullpath_sorting_enabled:
+            return lambda item: osp.join(osp.dirname(item.filename),
+                                         '_'+osp.basename(item.filename))
+        else:
+            return lambda item: osp.basename(item.filename)
+    
+    def add_to_data(self, finfo, set_current):
+        self.data.append(finfo)
+        self.data.sort(key=self.__get_sorting_func())
+        index = self.data.index(finfo)
+        fname, editor = finfo.filename, finfo.editor
+        self.tabs.insertTab(index, editor, get_filetype_icon(fname),
+                            self.get_tab_text(fname))
+        self.set_stack_title(index, False)
+        if set_current:
+            self.set_stack_index(index)
+            self.current_changed(index)
+        self.update_actions()
+        self.update_filelistdialog()
+        
+    def __repopulate_stack(self):
+        self.tabs.blockSignals(True)
+        self.tabs.clear()
+        for finfo in self.data:
+            icon = get_filetype_icon(finfo.filename)
+            if finfo.newly_created:
+                is_modified = True
+            else:
+                is_modified = None
+            tab_text = self.get_tab_text(finfo.filename, is_modified)
+            tab_tip = self.get_tab_tip(finfo.filename)
+            index = self.tabs.addTab(finfo.editor, icon, tab_text)
+            self.tabs.setTabToolTip(index, tab_tip)
+        self.tabs.blockSignals(False)
+        self.update_filelistdialog()
+        
+    def rename_in_data(self, index, new_filename):
+        finfo = self.data[index]
+        if osp.splitext(finfo.filename)[1] != osp.splitext(new_filename)[1]:
+            # File type has changed!
+            txt = to_text_string(finfo.editor.get_text_with_eol())
+            language = get_file_language(new_filename, txt)
+            finfo.editor.set_language(language)
+        set_new_index = index == self.get_stack_index()
+        current_fname = self.get_current_filename()
+        finfo.filename = new_filename
+        self.data.sort(key=self.__get_sorting_func())
+        new_index = self.data.index(finfo)
+        self.__repopulate_stack()
+        if set_new_index:
+            self.set_stack_index(new_index)
+        else:
+            # Fixes Issue 1287
+            self.set_current_filename(current_fname)
+        if self.outlineexplorer is not None:
+            self.outlineexplorer.file_renamed(finfo.editor, finfo.filename)
+        return new_index
+        
+    def set_stack_title(self, index, is_modified):
+        finfo = self.data[index]
+        fname = finfo.filename
+        is_modified = is_modified or finfo.newly_created
+        is_readonly = finfo.editor.isReadOnly()
+        tab_text = self.get_tab_text(fname, is_modified, is_readonly)
+        tab_tip = self.get_tab_tip(fname, is_modified, is_readonly)
+        self.tabs.setTabText(index, tab_text)
+        self.tabs.setTabToolTip(index, tab_tip)
+        
+        
+    #------ Context menu
+    def __setup_menu(self):
+        """Setup tab context menu before showing it"""
+        self.menu.clear()
+        if self.data:
+            actions = self.menu_actions
+        else:
+            actions = (self.new_action, self.open_action)
+            self.setFocus() # --> Editor.__get_focus_editortabwidget
+        add_actions(self.menu, list(actions)+self.__get_split_actions())
+        self.close_action.setEnabled(self.is_closable)
+
+
+    #------ Hor/Ver splitting
+    def __get_split_actions(self):
+        # New window
+        self.newwindow_action = create_action(self, _("New window"),
+                icon="newwindow.png", tip=_("Create a new editor window"),
+                triggered=lambda: self.emit(SIGNAL("create_new_window()")))
+        # Splitting
+        self.versplit_action = create_action(self, _("Split vertically"),
+                icon="versplit.png",
+                tip=_("Split vertically this editor window"),
+                triggered=lambda: self.emit(SIGNAL("split_vertically()")))
+        self.horsplit_action = create_action(self, _("Split horizontally"),
+                icon="horsplit.png",
+                tip=_("Split horizontally this editor window"),
+                triggered=lambda: self.emit(SIGNAL("split_horizontally()")))
+        self.close_action = create_action(self, _("Close this panel"),
+                icon="close_panel.png", triggered=self.close)
+        return [None, self.newwindow_action, None, 
+                self.versplit_action, self.horsplit_action, self.close_action]
+        
+    def reset_orientation(self):
+        self.horsplit_action.setEnabled(True)
+        self.versplit_action.setEnabled(True)
+        
+    def set_orientation(self, orientation):
+        self.horsplit_action.setEnabled(orientation == Qt.Horizontal)
+        self.versplit_action.setEnabled(orientation == Qt.Vertical)
+        
+    def update_actions(self):
+        state = self.get_stack_count() > 0
+        self.horsplit_action.setEnabled(state)
+        self.versplit_action.setEnabled(state)
+    
+    
+    #------ Accessors
+    def get_current_filename(self):
+        if self.data:
+            return self.data[self.get_stack_index()].filename
+        
+    def has_filename(self, filename):
+        fixpath = lambda path: osp.normcase(osp.realpath(path))
+        for index, finfo in enumerate(self.data):
+            if fixpath(filename) == fixpath(finfo.filename):
+                return index
+        
+    def set_current_filename(self, filename):
+        """Set current filename and return the associated editor instance"""
+        index = self.has_filename(filename)
+        if index is not None:
+            self.set_stack_index(index)
+            editor = self.data[index].editor
+            editor.setFocus()
+            return editor
+        
+    def is_file_opened(self, filename=None):
+        if filename is None:
+            # Is there any file opened?
+            return len(self.data) > 0
+        else:
+            return self.has_filename(filename)
+
+        
+    #------ Close file, tabwidget...
+    def close_file(self, index=None, force=False):
+        """Close file (index=None -> close current file)
+        Keep current file index unchanged (if current file 
+        that is being closed)"""
+        current_index = self.get_stack_index()
+        count = self.get_stack_count()
+        if index is None:
+            if count > 0:
+                index = current_index
+            else:
+                self.find_widget.set_editor(None)
+                return
+        new_index = None
+        if count > 1:
+            if current_index == index:
+                new_index = self._get_previous_file_index()
+            else:
+                new_index = current_index
+        is_ok = force or self.save_if_changed(cancelable=True, index=index)
+        if is_ok:
+            finfo = self.data[index]
+            self.threadmanager.close_threads(finfo)
+            # Removing editor reference from outline explorer settings:
+            if self.outlineexplorer is not None:
+                self.outlineexplorer.remove_editor(finfo.editor)
+            
+            self.remove_from_data(index)
+            
+            # We pass self object ID as a QString, because otherwise it would 
+            # depend on the platform: long for 64bit, int for 32bit. Replacing 
+            # by long all the time is not working on some 32bit platforms 
+            # (see Issue 1094, Issue 1098)
+            self.emit(SIGNAL('close_file(QString,int)'), str(id(self)), index)
+            
+            if not self.data and self.is_closable:
+                # editortabwidget is empty: removing it
+                # (if it's not the first editortabwidget)
+                self.close()
+            self.emit(SIGNAL('opened_files_list_changed()'))
+            self.emit(SIGNAL('update_code_analysis_actions()'))
+            self._refresh_outlineexplorer()
+            self.emit(SIGNAL('refresh_file_dependent_actions()'))
+            self.emit(SIGNAL('update_plugin_title()'))
+            
+            if new_index is not None:
+                if index < new_index:
+                    new_index -= 1
+                self.set_stack_index(new_index)
+        return is_ok
+    
+    def close_all_files(self):
+        """Close all opened scripts"""
+        while self.close_file():
+            pass
+        
+
+    #------ Save
+    def save_if_changed(self, cancelable=False, index=None):
+        """Ask user to save file if modified"""
+        if index is None:
+            indexes = list(range(self.get_stack_count()))
+        else:
+            indexes = [index]
+        buttons = QMessageBox.Yes | QMessageBox.No
+        if cancelable:
+            buttons |= QMessageBox.Cancel
+        unsaved_nb = 0
+        for index in indexes:
+            if self.data[index].editor.document().isModified():
+                unsaved_nb += 1
+        if not unsaved_nb:
+            # No file to save
+            return True
+        if unsaved_nb > 1:
+            buttons |= QMessageBox.YesAll | QMessageBox.NoAll
+        yes_all = False
+        for index in indexes:
+            self.set_stack_index(index)
+            finfo = self.data[index]
+            if finfo.filename == self.tempfile_path or yes_all:
+                if not self.save():
+                    return False
+            elif finfo.editor.document().isModified():
+                answer = QMessageBox.question(self, self.title,
+                            _("<b>%s</b> has been modified."
+                              "<br>Do you want to save changes?"
+                              ) % osp.basename(finfo.filename),
+                            buttons)
+                if answer == QMessageBox.Yes:
+                    if not self.save():
+                        return False
+                elif answer == QMessageBox.YesAll:
+                    if not self.save():
+                        return False
+                    yes_all = True
+                elif answer == QMessageBox.NoAll:
+                    return True
+                elif answer == QMessageBox.Cancel:
+                    return False
+        return True
+    
+    def save(self, index=None, force=False):
+        """Save file"""
+        if index is None:
+            # Save the currently edited file
+            if not self.get_stack_count():
+                return
+            index = self.get_stack_index()
+            
+        finfo = self.data[index]
+        if not finfo.editor.document().isModified() and not force:
+            return True
+        if not osp.isfile(finfo.filename) and not force:
+            # File has not been saved yet
+            return self.save_as(index=index)
+        if self.always_remove_trailing_spaces:
+            self.remove_trailing_spaces(index)
+        txt = to_text_string(finfo.editor.get_text_with_eol())
+        try:
+            finfo.encoding = encoding.write(txt, finfo.filename,
+                                            finfo.encoding)
+            finfo.newly_created = False
+            self.emit(SIGNAL('encoding_changed(QString)'), finfo.encoding)
+            finfo.lastmodified = QFileInfo(finfo.filename).lastModified()
+            
+            # We pass self object ID as a QString, because otherwise it would 
+            # depend on the platform: long for 64bit, int for 32bit. Replacing 
+            # by long all the time is not working on some 32bit platforms 
+            # (see Issue 1094, Issue 1098)
+            self.emit(SIGNAL('file_saved(QString,int,QString)'),
+                      str(id(self)), index, finfo.filename)
+
+            finfo.editor.document().setModified(False)
+            self.modification_changed(index=index)
+            self.analyze_script(index)
+            codeeditor.validate_rope_project()
+            
+            #XXX CodeEditor-only: re-scan the whole text to rebuild outline 
+            # explorer data from scratch (could be optimized because 
+            # rehighlighting text means searching for all syntax coloring 
+            # patterns instead of only searching for class/def patterns which 
+            # would be sufficient for outline explorer data.
+            finfo.editor.rehighlight()
+            
+            self._refresh_outlineexplorer(index)
+            return True
+        except EnvironmentError as error:
+            QMessageBox.critical(self, _("Save"),
+                                 _("<b>Unable to save script '%s'</b>"
+                                   "<br><br>Error message:<br>%s"
+                                   ) % (osp.basename(finfo.filename),
+                                        str(error)))
+            return False
+        
+    def file_saved_in_other_editorstack(self, index, filename):
+        """
+        File was just saved in another editorstack, let's synchronize!
+        This avoid file to be automatically reloaded
+        
+        Filename is passed in case file was just saved as another name
+        """
+        finfo = self.data[index]
+        finfo.newly_created = False
+        finfo.filename = to_text_string(filename)
+        finfo.lastmodified = QFileInfo(finfo.filename).lastModified()
+    
+    def select_savename(self, original_filename):
+        selectedfilter = get_filter(EDIT_FILETYPES,
+                                    osp.splitext(original_filename)[1])
+        self.emit(SIGNAL('redirect_stdio(bool)'), False)
+        filename, _selfilter = getsavefilename(self, _("Save Python script"),
+                               original_filename, EDIT_FILTERS, selectedfilter)
+        self.emit(SIGNAL('redirect_stdio(bool)'), True)
+        if filename:
+            return osp.normpath(filename)
+    
+    def save_as(self, index=None):
+        """Save file as..."""
+        if index is None:
+            # Save the currently edited file
+            index = self.get_stack_index()
+        finfo = self.data[index]
+        filename = self.select_savename(finfo.filename)
+        if filename:
+            ao_index = self.has_filename(filename)
+            # Note: ao_index == index --> saving an untitled file
+            if ao_index and ao_index != index:
+                if not self.close_file(ao_index):
+                    return
+                if ao_index < index:
+                    index -= 1
+
+            new_index = self.rename_in_data(index, new_filename=filename)
+
+            # We pass self object ID as a QString, because otherwise it would 
+            # depend on the platform: long for 64bit, int for 32bit. Replacing 
+            # by long all the time is not working on some 32bit platforms 
+            # (see Issue 1094, Issue 1098)
+            self.emit(SIGNAL('file_renamed_in_data(QString,int,QString)'),
+                      str(id(self)), index, filename)
+
+            ok = self.save(index=new_index, force=True)
+            self.refresh(new_index)
+            self.set_stack_index(new_index)
+            return ok
+        else:
+            return False
+        
+    def save_all(self):
+        """Save all opened files"""
+        folders = set()
+        for index in range(self.get_stack_count()):
+            if self.data[index].editor.document().isModified():
+                folders.add(osp.dirname(self.data[index].filename))
+                self.save(index)
+    
+    #------ Update UI
+    def start_stop_analysis_timer(self):
+        self.is_analysis_done = False
+        if self.realtime_analysis_enabled:
+            self.analysis_timer.stop()
+            self.analysis_timer.start()
+    
+    def analyze_script(self, index=None):
+        """Analyze current script with pyflakes + find todos"""
+        if self.is_analysis_done:
+            return
+        if index is None:
+            index = self.get_stack_index()
+        if self.data:
+            finfo = self.data[index]
+            run_pyflakes, run_pep8 = self.pyflakes_enabled, self.pep8_enabled
+            if run_pyflakes or run_pep8:
+                finfo.run_code_analysis(run_pyflakes, run_pep8)
+            if self.todolist_enabled:
+                finfo.run_todo_finder()
+        self.is_analysis_done = True
+                
+    def set_analysis_results(self, index, analysis_results):
+        """Synchronize analysis results between editorstacks"""
+        self.data[index].set_analysis_results(analysis_results)
+        
+    def get_analysis_results(self):
+        if self.data:
+            return self.data[self.get_stack_index()].analysis_results
+                
+    def set_todo_results(self, index, todo_results):
+        """Synchronize todo results between editorstacks"""
+        self.data[index].set_todo_results(todo_results)
+        
+    def get_todo_results(self):
+        if self.data:
+            return self.data[self.get_stack_index()].todo_results
+        
+    def current_changed(self, index):
+        """Stack index has changed"""
+#        count = self.get_stack_count()
+#        for btn in (self.filelist_btn, self.previous_btn, self.next_btn):
+#            btn.setEnabled(count > 1)
+        
+        editor = self.get_current_editor()
+        if index != -1:
+            editor.setFocus()
+            if DEBUG_EDITOR:
+                print("setfocusto:", editor, file=STDOUT)
+        else:
+            self.emit(SIGNAL('reset_statusbar()'))
+        self.emit(SIGNAL('opened_files_list_changed()'))
+        
+        # Index history management
+        id_list = [id(self.tabs.widget(_i))
+                   for _i in range(self.tabs.count())]
+        for _id in self.stack_history[:]:
+            if _id not in id_list:
+                self.stack_history.pop(self.stack_history.index(_id))
+        current_id = id(self.tabs.widget(index))
+        while current_id in self.stack_history:
+            self.stack_history.pop(self.stack_history.index(current_id))
+        self.stack_history.append(current_id)
+        if DEBUG_EDITOR:
+            print("current_changed:", index, self.data[index].editor, end=' ', file=STDOUT)
+            print(self.data[index].editor.get_document_id(), file=STDOUT)
+            
+        self.emit(SIGNAL('update_plugin_title()'))
+        if editor is not None:
+            self.emit(SIGNAL('current_file_changed(QString,int)'),
+                      self.data[index].filename, editor.get_position('cursor'))
+        
+    def _get_previous_file_index(self):
+        if len(self.stack_history) > 1:
+            last = len(self.stack_history)-1
+            w_id = self.stack_history.pop(last)
+            self.stack_history.insert(0, w_id)
+            last_id = self.stack_history[last]
+            for _i in range(self.tabs.count()):
+                if id(self.tabs.widget(_i)) == last_id:
+                    return _i
+        
+    def go_to_previous_file(self):
+        """Ctrl+Tab"""
+        prev_index = self._get_previous_file_index()
+        if prev_index is not None:
+            self.set_stack_index(prev_index)
+        elif len(self.stack_history) == 0 and self.get_stack_count():
+            self.stack_history = [id(self.tabs.currentWidget())]
+    
+    def go_to_next_file(self):
+        """Ctrl+Shift+Tab"""
+        if len(self.stack_history) > 1:
+            last = len(self.stack_history)-1
+            w_id = self.stack_history.pop(0)
+            self.stack_history.append(w_id)
+            last_id = self.stack_history[last]
+            for _i in range(self.tabs.count()):
+                if id(self.tabs.widget(_i)) == last_id:
+                    self.set_stack_index(_i)
+                    break
+        elif len(self.stack_history) == 0 and self.get_stack_count():
+            self.stack_history = [id(self.tabs.currentWidget())]
+    
+    def focus_changed(self):
+        """Editor focus has changed"""
+        fwidget = QApplication.focusWidget()
+        for finfo in self.data:
+            if fwidget is finfo.editor:
+                self.refresh()
+        self.emit(SIGNAL("editor_focus_changed()"))
+        
+    def _refresh_outlineexplorer(self, index=None, update=True, clear=False):
+        """Refresh outline explorer panel"""
+        oe = self.outlineexplorer
+        if oe is None:
+            return
+        if index is None:
+            index = self.get_stack_index()
+        enable = False
+        if self.data:
+            finfo = self.data[index]
+            # oe_visible: if outline explorer is not visible, maybe the whole
+            # GUI is not visible (Spyder is starting up) -> in this case,
+            # it is necessary to update the outline explorer
+            oe_visible = oe.isVisible() or not self.isVisible()
+            if self.outlineexplorer_enabled and finfo.editor.is_python() \
+               and oe_visible:
+                enable = True
+                oe.setEnabled(True)
+                oe.set_current_editor(finfo.editor, finfo.filename,
+                                      update=update, clear=clear)
+        if not enable:
+            oe.setEnabled(False)
+            
+    def __refresh_statusbar(self, index):
+        """Refreshing statusbar widgets"""
+        finfo = self.data[index]
+        self.emit(SIGNAL('encoding_changed(QString)'), finfo.encoding)
+        # Refresh cursor position status:
+        line, index = finfo.editor.get_cursor_line_column()
+        self.emit(SIGNAL('editor_cursor_position_changed(int,int)'),
+                  line, index)
+        
+    def __refresh_readonly(self, index):
+        finfo = self.data[index]
+        read_only = not QFileInfo(finfo.filename).isWritable()
+        if not osp.isfile(finfo.filename):
+            # This is an 'untitledX.py' file (newly created)
+            read_only = False
+        finfo.editor.setReadOnly(read_only)
+        self.emit(SIGNAL('readonly_changed(bool)'), read_only)
+        
+    def __check_file_status(self, index):
+        """Check if file has been changed in any way outside Spyder:
+        1. removed, moved or renamed outside Spyder
+        2. modified outside Spyder"""
+        if self.__file_status_flag:
+            # Avoid infinite loop: when the QMessageBox.question pops, it
+            # gets focus and then give it back to the CodeEditor instance,
+            # triggering a refresh cycle which calls this method
+            return
+        self.__file_status_flag = True
+
+        finfo = self.data[index]
+        name = osp.basename(finfo.filename)        
+
+        if finfo.newly_created:
+            # File was just created (not yet saved): do nothing
+            # (do not return because of the clean-up at the end of the method)
+            pass
+
+        elif not osp.isfile(finfo.filename):
+            # File doesn't exist (removed, moved or offline):
+            answer = QMessageBox.warning(self, self.title,
+                                _("<b>%s</b> is unavailable "
+                                  "(this file may have been removed, moved "
+                                  "or renamed outside Spyder)."
+                                  "<br>Do you want to close it?") % name,
+                                QMessageBox.Yes | QMessageBox.No)
+            if answer == QMessageBox.Yes:
+                self.close_file(index)
+            else:
+                finfo.newly_created = True
+                finfo.editor.document().setModified(True)
+                self.modification_changed(index=index)
+
+        else:
+            # Else, testing if it has been modified elsewhere:
+            lastm = QFileInfo(finfo.filename).lastModified()
+            if to_text_string(lastm.toString()) \
+               != to_text_string(finfo.lastmodified.toString()):
+                if finfo.editor.document().isModified():
+                    answer = QMessageBox.question(self,
+                                self.title,
+                                _("<b>%s</b> has been modified outside Spyder."
+                                  "<br>Do you want to reload it and loose all "
+                                  "your changes?") % name,
+                                QMessageBox.Yes | QMessageBox.No)
+                    if answer == QMessageBox.Yes:
+                        self.reload(index)
+                    else:
+                        finfo.lastmodified = lastm
+                else:
+                    self.reload(index)
+
+        # Finally, resetting temporary flag:
+        self.__file_status_flag = False
+        
+    def refresh(self, index=None):
+        """Refresh tabwidget"""
+        if index is None:
+            index = self.get_stack_index()
+        # Set current editor
+        if self.get_stack_count():
+            index = self.get_stack_index()
+            finfo = self.data[index]
+            editor = finfo.editor
+            editor.setFocus()
+            self._refresh_outlineexplorer(index, update=False)
+            self.emit(SIGNAL('update_code_analysis_actions()'))
+            self.__refresh_statusbar(index)
+            self.__refresh_readonly(index)
+            self.__check_file_status(index)
+            self.emit(SIGNAL('update_plugin_title()'))
+        else:
+            editor = None
+        # Update the modification-state-dependent parameters
+        self.modification_changed()
+        # Update FindReplace binding
+        self.find_widget.set_editor(editor, refresh=False)
+                
+    def modification_changed(self, state=None, index=None, editor_id=None):
+        """
+        Current editor's modification state has changed
+        --> change tab title depending on new modification state
+        --> enable/disable save/save all actions
+        """
+        if editor_id is not None:
+            for index, _finfo in enumerate(self.data):
+                if id(_finfo.editor) == editor_id:
+                    break
+        # This must be done before refreshing save/save all actions:
+        # (otherwise Save/Save all actions will always be enabled)
+        self.emit(SIGNAL('opened_files_list_changed()'))
+        # --
+        if index is None:
+            index = self.get_stack_index()
+        if index == -1:
+            return
+        finfo = self.data[index]
+        if state is None:
+            state = finfo.editor.document().isModified()
+        self.set_stack_title(index, state)
+        # Toggle save/save all actions state
+        self.save_action.setEnabled(state)
+        self.emit(SIGNAL('refresh_save_all_action()'))
+        # Refreshing eol mode
+        eol_chars = finfo.editor.get_line_separator()
+        os_name = sourcecode.get_os_name_from_eol_chars(eol_chars)
+        self.emit(SIGNAL('refresh_eol_chars(QString)'), os_name)
+        
+
+    #------ Load, reload
+    def reload(self, index):
+        """Reload file from disk"""
+        finfo = self.data[index]
+        txt, finfo.encoding = encoding.read(finfo.filename)
+        finfo.lastmodified = QFileInfo(finfo.filename).lastModified()
+        position = finfo.editor.get_position('cursor')
+        finfo.editor.set_text(txt)
+        finfo.editor.document().setModified(False)
+        finfo.editor.set_cursor_position(position)
+        codeeditor.validate_rope_project()
+
+        #XXX CodeEditor-only: re-scan the whole text to rebuild outline 
+        # explorer data from scratch (could be optimized because 
+        # rehighlighting text means searching for all syntax coloring 
+        # patterns instead of only searching for class/def patterns which 
+        # would be sufficient for outline explorer data.
+        finfo.editor.rehighlight()
+
+        self._refresh_outlineexplorer(index)
+        
+    def revert(self):
+        """Revert file from disk"""
+        index = self.get_stack_index()
+        finfo = self.data[index]
+        filename = finfo.filename
+        if finfo.editor.document().isModified():
+            answer = QMessageBox.warning(self, self.title,
+                                _("All changes to <b>%s</b> will be lost."
+                                  "<br>Do you want to revert file from disk?"
+                                  ) % osp.basename(filename),
+                                  QMessageBox.Yes|QMessageBox.No)
+            if answer != QMessageBox.Yes:
+                return
+        self.reload(index)
+        
+    def create_new_editor(self, fname, enc, txt,
+                          set_current, new=False, cloned_from=None):
+        """
+        Create a new editor instance
+        Returns finfo object (instead of editor as in previous releases)
+        """
+        editor = codeeditor.CodeEditor(self)
+        finfo = FileInfo(fname, enc, editor, new, self.threadmanager)
+        self.add_to_data(finfo, set_current)
+        self.connect(finfo, SIGNAL(
+                    "send_to_inspector(QString,QString,QString,QString,bool)"),
+                    self.send_to_inspector)
+        self.connect(finfo, SIGNAL('analysis_results_changed()'),
+                     lambda: self.emit(SIGNAL('analysis_results_changed()')))
+        self.connect(finfo, SIGNAL('todo_results_changed()'),
+                     lambda: self.emit(SIGNAL('todo_results_changed()')))
+        self.connect(finfo, SIGNAL("edit_goto(QString,int,QString)"),
+                     lambda fname, lineno, name:
+                     self.emit(SIGNAL("edit_goto(QString,int,QString)"),
+                               fname, lineno, name))
+        self.connect(finfo, SIGNAL("save_breakpoints(QString,QString)"),
+                     lambda s1, s2:
+                     self.emit(SIGNAL("save_breakpoints(QString,QString)"),
+                               s1, s2))
+        self.connect(editor, SIGNAL("triggers_run_selection()"),
+                     self.run_selection_or_block)
+        language = get_file_language(fname, txt)
+        editor.setup_editor(
+                linenumbers=self.linenumbers_enabled,
+                edge_line=self.edgeline_enabled,
+                edge_line_column=self.edgeline_column, language=language,
+                markers=self.has_markers(), font=self.default_font,
+                color_scheme=self.color_scheme,
+                wrap=self.wrap_enabled, tab_mode=self.tabmode_enabled,
+                intelligent_backspace=self.intelligent_backspace_enabled,
+                highlight_current_line=self.highlight_current_line_enabled,
+                occurence_highlighting=self.occurence_highlighting_enabled,
+                codecompletion_auto=self.codecompletion_auto_enabled,
+                codecompletion_case=self.codecompletion_case_enabled,
+                codecompletion_single=self.codecompletion_single_enabled,
+                codecompletion_enter=self.codecompletion_enter_enabled,
+                calltips=self.calltips_enabled,
+                go_to_definition=self.go_to_definition_enabled,
+                close_parentheses=self.close_parentheses_enabled,
+                close_quotes=self.close_quotes_enabled,
+                add_colons=self.add_colons_enabled,
+                auto_unindent=self.auto_unindent_enabled,
+                indent_chars=self.indent_chars,
+                tab_stop_width=self.tab_stop_width,
+                cloned_from=cloned_from)
+        if cloned_from is None:
+            editor.set_text(txt)
+            editor.document().setModified(False)
+        self.connect(finfo, SIGNAL('text_changed_at(QString,int)'),
+                     lambda fname, position:
+                     self.emit(SIGNAL('text_changed_at(QString,int)'),
+                               fname, position))
+        self.connect(editor, SIGNAL('cursorPositionChanged(int,int)'),
+                     self.editor_cursor_position_changed)
+        self.connect(editor, SIGNAL('textChanged()'),
+                     self.start_stop_analysis_timer)
+        self.connect(editor, SIGNAL('modificationChanged(bool)'),
+                     lambda state: self.modification_changed(state,
+                                                    editor_id=id(editor)))
+        self.connect(editor, SIGNAL("focus_in()"), self.focus_changed)
+        self.connect(editor, SIGNAL('zoom_in()'),
+                     lambda: self.emit(SIGNAL('zoom_in()')))
+        self.connect(editor, SIGNAL('zoom_out()'),
+                     lambda: self.emit(SIGNAL('zoom_out()')))
+        if self.outlineexplorer is not None:
+            # Removing editor reference from outline explorer settings:
+            self.connect(editor, SIGNAL("destroyed()"),
+                         lambda obj=editor:
+                         self.outlineexplorer.remove_editor(obj))
+
+        self.find_widget.set_editor(editor)
+       
+        self.emit(SIGNAL('refresh_file_dependent_actions()'))
+        self.modification_changed(index=self.data.index(finfo))
+        
+        return finfo
+    
+    def editor_cursor_position_changed(self, line, index):
+        """Cursor position of one of the editor in the stack has changed"""
+        self.emit(SIGNAL('editor_cursor_position_changed(int,int)'),
+                  line, index)
+    
+    def send_to_inspector(self, qstr1, qstr2=None, qstr3=None,
+                          qstr4=None, force=False):
+        """qstr1: obj_text, qstr2: argpspec, qstr3: note, qstr4: doc_text"""
+        if not force and not self.inspector_enabled:
+            return
+        if self.inspector is not None \
+           and (force or self.inspector.dockwidget.isVisible()):
+            # ObjectInspector widget exists and is visible
+            if qstr4 is None:
+                self.inspector.set_object_text(qstr1, ignore_unknown=True,
+                                               force_refresh=force)
+            else:
+                objtxt = to_text_string(qstr1)
+                name = objtxt.split('.')[-1]
+                argspec = to_text_string(qstr2)
+                note = to_text_string(qstr3)
+                docstring = to_text_string(qstr4)
+                doc = {'obj_text': objtxt, 'name': name, 'argspec': argspec,
+                       'note': note, 'docstring': docstring}
+                self.inspector.set_rope_doc(doc, force_refresh=force)
+            editor = self.get_current_editor()
+            editor.setFocus()
+    
+    def new(self, filename, encoding, text):
+        """
+        Create new filename with *encoding* and *text*
+        """
+        finfo = self.create_new_editor(filename, encoding, text,
+                                       set_current=False, new=True)
+        finfo.editor.set_cursor_position('eof')
+        finfo.editor.insert_text(os.linesep)
+        return finfo
+        
+    def load(self, filename, set_current=True):
+        """
+        Load filename, create an editor instance and return it
+        *Warning* This is loading file, creating editor but not executing
+        the source code analysis -- the analysis must be done by the editor
+        plugin (in case multiple editorstack instances are handled)
+        """
+        filename = osp.abspath(to_text_string(filename))
+        self.emit(SIGNAL('starting_long_process(QString)'),
+                  _("Loading %s...") % filename)
+        text, enc = encoding.read(filename)
+        finfo = self.create_new_editor(filename, enc, text, set_current)
+        index = self.data.index(finfo)
+        self._refresh_outlineexplorer(index, update=True)
+        self.emit(SIGNAL('ending_long_process(QString)'), "")
+        if self.isVisible() and self.checkeolchars_enabled \
+           and sourcecode.has_mixed_eol_chars(text):
+            name = osp.basename(filename)
+            QMessageBox.warning(self, self.title,
+                                _("<b>%s</b> contains mixed end-of-line "
+                                  "characters.<br>Spyder will fix this "
+                                  "automatically.") % name,
+                                QMessageBox.Ok)
+            self.set_os_eol_chars(index)
+        self.is_analysis_done = False
+        return finfo
+    
+    def set_os_eol_chars(self, index=None):
+        if index is None:
+            index = self.get_stack_index()
+        finfo = self.data[index]
+        eol_chars = sourcecode.get_eol_chars_from_os_name(os.name)
+        finfo.editor.set_eol_chars(eol_chars)
+        finfo.editor.document().setModified(True)
+        
+    def remove_trailing_spaces(self, index=None):
+        """Remove trailing spaces"""
+        if index is None:
+            index = self.get_stack_index()
+        finfo = self.data[index]
+        finfo.editor.remove_trailing_spaces()
+        
+    def fix_indentation(self, index=None):
+        """Replace tab characters by spaces"""
+        if index is None:
+            index = self.get_stack_index()
+        finfo = self.data[index]
+        finfo.editor.fix_indentation()
+
+    #------ Run
+    def run_selection_or_block(self):
+        """
+        Run selected text in console and set focus to console
+        *or*, if there is no selection,
+        Run current block of lines in console and go to next block
+        """
+        self.emit(SIGNAL('external_console_execute_lines(QString)'),
+                  self.get_current_editor().get_executable_text())
+
+    def run_block_and_advance(self):
+        """Run current block and advance to the next one"""
+        self.run_selection_or_block()
+        self.get_current_editor().go_to_next_block()
+            
+    #------ Drag and drop
+    def dragEnterEvent(self, event):
+        """Reimplement Qt method
+        Inform Qt about the types of data that the widget accepts"""
+        source = event.mimeData()
+        if source.hasUrls():
+            if mimedata2url(source, extlist=EDIT_EXT):
+                event.acceptProposedAction()
+            else:
+                event.ignore()
+        elif source.hasText():
+            event.acceptProposedAction()
+        else:
+            event.ignore()
+            
+    def dropEvent(self, event):
+        """Reimplement Qt method
+        Unpack dropped data and handle it"""
+        source = event.mimeData()
+        if source.hasUrls():
+            files = mimedata2url(source, extlist=EDIT_EXT)
+            if files:
+                for fname in files:
+                    self.emit(SIGNAL('plugin_load(QString)'), fname)
+        elif source.hasText():
+            editor = self.get_current_editor()
+            if editor is not None:
+                editor.insert_text( source.text() )
+        event.acceptProposedAction()
+
+
+class EditorSplitter(QSplitter):
+    def __init__(self, parent, plugin, menu_actions, first=False,
+                 register_editorstack_cb=None, unregister_editorstack_cb=None):
+        QSplitter.__init__(self, parent)
+        self.setAttribute(Qt.WA_DeleteOnClose)
+        self.setChildrenCollapsible(False)
+        
+        self.toolbar_list = None
+        self.menu_list = None
+        
+        self.plugin = plugin
+        
+        if register_editorstack_cb is None:
+            register_editorstack_cb = self.plugin.register_editorstack
+        self.register_editorstack_cb = register_editorstack_cb
+        if unregister_editorstack_cb is None:
+            unregister_editorstack_cb = self.plugin.unregister_editorstack
+        self.unregister_editorstack_cb = unregister_editorstack_cb
+        
+        self.menu_actions = menu_actions
+        self.editorstack = EditorStack(self, menu_actions)
+        self.register_editorstack_cb(self.editorstack)
+        if not first:
+            self.plugin.clone_editorstack(editorstack=self.editorstack)
+        self.connect(self.editorstack, SIGNAL("destroyed()"),
+                     lambda: self.editorstack_closed())
+        self.connect(self.editorstack, SIGNAL("split_vertically()"),
+                     lambda: self.split(orientation=Qt.Vertical))
+        self.connect(self.editorstack, SIGNAL("split_horizontally()"),
+                     lambda: self.split(orientation=Qt.Horizontal))
+        self.addWidget(self.editorstack)
+
+    def closeEvent(self, event):
+        QSplitter.closeEvent(self, event)
+        if is_pyqt46:
+            self.emit(SIGNAL('destroyed()'))
+                                
+    def __give_focus_to_remaining_editor(self):
+        focus_widget = self.plugin.get_focus_widget()
+        if focus_widget is not None:
+            focus_widget.setFocus()
+        
+    def editorstack_closed(self):
+        if DEBUG_EDITOR:
+            print("method 'editorstack_closed':", file=STDOUT)
+            print("    self  :", self, file=STDOUT)
+#            print >>STDOUT, "    sender:", self.sender()
+        self.unregister_editorstack_cb(self.editorstack)
+        self.editorstack = None
+        try:
+            close_splitter = self.count() == 1
+        except RuntimeError:
+            # editorsplitter has been destroyed (happens when closing a
+            # EditorMainWindow instance)
+            return
+        if close_splitter:
+            # editorstack just closed was the last widget in this QSplitter
+            self.close()
+            return
+        self.__give_focus_to_remaining_editor()
+        
+    def editorsplitter_closed(self):
+        if DEBUG_EDITOR:
+            print("method 'editorsplitter_closed':", file=STDOUT)
+            print("    self  :", self, file=STDOUT)
+#            print >>STDOUT, "    sender:", self.sender()
+        try:
+            close_splitter = self.count() == 1 and self.editorstack is None
+        except RuntimeError:
+            # editorsplitter has been destroyed (happens when closing a
+            # EditorMainWindow instance)
+            return
+        if close_splitter:
+            # editorsplitter just closed was the last widget in this QSplitter
+            self.close()
+            return
+        elif self.count() == 2 and self.editorstack:
+            # back to the initial state: a single editorstack instance,
+            # as a single widget in this QSplitter: orientation may be changed
+            self.editorstack.reset_orientation()
+        self.__give_focus_to_remaining_editor()
+        
+    def split(self, orientation=Qt.Vertical):
+        self.setOrientation(orientation)
+        self.editorstack.set_orientation(orientation)
+        editorsplitter = EditorSplitter(self.parent(), self.plugin,
+                    self.menu_actions,
+                    register_editorstack_cb=self.register_editorstack_cb,
+                    unregister_editorstack_cb=self.unregister_editorstack_cb)
+        self.addWidget(editorsplitter)
+        self.connect(editorsplitter, SIGNAL("destroyed()"),
+                     lambda: self.editorsplitter_closed())
+        current_editor = editorsplitter.editorstack.get_current_editor()
+        if current_editor is not None:
+            current_editor.setFocus()
+            
+    def iter_editorstacks(self):
+        editorstacks = [(self.widget(0), self.orientation())]
+        if self.count() > 1:
+            editorsplitter = self.widget(1)
+            editorstacks += editorsplitter.iter_editorstacks()
+        return editorstacks
+
+    def get_layout_settings(self):
+        """Return layout state"""
+        splitsettings = []
+        for editorstack, orientation in self.iter_editorstacks():
+            clines = [finfo.editor.get_cursor_line_number()
+                      for finfo in editorstack.data]
+            cfname = editorstack.get_current_filename()
+            splitsettings.append((orientation == Qt.Vertical, cfname, clines))
+        return dict(hexstate=qbytearray_to_str(self.saveState()),
+                    sizes=self.sizes(), splitsettings=splitsettings)
+    
+    def set_layout_settings(self, settings):
+        """Restore layout state"""
+        splitsettings = settings.get('splitsettings')
+        if splitsettings is None:
+            return
+        splitter = self
+        editor = None
+        for index, (is_vertical, cfname, clines) in enumerate(splitsettings):
+            if index > 0:
+                splitter.split(Qt.Vertical if is_vertical else Qt.Horizontal)
+                splitter = splitter.widget(1)
+            editorstack = splitter.widget(0)
+            for index, finfo in enumerate(editorstack.data):
+                editor = finfo.editor
+                editor.go_to_line(clines[index])
+            editorstack.set_current_filename(cfname)
+        hexstate = settings.get('hexstate')
+        if hexstate is not None:
+            self.restoreState( QByteArray().fromHex(str(hexstate)) )
+        sizes = settings.get('sizes')
+        if sizes is not None:
+            self.setSizes(sizes)
+        if editor is not None:
+            editor.clearFocus()
+            editor.setFocus()
+
+
+class EditorWidget(QSplitter):
+    def __init__(self, parent, plugin, menu_actions, show_fullpath,
+                 fullpath_sorting, show_all_files, show_comments):
+        QSplitter.__init__(self, parent)
+        self.setAttribute(Qt.WA_DeleteOnClose)
+        
+        statusbar = parent.statusBar() # Create a status bar
+        self.readwrite_status = ReadWriteStatus(self, statusbar)
+        self.eol_status = EOLStatus(self, statusbar)
+        self.encoding_status = EncodingStatus(self, statusbar)
+        self.cursorpos_status = CursorPositionStatus(self, statusbar)
+        
+        self.editorstacks = []
+        
+        self.plugin = plugin
+        
+        self.find_widget = FindReplace(self, enable_replace=True)
+        self.plugin.register_widget_shortcuts("Editor", self.find_widget)
+        self.find_widget.hide()
+        self.outlineexplorer = OutlineExplorerWidget(self,
+                                            show_fullpath=show_fullpath,
+                                            fullpath_sorting=fullpath_sorting,
+                                            show_all_files=show_all_files,
+                                            show_comments=show_comments)
+        self.connect(self.outlineexplorer,
+                     SIGNAL("edit_goto(QString,int,QString)"),
+                     lambda filenames, goto, word:
+                     plugin.load(filenames=filenames, goto=goto, word=word,
+                                 editorwindow=self.parent()))
+        
+        editor_widgets = QWidget(self)
+        editor_layout = QVBoxLayout()
+        editor_layout.setContentsMargins(0, 0, 0, 0)
+        editor_widgets.setLayout(editor_layout)
+        editorsplitter = EditorSplitter(self, plugin, menu_actions,
+                        register_editorstack_cb=self.register_editorstack,
+                        unregister_editorstack_cb=self.unregister_editorstack)
+        self.editorsplitter = editorsplitter
+        editor_layout.addWidget(editorsplitter)
+        editor_layout.addWidget(self.find_widget)
+        
+        splitter = QSplitter(self)
+        splitter.setContentsMargins(0, 0, 0, 0)
+        splitter.addWidget(editor_widgets)
+        splitter.addWidget(self.outlineexplorer)
+        splitter.setStretchFactor(0, 5)
+        splitter.setStretchFactor(1, 1)
+
+        # Refreshing outline explorer
+        editorsplitter.editorstack.initialize_outlineexplorer()
+        
+    def register_editorstack(self, editorstack):
+        self.editorstacks.append(editorstack)
+        if DEBUG_EDITOR:
+            print("EditorWidget.register_editorstack:", editorstack, file=STDOUT)
+            self.__print_editorstacks()
+        self.plugin.last_focus_editorstack[self.parent()] = editorstack
+        editorstack.set_closable( len(self.editorstacks) > 1 )
+        editorstack.set_outlineexplorer(self.outlineexplorer)
+        editorstack.set_find_widget(self.find_widget)
+        self.connect(editorstack, SIGNAL('reset_statusbar()'),
+                     self.readwrite_status.hide)
+        self.connect(editorstack, SIGNAL('reset_statusbar()'),
+                     self.encoding_status.hide)
+        self.connect(editorstack, SIGNAL('reset_statusbar()'),
+                     self.cursorpos_status.hide)
+        self.connect(editorstack, SIGNAL('readonly_changed(bool)'),
+                     self.readwrite_status.readonly_changed)
+        self.connect(editorstack, SIGNAL('encoding_changed(QString)'),
+                     self.encoding_status.encoding_changed)
+        self.connect(editorstack,
+                     SIGNAL('editor_cursor_position_changed(int,int)'),
+                     self.cursorpos_status.cursor_position_changed)
+        self.connect(editorstack, SIGNAL('refresh_eol_chars(QString)'),
+                     self.eol_status.eol_changed)
+        self.plugin.register_editorstack(editorstack)
+        oe_btn = create_toolbutton(self)
+        oe_btn.setDefaultAction(self.outlineexplorer.visibility_action)
+        editorstack.add_corner_widgets_to_tabbar([5, oe_btn])
+        
+    def __print_editorstacks(self):
+        print("%d editorstack(s) in editorwidget:" \
+                        % len(self.editorstacks), file=STDOUT)
+        for edst in self.editorstacks:
+            print("    ", edst, file=STDOUT)
+        
+    def unregister_editorstack(self, editorstack):
+        if DEBUG_EDITOR:
+            print("EditorWidget.unregister_editorstack:", editorstack, file=STDOUT)
+        self.plugin.unregister_editorstack(editorstack)
+        self.editorstacks.pop(self.editorstacks.index(editorstack))
+        if DEBUG_EDITOR:
+            self.__print_editorstacks()
+        
+
+class EditorMainWindow(QMainWindow):
+    def __init__(self, plugin, menu_actions, toolbar_list, menu_list,
+                 show_fullpath, fullpath_sorting, show_all_files,
+                 show_comments):
+        QMainWindow.__init__(self)
+        self.setAttribute(Qt.WA_DeleteOnClose)
+
+        self.window_size = None
+        
+        self.editorwidget = EditorWidget(self, plugin, menu_actions,
+                                         show_fullpath, fullpath_sorting,
+                                         show_all_files, show_comments)
+        self.setCentralWidget(self.editorwidget)
+
+        # Give focus to current editor to update/show all status bar widgets
+        editorstack = self.editorwidget.editorsplitter.editorstack
+        editor = editorstack.get_current_editor()
+        if editor is not None:
+            editor.setFocus()
+        
+        self.setWindowTitle("Spyder - %s" % plugin.windowTitle())
+        self.setWindowIcon(plugin.windowIcon())
+        
+        if toolbar_list:
+            toolbars = []
+            for title, actions in toolbar_list:
+                toolbar = self.addToolBar(title)
+                toolbar.setObjectName(str(id(toolbar)))
+                add_actions(toolbar, actions)
+                toolbars.append(toolbar)
+        if menu_list:
+            quit_action = create_action(self, _("Close window"),
+                                        icon="close_panel.png",
+                                        tip=_("Close this window"),
+                                        triggered=self.close)
+            menus = []
+            for index, (title, actions) in enumerate(menu_list):
+                menu = self.menuBar().addMenu(title)
+                if index == 0:
+                    # File menu
+                    add_actions(menu, actions+[None, quit_action])
+                else:
+                    add_actions(menu, actions)
+                menus.append(menu)
+            
+    def resizeEvent(self, event):
+        """Reimplement Qt method"""
+        if not self.isMaximized() and not self.isFullScreen():
+            self.window_size = self.size()
+        QMainWindow.resizeEvent(self, event)
+                
+    def closeEvent(self, event):
+        """Reimplement Qt method"""
+        QMainWindow.closeEvent(self, event)
+        if is_pyqt46:
+            self.emit(SIGNAL('destroyed()'))
+            for editorstack in self.editorwidget.editorstacks[:]:
+                if DEBUG_EDITOR:
+                    print("--> destroy_editorstack:", editorstack, file=STDOUT)
+                editorstack.emit(SIGNAL('destroyed()'))
+                                
+    def get_layout_settings(self):
+        """Return layout state"""
+        splitsettings = self.editorwidget.editorsplitter.get_layout_settings()
+        return dict(size=(self.window_size.width(), self.window_size.height()),
+                    pos=(self.pos().x(), self.pos().y()),
+                    is_maximized=self.isMaximized(),
+                    is_fullscreen=self.isFullScreen(),
+                    hexstate=qbytearray_to_str(self.saveState()),
+                    splitsettings=splitsettings)
+    
+    def set_layout_settings(self, settings):
+        """Restore layout state"""
+        size = settings.get('size')
+        if size is not None:
+            self.resize( QSize(*size) )
+            self.window_size = self.size()
+        pos = settings.get('pos')
+        if pos is not None:
+            self.move( QPoint(*pos) )
+        hexstate = settings.get('hexstate')
+        if hexstate is not None:
+            self.restoreState( QByteArray().fromHex(str(hexstate)) )
+        if settings.get('is_maximized'):
+            self.setWindowState(Qt.WindowMaximized)
+        if settings.get('is_fullscreen'):
+            self.setWindowState(Qt.WindowFullScreen)
+        splitsettings = settings.get('splitsettings')
+        if splitsettings is not None:
+            self.editorwidget.editorsplitter.set_layout_settings(splitsettings)
+
+
+class EditorPluginExample(QSplitter):
+    def __init__(self):
+        QSplitter.__init__(self)
+                
+        menu_actions = []
+                
+        self.editorstacks = []
+        self.editorwindows = []
+        
+        self.last_focus_editorstack = {} # fake
+
+        self.find_widget = FindReplace(self, enable_replace=True)
+        self.outlineexplorer = OutlineExplorerWidget(self, show_fullpath=False,
+                                                     show_all_files=False)
+        self.connect(self.outlineexplorer,
+                     SIGNAL("edit_goto(QString,int,QString)"),
+                     self.go_to_file)
+        
+        editor_widgets = QWidget(self)
+        editor_layout = QVBoxLayout()
+        editor_layout.setContentsMargins(0, 0, 0, 0)
+        editor_widgets.setLayout(editor_layout)
+        editor_layout.addWidget(EditorSplitter(self, self, menu_actions,
+                                               first=True))
+        editor_layout.addWidget(self.find_widget)
+        
+        self.setContentsMargins(0, 0, 0, 0)
+        self.addWidget(editor_widgets)
+        self.addWidget(self.outlineexplorer)
+        
+        self.setStretchFactor(0, 5)
+        self.setStretchFactor(1, 1)
+        
+        self.menu_actions = menu_actions
+        self.toolbar_list = None
+        self.menu_list = None
+        self.setup_window([], [])
+        
+    def go_to_file(self, fname, lineno, text):
+        editorstack = self.editorstacks[0]
+        editorstack.set_current_filename(to_text_string(fname))
+        editor = editorstack.get_current_editor()
+        editor.go_to_line(lineno, word=text)
+
+    def closeEvent(self, event):
+        for win in self.editorwindows[:]:
+            win.close()
+        if DEBUG_EDITOR:
+            print(len(self.editorwindows), ":", self.editorwindows, file=STDOUT)
+            print(len(self.editorstacks), ":", self.editorstacks, file=STDOUT)
+        
+        event.accept()
+        
+    def load(self, fname):
+        QApplication.processEvents()
+        editorstack = self.editorstacks[0]
+        editorstack.load(fname)
+        editorstack.analyze_script()
+    
+    def register_editorstack(self, editorstack):
+        if DEBUG_EDITOR:
+            print("FakePlugin.register_editorstack:", editorstack, file=STDOUT)
+        self.editorstacks.append(editorstack)
+        if self.isAncestorOf(editorstack):
+            # editorstack is a child of the Editor plugin
+            editorstack.set_fullpath_sorting_enabled(True)
+            editorstack.set_closable( len(self.editorstacks) > 1 )
+            editorstack.set_outlineexplorer(self.outlineexplorer)
+            editorstack.set_find_widget(self.find_widget)
+            oe_btn = create_toolbutton(self)
+            oe_btn.setDefaultAction(self.outlineexplorer.visibility_action)
+            editorstack.add_corner_widgets_to_tabbar([5, oe_btn])
+            
+        action = QAction(self)
+        editorstack.set_io_actions(action, action, action, action)
+        font = QFont("Courier New")
+        font.setPointSize(10)
+        editorstack.set_default_font(font, color_scheme='Spyder')
+
+        self.connect(editorstack, SIGNAL('close_file(QString,int)'),
+                     self.close_file_in_all_editorstacks)
+        self.connect(editorstack, SIGNAL('file_saved(QString,int,QString)'),
+                     self.file_saved_in_editorstack)
+        self.connect(editorstack,
+                     SIGNAL('file_renamed_in_data(QString,int,QString)'),
+                     self.file_renamed_in_data_in_editorstack)
+
+        self.connect(editorstack, SIGNAL("create_new_window()"),
+                     self.create_new_window)
+        self.connect(editorstack, SIGNAL('plugin_load(QString)'),
+                     self.load)
+                    
+    def unregister_editorstack(self, editorstack):
+        if DEBUG_EDITOR:
+            print("FakePlugin.unregister_editorstack:", editorstack, file=STDOUT)
+        self.editorstacks.pop(self.editorstacks.index(editorstack))
+        
+    def clone_editorstack(self, editorstack):
+        editorstack.clone_from(self.editorstacks[0])
+        
+    def setup_window(self, toolbar_list, menu_list):
+        self.toolbar_list = toolbar_list
+        self.menu_list = menu_list
+        
+    def create_new_window(self):
+        window = EditorMainWindow(self, self.menu_actions,
+                                  self.toolbar_list, self.menu_list,
+                                  show_fullpath=False, fullpath_sorting=True,
+                                  show_all_files=False, show_comments=True)
+        window.resize(self.size())
+        window.show()
+        self.register_editorwindow(window)
+        self.connect(window, SIGNAL("destroyed()"),
+                     lambda win=window: self.unregister_editorwindow(win))
+        
+    def register_editorwindow(self, window):
+        if DEBUG_EDITOR:
+            print("register_editorwindowQObject*:", window, file=STDOUT)
+        self.editorwindows.append(window)
+        
+    def unregister_editorwindow(self, window):
+        if DEBUG_EDITOR:
+            print("unregister_editorwindow:", window, file=STDOUT)
+        self.editorwindows.pop(self.editorwindows.index(window))
+    
+    def get_focus_widget(self):
+        pass
+
+    @Slot(int, int)
+    def close_file_in_all_editorstacks(self, editorstack_id_str, index):
+        for editorstack in self.editorstacks:
+            if str(id(editorstack)) != editorstack_id_str:
+                editorstack.blockSignals(True)
+                editorstack.close_file(index, force=True)
+                editorstack.blockSignals(False)
+
+    # This method is never called in this plugin example. It's here only 
+    # to show how to use the file_saved signal (see above).
+    @Slot(int, int)
+    def file_saved_in_editorstack(self, editorstack_id_str, index, filename):
+        """A file was saved in editorstack, this notifies others"""
+        for editorstack in self.editorstacks:
+            if str(id(editorstack)) != editorstack_id_str:
+                editorstack.file_saved_in_other_editorstack(index, filename)
+
+    # This method is never called in this plugin example. It's here only 
+    # to show how to use the file_saved signal (see above).
+    @Slot(int, int)
+    def file_renamed_in_data_in_editorstack(self, editorstack_id_str,
+                                            index, filename):
+        """A file was renamed in data in editorstack, this notifies others"""
+        for editorstack in self.editorstacks:
+            if str(id(editorstack)) != editorstack_id_str:
+                editorstack.rename_in_data(index, filename)
+
+    def register_widget_shortcuts(self, context, widget):
+        """Fake!"""
+        pass
+    
+def test():
+    from spyderlib.utils.qthelpers import qapplication
+    app = qapplication()
+    test = EditorPluginExample()
+    test.resize(900, 700)
+    test.show()
+    import time
+    t0 = time.time()
+    test.load(__file__)
+    test.load("explorer.py")
+    test.load("dicteditor.py")
+    test.load("sourcecode/codeeditor.py")
+    test.load("../spyder.py")
+    print("Elapsed time: %.3f s" % (time.time()-t0))
+    sys.exit(app.exec_())
+    
+if __name__ == "__main__":
+    test()