--- conflicted
+++ resolved
@@ -35,27 +35,13 @@
 from setuptools.command.install import install
 
 
-<<<<<<< HEAD
-# =============================================================================
-# Check for Python 3
-# =============================================================================
-PY3 = sys.version_info[0] == 3
-
-
-# =============================================================================
-=======
-#==============================================================================
->>>>>>> 9996a862
+# =============================================================================
 # Minimal Python version sanity check
 # Taken from the notebook setup.py -- Modified BSD License
 # =============================================================================
 v = sys.version_info
 if v[0] >= 3 and v[:2] < (3, 6):
-<<<<<<< HEAD
-    error = "ERROR: Spyder 5 requires Python version 3.6 or above."
-=======
     error = "ERROR: Spyder requires Python version 3.6 and above."
->>>>>>> 9996a862
     print(error, file=sys.stderr)
     sys.exit(1)
 
@@ -191,7 +177,6 @@
     package_data={LIBNAME: get_package_data(LIBNAME, EXTLIST)},
     scripts=[osp.join('scripts', fname) for fname in SCRIPTS],
     data_files=get_data_files(),
-<<<<<<< HEAD
     classifiers=[
         'License :: OSI Approved :: MIT License',
         'Operating System :: MacOS',
@@ -210,23 +195,6 @@
     ],
     cmdclass=CMDCLASS,
 )
-=======
-    classifiers=['License :: OSI Approved :: MIT License',
-                 'Operating System :: MacOS',
-                 'Operating System :: Microsoft :: Windows',
-                 'Operating System :: POSIX :: Linux',
-                 'Programming Language :: Python :: 3',
-                 'Programming Language :: Python :: 3.6',
-                 'Programming Language :: Python :: 3.7',
-                 'Programming Language :: Python :: 3.8',
-                 'Development Status :: 5 - Production/Stable',
-                 'Intended Audience :: Education',
-                 'Intended Audience :: Science/Research',
-                 'Intended Audience :: Developers',
-                 'Topic :: Scientific/Engineering',
-                 'Topic :: Software Development :: Widget Sets'],
-    cmdclass=CMDCLASS)
->>>>>>> 9996a862
 
 
 install_requires = [
@@ -290,7 +258,6 @@
 }
 
 
-<<<<<<< HEAD
 spyder_plugins_entry_points = [
     'appearance = spyder.plugins.appearance.plugin:Appearance',
     'breakpoints = spyder.plugins.breakpoints.plugin:Breakpoints',
@@ -322,20 +289,12 @@
      'WorkingDirectory'),
 ]
 
-=======
-    setup_args['entry_points'] = {
-        'gui_scripts': [
-            'spyder = spyder.app.start:main'
-        ]
-    }
->>>>>>> 9996a862
 
 setup_args['install_requires'] = install_requires
 setup_args['extras_require'] = extras_require
 setup_args['entry_points'] = {
     'gui_scripts': [
-        '{} = spyder.app.start:main'.format(
-            'spyder3' if PY3 else 'spyder')
+            'spyder = spyder.app.start:main'
     ],
     'spyder.plugins': spyder_plugins_entry_points,
 }
