; DO NOT EDIT (unless you know what you are doing)
;
; This subdirectory is a git "subrepo", and this file is maintained by the
; git-subrepo command. See https://github.com/git-commands/git-subrepo#readme
;
[subrepo]
	remote = https://github.com/spyder-ide/spyder-kernels.git
<<<<<<< HEAD
	branch = remove_set_debug_state
	commit = 82281973860c528589faff05535662d91b61d736
	parent = 7ee5cf3ed3fce1bd99a04296b79904b2670e9d3b
=======
	branch = master
	commit = 18e2a889b9fed06e9079fc5a05447345e32c612d
	parent = 06582eda47822745861c83324662e22f9790bc2c
>>>>>>> e0328314
	method = merge
	cmdver = 0.4.5<|MERGE_RESOLUTION|>--- conflicted
+++ resolved
@@ -5,14 +5,8 @@
 ;
 [subrepo]
 	remote = https://github.com/spyder-ide/spyder-kernels.git
-<<<<<<< HEAD
 	branch = remove_set_debug_state
 	commit = 82281973860c528589faff05535662d91b61d736
 	parent = 7ee5cf3ed3fce1bd99a04296b79904b2670e9d3b
-=======
-	branch = master
-	commit = 18e2a889b9fed06e9079fc5a05447345e32c612d
-	parent = 06582eda47822745861c83324662e22f9790bc2c
->>>>>>> e0328314
 	method = merge
 	cmdver = 0.4.5