# -*- coding: utf-8 -*-
# -----------------------------------------------------------------------------
# Copyright (c) 2009- Spyder Kernels Contributors
#
# Licensed under the terms of the MIT License
# (see spyder_kernels/__init__.py for details)
# -----------------------------------------------------------------------------

"""
Spyder kernel for Jupyter.
"""

# Standard library imports
import faulthandler
import logging
import os
import sys
import traceback
import threading

# Third-party imports
from ipykernel.ipkernel import IPythonKernel
from traitlets.config.loader import LazyConfigValue
from zmq.utils.garbage import gc

# Local imports
from spyder_kernels.comms.frontendcomm import FrontendComm, CommError
from spyder_kernels.utils.iofuncs import iofunctions
from spyder_kernels.utils.mpl import (
    MPL_BACKENDS_FROM_SPYDER, MPL_BACKENDS_TO_SPYDER, INLINE_FIGURE_FORMATS)
from spyder_kernels.utils.nsview import get_remote_data, make_remote_view
from spyder_kernels.console.shell import SpyderShell



logger = logging.getLogger(__name__)


# Excluded variables from the Variable Explorer (i.e. they are not
# shown at all there)
EXCLUDED_NAMES = ['In', 'Out', 'exit', 'get_ipython', 'quit']


class SpyderKernel(IPythonKernel):
    """Spyder kernel for Jupyter."""

    shell_class = SpyderShell

    def __init__(self, *args, **kwargs):
        super(SpyderKernel, self).__init__(*args, **kwargs)

        self.comm_manager.get_comm = self._get_comm
        self.frontend_comm = FrontendComm(self)

        # All functions that can be called through the comm
        handlers = {
            'set_breakpoints': self.set_spyder_breakpoints,
            'set_pdb_ignore_lib': self.set_pdb_ignore_lib,
            'set_pdb_execute_events': self.set_pdb_execute_events,
            'set_pdb_use_exclamation_mark': self.set_pdb_use_exclamation_mark,
            'get_value': self.get_value,
            'load_data': self.load_data,
            'save_namespace': self.save_namespace,
            'is_defined': self.is_defined,
            'get_doc': self.get_doc,
            'get_source': self.get_source,
            'set_value': self.set_value,
            'remove_value': self.remove_value,
            'copy_value': self.copy_value,
            'set_cwd': self.set_cwd,
            'get_cwd': self.get_cwd,
            'get_syspath': self.get_syspath,
            'get_env': self.get_env,
            'close_all_mpl_figures': self.close_all_mpl_figures,
            'show_mpl_backend_errors': self.show_mpl_backend_errors,
            'get_namespace_view': self.get_namespace_view,
            'set_namespace_view_settings': self.set_namespace_view_settings,
            'get_var_properties': self.get_var_properties,
            'set_sympy_forecolor': self.set_sympy_forecolor,
            'update_syspath': self.update_syspath,
            'is_special_kernel_valid': self.is_special_kernel_valid,
            'get_matplotlib_backend': self.get_matplotlib_backend,
            'get_mpl_interactive_backend': self.get_mpl_interactive_backend,
            'pdb_input_reply': self.pdb_input_reply,
            '_interrupt_eventloop': self._interrupt_eventloop,
            'enable_faulthandler': self.enable_faulthandler,
            "flush_std": self.flush_std,
            'get_current_frames': self.get_current_frames,
            }
        for call_id in handlers:
            self.frontend_comm.register_call_handler(
                call_id, handlers[call_id])

        self.namespace_view_settings = {}
        self._mpl_backend_error = None
        self._running_namespace = None
        self._pdb_input_line = None
        self.faulthandler_handle = None

    # -- Public API -----------------------------------------------------------
    def do_shutdown(self, restart):
        """Disable faulthandler if enabled before proceeding."""
        self.disable_faulthandler()
        super(SpyderKernel, self).do_shutdown(restart)

    def frontend_call(self, blocking=False, broadcast=True,
                      timeout=None, callback=None):
        """Call the frontend."""
        # If not broadcast, send only to the calling comm
        if broadcast:
            comm_id = None
        else:
            comm_id = self.frontend_comm.calling_comm_id

        return self.frontend_comm.remote_call(
            blocking=blocking,
            comm_id=comm_id,
            callback=callback,
            timeout=timeout)

    def flush_std(self):
        """Flush C standard streams."""
        sys.__stderr__.flush()
        sys.__stdout__.flush()

    def enable_faulthandler(self, fn):
        """
        Open a file to save the faulthandling and identifiers for
        internal threads.
        """
        self.disable_faulthandler()
        f = open(fn, 'w')
        self.faulthandler_handle = f
        f.write("Main thread id:\n")
        f.write(hex(threading.main_thread().ident))
        f.write('\nSystem threads ids:\n')
        f.write(" ".join([hex(thread.ident) for thread in threading.enumerate()
                          if thread is not threading.main_thread()]))
        f.write('\n')
        faulthandler.enable(f)

    def disable_faulthandler(self):
        """
        Cancel the faulthandling, close the file handle and remove the file.
        """
        if self.faulthandler_handle:
            faulthandler.disable()
            self.faulthandler_handle.close()
            self.faulthandler_handle = None

    def get_system_threads_id(self):
        """Return the list of system threads id."""
        ignore_threads = [
            self.parent.poller,  # Parent poller
            self.shell.history_manager.save_thread,  # history
            self.parent.heartbeat,  # heartbeat
            self.parent.iopub_thread.thread,  # iopub
            gc.thread,  # ZMQ garbage collector thread
            self.parent.control_thread,  # control
<<<<<<< HEAD
            self.frontend_comm.comm_socket_thread,
=======
>>>>>>> 34fb03ea
        ]
        return [
            thread.ident for thread in ignore_threads if thread is not None]

    def filter_stack(self, stack, is_main):
        """Return the part of the stack the user needs to see."""
        # Remove wurlitzer frames
        for frame_summary in stack:
            if "wurlitzer.py" in frame_summary.filename:
                return
        # Cleanup main thread
        if is_main:
            start_idx = -1
            for idx in range(len(stack)):
                if stack[idx].filename.endswith(
                        ("IPython/core/interactiveshell.py",
                         "IPython\\core\\interactiveshell.py")):
                    start_idx = idx + 1
            if start_idx != -1:
                stack = stack[start_idx:]
            else:
                stack = []
        return stack

    def get_current_frames(self, ignore_internal_threads=True,
                           capture_locals=False):
        """Get the current frames."""
        ignore_list = self.get_system_threads_id()
        main_id = threading.main_thread().ident
        frames = {}
        thread_names = {thread.ident: thread.name
                        for thread in threading.enumerate()}

        for thread_id, frame in sys._current_frames().items():
            stack = traceback.StackSummary.extract(
                traceback.walk_stack(frame))
            if capture_locals:
                for f_summary, f in zip(stack, traceback.walk_stack(frame)):
                    f_summary.locals = self.get_namespace_view(frame=f[0])
            stack.reverse()
            if ignore_internal_threads:
                if thread_id in ignore_list:
                    continue
                stack = self.filter_stack(stack, main_id == thread_id)
            if stack is not None:
                if thread_id in thread_names:
                    thread_name = thread_names[thread_id]
                else:
                    thread_name = str(thread_id)
                frames[thread_name] = stack
        return frames

    # --- For the Variable Explorer
    def set_namespace_view_settings(self, settings):
        """Set namespace_view_settings."""
        self.namespace_view_settings = settings

    def get_namespace_view(self, frame=None):
        """
        Return the namespace view

        This is a dictionary with the following structure

        {'a':
            {
                'type': 'str',
                'size': 1,
                'view': '1',
                'python_type': 'int',
                'numpy_type': 'Unknown'
            }
        }

        Here:
        * 'a' is the variable name.
        * 'type' and 'size' are self-evident.
        * 'view' is its value or its repr computed with
          `value_to_display`.
        * 'python_type' is its Python type computed with
          `get_type_string`.
        * 'numpy_type' is its Numpy type (if any) computed with
          `get_numpy_type_string`.
        """

        settings = self.namespace_view_settings
        if settings:
            ns = self._get_current_namespace(frame=frame)
            view = make_remote_view(ns, settings, EXCLUDED_NAMES)
            return view
        else:
            return None

    def get_var_properties(self):
        """
        Get some properties of the variables in the current
        namespace
        """
        settings = self.namespace_view_settings
        if settings:
            ns = self._get_current_namespace()
            data = get_remote_data(ns, settings, mode='editable',
                                   more_excluded_names=EXCLUDED_NAMES)

            properties = {}
            for name, value in list(data.items()):
                properties[name] = {
                    'is_list':  isinstance(value, (tuple, list)),
                    'is_dict':  isinstance(value, dict),
                    'is_set': isinstance(value, set),
                    'len': self._get_len(value),
                    'is_array': self._is_array(value),
                    'is_image': self._is_image(value),
                    'is_data_frame': self._is_data_frame(value),
                    'is_series': self._is_series(value),
                    'array_shape': self._get_array_shape(value),
                    'array_ndim': self._get_array_ndim(value)
                }

            return properties
        else:
            return None

    def get_value(self, name):
        """Get the value of a variable"""
        ns = self._get_current_namespace()
        return ns[name]

    def set_value(self, name, value):
        """Set the value of a variable"""
        ns = self._get_reference_namespace(name)
        ns[name] = value
        self.log.debug(ns)

    def remove_value(self, name):
        """Remove a variable"""
        ns = self._get_reference_namespace(name)
        ns.pop(name)

    def copy_value(self, orig_name, new_name):
        """Copy a variable"""
        ns = self._get_reference_namespace(orig_name)
        ns[new_name] = ns[orig_name]

    def load_data(self, filename, ext, overwrite=False):
        """
        Load data from filename.

        Use 'overwrite' to determine if conflicts between variable names need
        to be handle or not.

        For example, if a loaded variable is call 'var'
        and there is already a variable 'var' in the namespace, having
        'overwrite=True' will cause 'var' to be updated.
        In the other hand, with 'overwrite=False', a new variable will be
        created with a sufix starting with 000 i.e 'var000' (default behavior).
        """
        from spyder_kernels.utils.misc import fix_reference_name

        glbs = self.shell.user_ns
        load_func = iofunctions.load_funcs[ext]
        data, error_message = load_func(filename)

        if error_message:
            return error_message

        if not overwrite:
            # We convert to list since we mutate this dictionary
            for key in list(data.keys()):
                new_key = fix_reference_name(key, blacklist=list(glbs.keys()))
                if new_key != key:
                    data[new_key] = data.pop(key)

        try:
            glbs.update(data)
        except Exception as error:
            return str(error)

        return None

    def save_namespace(self, filename):
        """Save namespace into filename"""
        ns = self._get_current_namespace()
        settings = self.namespace_view_settings
        data = get_remote_data(ns, settings, mode='picklable',
                               more_excluded_names=EXCLUDED_NAMES).copy()
        return iofunctions.save(data, filename)

    # --- For Pdb
    def _do_complete(self, code, cursor_pos):
        """Call parent class do_complete"""
        return super(SpyderKernel, self).do_complete(code, cursor_pos)

    def do_complete(self, code, cursor_pos):
        """
        Call PdB complete if we are debugging.

        Public method of ipykernel overwritten for debugging.
        """
        if self.shell.is_debugging():
            return self.shell.pdb_session.do_complete(code, cursor_pos)
        return self._do_complete(code, cursor_pos)

    def set_spyder_breakpoints(self, breakpoints):
        """
        Handle a message from the frontend
        """
        if self.shell.pdb_session:
            self.shell.pdb_session.set_spyder_breakpoints(breakpoints)

    def set_pdb_ignore_lib(self, state):
        """
        Change the "Ignore libraries while stepping" debugger setting.
        """
        if self.shell.pdb_session:
            self.shell.pdb_session.pdb_ignore_lib = state

    def set_pdb_execute_events(self, state):
        """
        Handle a message from the frontend
        """
        if self.shell.pdb_session:
            self.shell.pdb_session.pdb_execute_events = state

    def set_pdb_use_exclamation_mark(self, state):
        """
        Set an option on the current debugging session to decide wether
        the Pdb commands needs to be prefixed by '!'
        """
        if self.shell.pdb_session:
            self.shell.pdb_session.pdb_use_exclamation_mark = state

    def pdb_input_reply(self, line, echo_stack_entry=True):
        """Get a pdb command from the frontend."""
        if self.shell.pdb_session:
            self.shell.pdb_session._disable_next_stack_entry = (
                not echo_stack_entry)
        self._pdb_input_line = line
        if self.eventloop:
            # Interrupting the eventloop is only implemented when a message is
            # received on the shell channel, but this message is queued and
            # won't be processed because an `execute` message is being
            # processed. Therefore we process the message here (comm channel)
            # and request a dummy message to be sent on the shell channel to
            # stop the eventloop. This will call back `_interrupt_eventloop`.
            self.frontend_call().request_interrupt_eventloop()

    def cmd_input(self, prompt=''):
        """
        Special input function for commands.
        Runs the eventloop while debugging.
        """
        # Only works if the comm is open and this is a pdb prompt.
        if not self.frontend_comm.is_open() or not self.shell.is_debugging():
            return input(prompt)

        # Flush output before making the request.
        sys.stderr.flush()
        sys.stdout.flush()

        # Send the input request.
        self._pdb_input_line = None
        self.frontend_call().pdb_input(prompt)

        # Allow GUI event loop to update
        is_main_thread = (
            threading.current_thread() is threading.main_thread())

        # Get input by running eventloop
        if is_main_thread and self.eventloop:
            while self._pdb_input_line is None:
                eventloop = self.eventloop
                if eventloop:
                    eventloop(self)
                else:
                    break

        # Get input by blocking
        if self._pdb_input_line is None:
            self.frontend_comm.wait_until(
                lambda: self._pdb_input_line is not None)

        return self._pdb_input_line

    def _interrupt_eventloop(self):
        """Interrupts the eventloop."""
        # Receiving the request is enough to stop the eventloop.
        pass

    # --- For the Help plugin
    def is_defined(self, obj, force_import=False):
        """Return True if object is defined in current namespace"""
        from spyder_kernels.utils.dochelpers import isdefined

        ns = self._get_current_namespace(with_magics=True)
        return isdefined(obj, force_import=force_import, namespace=ns)

    def get_doc(self, objtxt):
        """Get object documentation dictionary"""
        try:
            import matplotlib
            matplotlib.rcParams['docstring.hardcopy'] = True
        except:
            pass
        from spyder_kernels.utils.dochelpers import getdoc

        obj, valid = self._eval(objtxt)
        if valid:
            return getdoc(obj)

    def get_source(self, objtxt):
        """Get object source"""
        from spyder_kernels.utils.dochelpers import getsource

        obj, valid = self._eval(objtxt)
        if valid:
            return getsource(obj)

    # -- For Matplolib
    def get_matplotlib_backend(self):
        """Get current matplotlib backend."""
        try:
            import matplotlib
            return MPL_BACKENDS_TO_SPYDER[matplotlib.get_backend()]
        except Exception:
            return None

    def get_mpl_interactive_backend(self):
        """
        Get current Matplotlib interactive backend.

        This is different from the current backend because, for instance, the
        user can set first the Qt5 backend, then the Inline one. In that case,
        the current backend is Inline, but the current interactive one is Qt5,
        and this backend can't be changed without a kernel restart.
        """
        # Mapping from frameworks to backend names.
        mapping = {
            'qt': 'QtAgg',  # For Matplotlib 3.5+
            'qt5': 'Qt5Agg',
            'tk': 'TkAgg',
            'macosx': 'MacOSX'
        }

        try:
            # --- Get interactive framework
            framework = None

            # This is necessary because _get_running_interactive_framework
            # can't detect Tk in a Jupyter kernel.
            if hasattr(self, 'app_wrapper'):
                if hasattr(self.app_wrapper, 'app'):
                    import tkinter
                    if isinstance(self.app_wrapper.app, tkinter.Tk):
                        framework = 'tk'

            if framework is None:
                try:
                    # This is necessary for Matplotlib 3.3.0+
                    from matplotlib import cbook
                    framework = cbook._get_running_interactive_framework()
                except AttributeError:
                    # For older versions
                    from matplotlib import backends
                    framework = backends._get_running_interactive_framework()

            # --- Return backend according to framework
            if framework is None:
                # Since no interactive backend has been set yet, this is
                # equivalent to having the inline one.
                return 0
            elif framework in mapping:
                return MPL_BACKENDS_TO_SPYDER[mapping[framework]]
            else:
                # This covers the case of other backends (e.g. Wx or Gtk)
                # which users can set interactively with the %matplotlib
                # magic but not through our Preferences.
                return -1
        except Exception:
            return None

    def set_matplotlib_backend(self, backend, pylab=False):
        """Set matplotlib backend given a Spyder backend option."""
        mpl_backend = MPL_BACKENDS_FROM_SPYDER[str(backend)]
        self._set_mpl_backend(mpl_backend, pylab=pylab)

    def set_mpl_inline_figure_format(self, figure_format):
        """Set the inline figure format to use with matplotlib."""
        mpl_figure_format = INLINE_FIGURE_FORMATS[figure_format]
        self._set_config_option(
            'InlineBackend.figure_format', mpl_figure_format)

    def set_mpl_inline_resolution(self, resolution):
        """Set inline figure resolution."""
        self._set_mpl_inline_rc_config('figure.dpi', resolution)

    def set_mpl_inline_figure_size(self, width, height):
        """Set inline figure size."""
        value = (width, height)
        self._set_mpl_inline_rc_config('figure.figsize', value)

    def set_mpl_inline_bbox_inches(self, bbox_inches):
        """
        Set inline print figure bbox inches.

        The change is done by updating the 'print_figure_kwargs' config dict.
        """
        from IPython.core.getipython import get_ipython
        config = get_ipython().kernel.config
        inline_config = (
            config['InlineBackend'] if 'InlineBackend' in config else {})
        print_figure_kwargs = (
            inline_config['print_figure_kwargs']
            if 'print_figure_kwargs' in inline_config else {})
        bbox_inches_dict = {
            'bbox_inches': 'tight' if bbox_inches else None}
        print_figure_kwargs.update(bbox_inches_dict)

        # This seems to be necessary for newer versions of Traitlets because
        # print_figure_kwargs doesn't return a dict.
        if isinstance(print_figure_kwargs, LazyConfigValue):
            figure_kwargs_dict = print_figure_kwargs.to_dict().get('update')
            if figure_kwargs_dict:
                print_figure_kwargs = figure_kwargs_dict

        self._set_config_option(
            'InlineBackend.print_figure_kwargs', print_figure_kwargs)

    # -- For completions
    def set_jedi_completer(self, use_jedi):
        """Enable/Disable jedi as the completer for the kernel."""
        self._set_config_option('IPCompleter.use_jedi', use_jedi)

    def set_greedy_completer(self, use_greedy):
        """Enable/Disable greedy completer for the kernel."""
        self._set_config_option('IPCompleter.greedy', use_greedy)

    def set_autocall(self, autocall):
        """Enable/Disable autocall funtionality."""
        self._set_config_option('ZMQInteractiveShell.autocall', autocall)

    # --- Additional methods
    def set_cwd(self, dirname):
        """Set current working directory."""
        os.chdir(dirname)

    def get_cwd(self):
        """Get current working directory."""
        try:
            return os.getcwd()
        except (IOError, OSError):
            pass

    def get_syspath(self):
        """Return sys.path contents."""
        return sys.path[:]

    def get_env(self):
        """Get environment variables."""
        return os.environ.copy()

    def close_all_mpl_figures(self):
        """Close all Matplotlib figures."""
        try:
            import matplotlib.pyplot as plt
            plt.close('all')
            del plt
        except:
            pass

    def is_special_kernel_valid(self):
        """
        Check if optional dependencies are available for special consoles.
        """
        try:
            if os.environ.get('SPY_AUTOLOAD_PYLAB_O') == 'True':
                import matplotlib
            elif os.environ.get('SPY_SYMPY_O') == 'True':
                import sympy
            elif os.environ.get('SPY_RUN_CYTHON') == 'True':
                import cython
        except Exception:
            # Use Exception instead of ImportError here because modules can
            # fail to be imported due to a lot of issues.
            if os.environ.get('SPY_AUTOLOAD_PYLAB_O') == 'True':
                return u'matplotlib'
            elif os.environ.get('SPY_SYMPY_O') == 'True':
                return u'sympy'
            elif os.environ.get('SPY_RUN_CYTHON') == 'True':
                return u'cython'
        return None

    def update_syspath(self, path_dict, new_path_dict):
        """
        Update the PYTHONPATH of the kernel.

        `path_dict` and `new_path_dict` have the paths as keys and the state
        as values. The state is `True` for active and `False` for inactive.

        `path_dict` corresponds to the previous state of the PYTHONPATH.
        `new_path_dict` corresponds to the new state of the PYTHONPATH.
        """
        # Remove old paths
        for path in path_dict:
            while path in sys.path:
                sys.path.remove(path)

        # Add new paths
        pypath = [path for path, active in new_path_dict.items() if active]
        if pypath:
            sys.path.extend(pypath)
            os.environ.update({'PYTHONPATH': os.pathsep.join(pypath)})
        else:
            os.environ.pop('PYTHONPATH', None)

    # -- Private API ---------------------------------------------------
    # --- For the Variable Explorer
    def _get_current_namespace(self, with_magics=False, frame=None):
        """
        Return current namespace

        This is globals() if not debugging, or a dictionary containing
        both locals() and globals() for current frame when debugging
        """
        if frame is not None:
            ns = frame.f_globals.copy()
            if self.shell._pdb_frame is frame:
                ns.update(self.shell._pdb_locals)
            else:
                ns.update(frame.f_locals)
            return ns

        ns = {}
        if self._running_namespace is None:
            ns.update(self.shell.user_ns)
        else:
            # This is true when a file is executing.
            running_globals, running_locals = self._running_namespace
            ns.update(running_globals)
            if running_locals is not None:
                ns.update(running_locals)

        # Add debugging locals
        ns.update(self.shell._pdb_locals)
        # Add magics to ns so we can show help about them on the Help
        # plugin
        if with_magics:
            line_magics = self.shell.magics_manager.magics['line']
            cell_magics = self.shell.magics_manager.magics['cell']
            ns.update(line_magics)
            ns.update(cell_magics)
        return ns

    def _get_reference_namespace(self, name):
        """
        Return namespace where reference name is defined

        It returns the globals() if reference has not yet been defined
        """
        lcls = self.shell._pdb_locals
        if name in lcls:
            return lcls
        return self.shell.user_ns

    def _get_len(self, var):
        """Return sequence length"""
        try:
            return len(var)
        except:
            return None

    def _is_array(self, var):
        """Return True if variable is a NumPy array"""
        try:
            import numpy
            return isinstance(var, numpy.ndarray)
        except:
            return False

    def _is_image(self, var):
        """Return True if variable is a PIL.Image image"""
        try:
            from PIL import Image
            return isinstance(var, Image.Image)
        except:
            return False

    def _is_data_frame(self, var):
        """Return True if variable is a DataFrame"""
        try:
            from pandas import DataFrame
            return isinstance(var, DataFrame)
        except:
            return False

    def _is_series(self, var):
        """Return True if variable is a Series"""
        try:
            from pandas import Series
            return isinstance(var, Series)
        except:
            return False

    def _get_array_shape(self, var):
        """Return array's shape"""
        try:
            if self._is_array(var):
                return var.shape
            else:
                return None
        except:
            return None

    def _get_array_ndim(self, var):
        """Return array's ndim"""
        try:
            if self._is_array(var):
                return var.ndim
            else:
                return None
        except:
            return None

    # --- For the Help plugin
    def _eval(self, text):
        """
        Evaluate text and return (obj, valid)
        where *obj* is the object represented by *text*
        and *valid* is True if object evaluation did not raise any exception
        """

        assert isinstance(text, str)
        ns = self._get_current_namespace(with_magics=True)
        try:
            return eval(text, ns), True
        except:
            return None, False

    # --- For Matplotlib
    def _set_mpl_backend(self, backend, pylab=False):
        """
        Set a backend for Matplotlib.

        backend: A parameter that can be passed to %matplotlib
                 (e.g. 'inline' or 'tk').
        pylab: Is the pylab magic should be used in order to populate the
               namespace from numpy and matplotlib
        """
        import traceback
        from IPython.core.getipython import get_ipython

        # Don't proceed further if there's any error while importing Matplotlib
        try:
            import matplotlib
        except Exception:
            return

        generic_error = (
            "\n" + "="*73 + "\n"
            "NOTE: The following error appeared when setting "
            "your Matplotlib backend!!\n" + "="*73 + "\n\n"
            "{0}"
        )

        magic = 'pylab' if pylab else 'matplotlib'

        error = None
        try:
            # This prevents Matplotlib to automatically set the backend, which
            # overrides our own mechanism.
            matplotlib.rcParams['backend'] = 'Agg'

            # Set the backend
            get_ipython().run_line_magic(magic, backend)
        except RuntimeError as err:
            # This catches errors generated by ipykernel when
            # trying to set a backend. See issue 5541
            if "GUI eventloops" in str(err):
                previous_backend = matplotlib.get_backend()
                if not backend in previous_backend.lower():
                    # Only inform about an error if the user selected backend
                    # and the one set by Matplotlib are different. Else this
                    # message is very confusing.
                    error = (
                        "\n"
                        "NOTE: Spyder *can't* set your selected Matplotlib "
                        "backend because there is a previous backend already "
                        "in use.\n\n"
                        "Your backend will be {0}".format(previous_backend)
                    )
            # This covers other RuntimeError's
            else:
                error = generic_error.format(traceback.format_exc())
        except ImportError as err:
            additional_info = (
                "This is most likely caused by missing packages in the Python "
                "environment\n"
                "or installation whose interpreter is located at:\n\n"
                "    {0}"
            ).format(sys.executable)

            error = generic_error.format(err) + '\n\n' + additional_info
        except Exception:
            error = generic_error.format(traceback.format_exc())

        self._mpl_backend_error = error

    def _set_config_option(self, option, value):
        """
        Set config options using the %config magic.

        As parameters:
            option: config option, for example 'InlineBackend.figure_format'.
            value: value of the option, for example 'SVG', 'Retina', etc.
        """
        from IPython.core.getipython import get_ipython
        try:
            base_config = "{option} = "
            value_line = (
                "'{value}'" if isinstance(value, str) else "{value}")
            config_line = base_config + value_line
            get_ipython().run_line_magic(
                'config',
                config_line.format(option=option, value=value))
        except Exception:
            pass

    def _set_mpl_inline_rc_config(self, option, value):
        """
        Update any of the Matplolib rcParams given an option and value.
        """
        try:
            from matplotlib import rcParams
            rcParams[option] = value
        except Exception:
            # Needed in case matplolib isn't installed
            pass

    def show_mpl_backend_errors(self):
        """Show Matplotlib backend errors after the prompt is ready."""
        if self._mpl_backend_error is not None:
            print(self._mpl_backend_error)  # spyder: test-skip

    def set_sympy_forecolor(self, background_color='dark'):
        """Set SymPy forecolor depending on console background."""
        if os.environ.get('SPY_SYMPY_O') == 'True':
            try:
                from sympy import init_printing
                from IPython.core.getipython import get_ipython
                if background_color == 'dark':
                    init_printing(forecolor='White', ip=get_ipython())
                elif background_color == 'light':
                    init_printing(forecolor='Black', ip=get_ipython())
            except Exception:
                pass

    # --- Others
    def _load_autoreload_magic(self):
        """Load %autoreload magic."""
        from IPython.core.getipython import get_ipython
        try:
            get_ipython().run_line_magic('reload_ext', 'autoreload')
            get_ipython().run_line_magic('autoreload', '2')
        except Exception:
            pass

    def _load_wurlitzer(self):
        """Load wurlitzer extension."""
        # Wurlitzer has no effect on Windows
        if not os.name == 'nt':
            from IPython.core.getipython import get_ipython
            # Enclose this in a try/except because if it fails the
            # console will be totally unusable.
            # Fixes spyder-ide/spyder#8668
            try:
                get_ipython().run_line_magic('reload_ext', 'wurlitzer')
            except Exception:
                pass

    def _get_comm(self, comm_id):
        """
        We need to redefine this method from ipykernel.comm_manager to
        avoid showing a warning when the comm corresponding to comm_id
        is not present.

        Fixes spyder-ide/spyder#15498
        """
        try:
            return self.comm_manager.comms[comm_id]
        except KeyError:
            pass<|MERGE_RESOLUTION|>--- conflicted
+++ resolved
@@ -157,10 +157,6 @@
             self.parent.iopub_thread.thread,  # iopub
             gc.thread,  # ZMQ garbage collector thread
             self.parent.control_thread,  # control
-<<<<<<< HEAD
-            self.frontend_comm.comm_socket_thread,
-=======
->>>>>>> 34fb03ea
         ]
         return [
             thread.ident for thread in ignore_threads if thread is not None]
