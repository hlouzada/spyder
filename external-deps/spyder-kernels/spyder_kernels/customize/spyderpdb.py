--- conflicted
+++ resolved
@@ -99,12 +99,8 @@
         # has no effect in previous versions.
         self.report_skipped = False
 
-<<<<<<< HEAD
-        self.executing = False
-=======
         # Keep track of remote filename
         self.remote_filename = None
->>>>>>> 75f3fd80
 
     # --- Methods overriden for code execution
     def print_exclamation_warning(self):
