--- conflicted
+++ resolved
@@ -193,12 +193,8 @@
     import os
     import os.path as osp
     import subprocess as sp
-<<<<<<< HEAD
     envstr = sp.Popen('source /etc/profile; source ~/.profile; printenv',
                       shell=True, stdout=sp.PIPE).communicate()[0]
-=======
-    user_profile = os.getenv('HOME') + osp.sep + '.profile'
-    global_profile = '/etc/profile'
     if osp.isfile(global_profile) and not osp.isfile(user_profile):
         envstr = sp.check_output('source /etc/profile; printenv', shell=True)
     elif osp.isfile(global_profile) and osp.isfile(user_profile):
@@ -206,7 +202,6 @@
                                  shell=True)
     else:
         envstr = sp.check_output('printenv', shell=True)
->>>>>>> 07f3c0d9
     env = [a.split('=') for a in envstr.strip().split('\n')]
     os.environ.update(env)
 try:
